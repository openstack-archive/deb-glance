# glance debconf portuguese messages
# Copyright (C) 2012 THE PACKAGE'S COPYRIGHT HOLDER
# This file is distributed under the same license as the glance package.
# Pedro Ribeiro <p.m42.ribeiro@gmail.com>, 2012
#
msgid ""
msgstr ""
"Project-Id-Version: glance\n"
"Report-Msgid-Bugs-To: glance@packages.debian.org\n"
<<<<<<< HEAD
"POT-Creation-Date: 2012-06-27 17:14+0200\n"
"PO-Revision-Date: 2012-07-24 22:14+0100\n"
=======
"POT-Creation-Date: 2012-11-22 17:07+0000\n"
"PO-Revision-Date: 2012-06-10 18:14+0100\n"
>>>>>>> 7e931689
"Last-Translator: Pedro Ribeiro <p.m42.ribeiro@gmail.com>\n"
"Language-Team: Potuguese <traduz@debianpt.org>\n"
"Language: \n"
"MIME-Version: 1.0\n"
"Content-Type: text/plain; charset=UTF-8\n"
"Content-Transfer-Encoding: 8bit\n"

#. Type: select
#. Description
#: ../glance-common.templates:2001
msgid "Pipeline flavor:"
msgstr "Tipo de pipeline:"

#. Type: select
#. Description
#: ../glance-common.templates:2001
msgid "Please specify the flavor of pipeline to be used by Glance."
msgstr "Por favor especifique o tipo de pipeline a ser utilizado por Glance."

#. Type: select
#. Description
#: ../glance-common.templates:2001
msgid ""
"If you use the OpenStack Identity Service (Keystone), you might want to "
"select \"keystone\". If you don't use this service, you can safely choose "
"\"caching\" only."
msgstr ""
"Se usar o Serviço de Identidade OpenStack (Keystone), pode querer escolher "
"\"keystone\". Se não usar este serviço, apenas pode escolher com segurança "
"\"caching\"."

#. Type: string
#. Description
#: ../glance-common.templates:3001
#, fuzzy
#| msgid "Auth server admin token:"
msgid "Auth server hostname:"
msgstr "Token de administração do servidor de autenticação:"

#. Type: string
#. Description
#: ../glance-common.templates:3001
#, fuzzy
#| msgid ""
#| "Please specify the URL of your Glance authentication server. Typically "
#| "this is also the URL of your OpenStack Identity Service (Keystone)."
msgid ""
"Please specify the URL of your Glance authentication server. Typically this "
"is also the URL of your OpenStack Identity Service (Keystone)."
msgstr ""
"Indique o URL do seu servidor de autenticação Glance. Normalmente, é o URL "
"do seu Serviço de Identidade OpenStack (Keystone)."

#. Type: string
#. Description
#: ../glance-common.templates:4001
#, fuzzy
#| msgid "Auth server admin token:"
msgid "Auth server tenant name:"
msgstr "Token de administração do servidor de autenticação:"

#. Type: string
#. Description
#: ../glance-common.templates:5001
#, fuzzy
#| msgid "Auth server admin token:"
msgid "Auth server username:"
msgstr "Token de administração do servidor de autenticação:"

#. Type: password
#. Description
#: ../glance-common.templates:6001
#, fuzzy
#| msgid "Auth server admin token:"
msgid "Auth server password:"
msgstr "Token de administração do servidor de autenticação:"

#. Type: boolean
#. Description
<<<<<<< HEAD
#: ../glance-registry.templates:1001
msgid "Set up a database for glance-registry?"
msgstr "Definir uma base de dados para o glance-registry?"
=======
#: ../glance-common.templates:7001
msgid "Set up a database for glance?"
msgstr ""
>>>>>>> 7e931689

#. Type: boolean
#. Description
#: ../glance-common.templates:7001
msgid ""
"No database has been set up for glance-registry or glance-api to use. Before "
"continuing, you should make sure you have:"
msgstr ""
"Não foi definida nenhuma base de dados para ser usada pelo glance-registry. "
"Antes de continuar, certifique-se que tem:"

#. Type: boolean
#. Description
#: ../glance-common.templates:7001
msgid ""
" - the server host name (that server must allow TCP connections from this\n"
"   machine);\n"
" - a username and password to access the database.\n"
" - A database type that you want to use."
msgstr ""
" - o nome do servidor (esse servidor deve aceitar ligações TCP a partir\n"
"   desta máquina);\n"
" - o nome de utilizador e palavra passe para aceder à base de dados.\n"
" - Um tipo de base de dados que queira usar."

#. Type: boolean
#. Description
#: ../glance-common.templates:7001
msgid ""
"If some of these requirements are missing, reject this option and run with "
"regular sqlite support."
msgstr ""
"Se algum destes requisitos estiver em falta, rejeite esta opção e execute "
"com o normal suporte sqlite."

#. Type: boolean
#. Description
#: ../glance-common.templates:7001
msgid ""
"You can change this setting later on by running 'dpkg-reconfigure -plow "
"glance-common'."
msgstr ""
"Pode mudar esta definição mais tarde ao executar 'dpkg-reconfigure -plow "
"glance-registry"

#. Type: boolean
#. Description
#: ../glance-api.templates:1001
msgid "Register Glance in the keystone endpoint catalog?"
msgstr ""

#. Type: boolean
#. Description
<<<<<<< HEAD
#: ../glance-common.templates:2001
msgid "Please specify the flavor of pipeline to be used by Glance."
msgstr "Por favor especifique o tipo de pipeline a ser utilizado pelo Glance."
=======
#: ../glance-api.templates:1001
msgid ""
"Each Openstack services (each API) should be registered in order to be "
"accessible. This is done using \"keystone service-create\" and \"keystone "
"endpoint-create\". Select if you want to run these commands now."
msgstr ""
>>>>>>> 7e931689

#. Type: boolean
#. Description
#: ../glance-api.templates:1001
msgid ""
"Note that you will need to have an up and running keystone server on which "
"to connect using the Keystone auth token."
msgstr ""

#. Type: string
#. Description
#: ../glance-api.templates:2001
msgid "Keystone IP address:"
msgstr ""

#. Type: string
#. Description
#: ../glance-api.templates:2001
msgid ""
"Enter the IP address of your keystone server, so that glance-api can contact "
"Keystone to do the Glance service and endpoint creation."
msgstr ""

#. Type: string
#. Description
#: ../glance-api.templates:3001
msgid "Keystone Auth Token:"
msgstr ""

#. Type: string
#. Description
#: ../glance-api.templates:3001
msgid ""
"To configure its endpoint in Keystone, glance-api needs the Keystone auth "
"token."
msgstr ""

#. Type: string
#. Description
#: ../glance-api.templates:4001
msgid "Glance endpoint IP address:"
msgstr ""

#. Type: string
#. Description
#: ../glance-api.templates:4001
msgid ""
"Enter the IP address that will be used to contact Glance (eg: the Glance "
"endpoint IP address)."
msgstr ""

#. Type: string
#. Description
#: ../glance-api.templates:4001
msgid ""
"This IP address should be accessible from the clients that will use this "
"service, so if you are installing a public cloud, this should be a public IP "
"address."
msgstr ""

#. Type: string
#. Description
#: ../glance-api.templates:5001
msgid "Name of the region to register:"
msgstr ""

#. Type: string
#. Description
#: ../glance-api.templates:5001
msgid ""
"Openstack can be used using availability zones, with each region "
"representing a location. Please enter the zone that you wish to use when "
"registering the endpoint."
msgstr ""

#~ msgid "Auth server URL:"
#~ msgstr "URL do servidor de autenticação:"<|MERGE_RESOLUTION|>--- conflicted
+++ resolved
@@ -7,13 +7,8 @@
 msgstr ""
 "Project-Id-Version: glance\n"
 "Report-Msgid-Bugs-To: glance@packages.debian.org\n"
-<<<<<<< HEAD
-"POT-Creation-Date: 2012-06-27 17:14+0200\n"
-"PO-Revision-Date: 2012-07-24 22:14+0100\n"
-=======
 "POT-Creation-Date: 2012-11-22 17:07+0000\n"
 "PO-Revision-Date: 2012-06-10 18:14+0100\n"
->>>>>>> 7e931689
 "Last-Translator: Pedro Ribeiro <p.m42.ribeiro@gmail.com>\n"
 "Language-Team: Potuguese <traduz@debianpt.org>\n"
 "Language: \n"
@@ -93,15 +88,9 @@
 
 #. Type: boolean
 #. Description
-<<<<<<< HEAD
-#: ../glance-registry.templates:1001
-msgid "Set up a database for glance-registry?"
-msgstr "Definir uma base de dados para o glance-registry?"
-=======
 #: ../glance-common.templates:7001
 msgid "Set up a database for glance?"
 msgstr ""
->>>>>>> 7e931689
 
 #. Type: boolean
 #. Description
@@ -155,18 +144,12 @@
 
 #. Type: boolean
 #. Description
-<<<<<<< HEAD
-#: ../glance-common.templates:2001
-msgid "Please specify the flavor of pipeline to be used by Glance."
-msgstr "Por favor especifique o tipo de pipeline a ser utilizado pelo Glance."
-=======
 #: ../glance-api.templates:1001
 msgid ""
 "Each Openstack services (each API) should be registered in order to be "
 "accessible. This is done using \"keystone service-create\" and \"keystone "
 "endpoint-create\". Select if you want to run these commands now."
 msgstr ""
->>>>>>> 7e931689
 
 #. Type: boolean
 #. Description
