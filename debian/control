Source: glance
Section: net
Priority: extra
Maintainer: PKG OpenStack <openstack-devel@lists.alioth.debian.org>
Uploaders: Julien Danjou <acid@debian.org>,
           Thomas Goirand <zigo@debian.org>,
           Ghe Rivero <ghe.rivero@stackops.com>,
           Mehdi Abaakouk <sileht@sileht.net>
Build-Depends: debhelper (>= 9),
 po-debconf,
 python-all (>= 2.6.6-3~),
 openstack-pkg-tools,
 sqlite3
Build-Depends-Indep:
 curl,
<<<<<<< HEAD
 openstack-pkg-tools,
 pep8,
 python-anyjson,
=======
 pep8 (>= 1.3.3),
>>>>>>> 0f10429a
 python-argparse,
 python-babel,
 python-boto,
 python-coverage,
 python-crypto,
 python-dateutil,
 python-eventlet,
 python-fixtures,
 python-glanceclient,
 python-greenlet,
 python-httplib2 (>= 0.6.0),
 python-iso8601,
 python-jsonschema,
 python-keystoneclient (>= 1:0.2),
 python-kombu,
 python-lxml,
 python-migrate,
 python-mox,
 python-nose,
 python-oslo-config,
 python-passlib,
 python-paste,
 python-pastedeploy,
 python-requests,
 python-routes,
 python-sendfile,
 python-setuptools,
 python-sphinx,
 python-sqlalchemy-ext | python-sqlalchemy (<< 0.6.3-2),
 python-swiftclient (>= 1:1.2),
 python-testtools (>=0.9.22),
 python-webob,
 python-wsgiref,
 python-xattr,
 procps
Standards-Version: 3.9.3
Homepage: http://glance.openstack.org/
Vcs-Browser: http://anonscm.debian.org/gitweb/?p=openstack/glance.git;a=summary
Vcs-Git: git://anonscm.debian.org/openstack/glance.git

Package: python-glance
Architecture: all
Section: python
Pre-Depends: dpkg (>= 1.15.6~)
Depends: ${python:Depends}, ${misc:Depends},
 python-argparse,
 python-anyjson,
 python-boto,
 python-configobj,
 python-crypto,
 python-dateutil,
 python-eventlet,
 python-greenlet,
 python-httplib2 (>= 0.6.0),
 python-iso8601,
 python-jsonschema,
 python-keystoneclient (>= 1:0.2),
 python-kombu,
 python-lxml,
 python-migrate,
 python-oslo-config,
 python-passlib,
 python-pastedeploy,
 python-requests,
 python-routes,
 python-setuptools,
 python-sqlalchemy-ext | python-sqlalchemy (<< 0.6.3-2),
 python-swiftclient (>= 1:1.2),
 python-webob,
 python-wsgiref,
 python-xattr
Provides: ${python:Provides}
Description: OpenStack Image Service - Python client library
 The Glance project provides services for discovering, registering, and
 retrieving virtual machine images over the cloud. They may be stand-alone
 services, or may be used to deliver images from object stores, such as
 OpenStack's Swift service, to Nova's compute nodes.
 .
 This package contains the Python libraries.

Package: glance
Architecture: all
Section: python
Pre-Depends: dpkg (>= 1.15.6~)
Depends: glance-api (= ${source:Version}), glance-registry (= ${source:Version}),
 ${misc:Depends}
Description: OpenStack Image Service - metapackage
 The Glance project provides services for discovering, registering, and
 retrieving virtual machine images over the cloud. They may be stand-alone
 services, or may be used to deliver images from object stores, such as
 OpenStack's Swift service, to Nova's compute nodes.
 .
 This is a dependency package to install all of the Glance suite.

Package: python-glance-doc
Architecture: all
Section: doc
Pre-Depends: dpkg (>= 1.15.6~)
Depends: libjs-jquery, libjs-underscore, ${misc:Depends}
Description: OpenStack Image Service - Python library documentation
 The Glance project provides services for discovering, registering, and
 retrieving virtual machine images over the cloud. They may be stand-alone
 services, or may be used to deliver images from object stores, such as
 OpenStack's Swift service, to Nova's compute nodes.
 .
 This package contains the documentation.

Package: glance-common
Architecture: all
Section: python
Breaks: glance (<< 2012.1~e2-3)
Replaces: glance (<< 2012.1~e2-3)
Pre-Depends: dpkg (>= 1.15.6~)
Depends: ${python:Depends}, ${misc:Depends},
 python-glance (= ${source:Version}),
 adduser,
 debconf,
 python-glanceclient
Description: OpenStack Image Service - common files
 The Glance project provides services for discovering, registering, and
 retrieving virtual machine images over the cloud. They may be stand-alone
 services, or may be used to deliver images from object stores, such as
 OpenStack's Swift service, to Nova's compute nodes.
 .
 This package contains common files for Glance.

Package: glance-api
Architecture: all
Section: python
Pre-Depends: adduser, dpkg (>= 1.15.6~)
Depends: ${ostack-lsb-base}, debconf, ${python:Depends}, ${misc:Depends},
 glance-common (= ${source:Version}),
 python-keystoneclient
Description: OpenStack Image Service - API server
 The Glance project provides services for discovering, registering, and
 retrieving virtual machine images over the cloud. They may be stand-alone
 services, or may be used to deliver images from object stores, such as
 OpenStack's Swift service, to Nova's compute nodes.
 .
 This package contains the Glance API server.

Package: glance-registry
Architecture: all
Section: python
Pre-Depends: dpkg (>= 1.15.6~)
Depends: adduser, ${ostack-lsb-base}, ${python:Depends}, ${misc:Depends},
 glance-common (= ${source:Version}),
 dbconfig-common
Description: OpenStack Image Service - registry server
 The Glance project provides services for discovering, registering, and
 retrieving virtual machine images over the cloud. They may be stand-alone
 services, or may be used to deliver images from object stores, such as
 OpenStack's Swift service, to Nova's compute nodes.
 .
 This package contains the Glance registry server.<|MERGE_RESOLUTION|>--- conflicted
+++ resolved
@@ -13,13 +13,8 @@
  sqlite3
 Build-Depends-Indep:
  curl,
-<<<<<<< HEAD
- openstack-pkg-tools,
- pep8,
+ pep8 (>= 1.3.3),
  python-anyjson,
-=======
- pep8 (>= 1.3.3),
->>>>>>> 0f10429a
  python-argparse,
  python-babel,
  python-boto,
