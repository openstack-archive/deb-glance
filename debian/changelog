--- conflicted
+++ resolved
@@ -1,10 +1,3 @@
-<<<<<<< HEAD
-glance (2012.1~e2+git66-gea99d1c-1) experimental; urgency=low
-
-  * New snapshot release
-
- -- Ghe Rivero <ghe@debian.org>  Mon, 19 Dec 2011 19:02:57 +0100
-=======
 glance (2012.1~e2-4) unstable; urgency=low
 
   * Fix new packages replaces
@@ -13,7 +6,12 @@
   * Do not fail if db_sync fails
 
  -- Julien Danjou <acid@debian.org>  Tue, 20 Dec 2011 10:26:52 +0100
->>>>>>> 4f35867f
+
+glance (2012.1~e2+git66-gea99d1c-1) experimental; urgency=low
+
+  * New snapshot release
+
+ -- Ghe Rivero <ghe@debian.org>  Mon, 19 Dec 2011 19:02:57 +0100
 
 glance (2012.1~e2-3) unstable; urgency=low
 
