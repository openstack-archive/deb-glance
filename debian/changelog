<<<<<<< HEAD
glance (2013.2.2-3) unstable; urgency=medium

  * Rebuilt for SQLA 0.9.x.

 -- Thomas Goirand <zigo@debian.org>  Tue, 25 Feb 2014 16:01:08 +0000
=======
glance (2013.2.2-3) UNRELEASED; urgency=low

  * Updates da.po thanks to Joe Dalton (Closes: #739766).
  * Updates de.po thanks to Chris Leick (Closes: #735334).
  * Updates sv.po thanks to Brother (Closes: #734587).

 -- Thomas Goirand <zigo@debian.org>  Sun, 02 Mar 2014 17:14:41 +0800
>>>>>>> 87023efe

glance (2013.2.2-2) unstable; urgency=medium

  * Rebuilt using openstack-pkg-tools >= 9~.

 -- Thomas Goirand <zigo@debian.org>  Fri, 14 Feb 2014 17:39:52 +0000

glance (2013.2.2-1) unstable; urgency=medium

  * New upstream point release (Closes: #738924).
  * Refreshed patches.

 -- Thomas Goirand <zigo@debian.org>  Fri, 14 Feb 2014 11:19:32 +0800

glance (2013.2.1-3) unstable; urgency=medium

  * Restart glance-api and registry after logrotate.

 -- Thomas Goirand <zigo@debian.org>  Mon, 03 Feb 2014 16:06:45 +0800

glance (2013.2.1-2) unstable; urgency=medium

  * Fixed sphinx doc building with sphinx 1.2 (Closes: #735802).

 -- Thomas Goirand <zigo@debian.org>  Sat, 18 Jan 2014 03:51:40 +0000

glance (2013.2.1-1) unstable; urgency=medium

  * New upstream release.
  * Fixed python-iso8601 (>= 0.1.8) and python-six (>= 1.4.1)
    (build-)dependency.

 -- Thomas Goirand <zigo@debian.org>  Mon, 16 Dec 2013 16:12:36 +0800

glance (2013.2-2) unstable; urgency=medium

  * Adding new debconf template translations and updates, with thanks:
    - Russian, Yuri Kozlov <yuray@komyakino.ru> (Closes: #729773).
    - French, Julien Patriarca <leatherface@debian.org> (Closes: #728768).
    - Portugese, Traduz <traduz@debianpt.org> (Closes: #726958).
    - Spanish, Camaleón <noelamac@gmail.com> (Closes: #726738).

 -- Thomas Goirand <zigo@debian.org>  Wed, 04 Dec 2013 16:05:43 +0800

glance (2013.2-1) unstable; urgency=low

  * New upstream release.
  * Uploading to unstable.

 -- Thomas Goirand <zigo@debian.org>  Fri, 18 Oct 2013 00:02:45 +0800

glance (2013.2~rc2-1) experimental; urgency=low

  * New upstream release.

 -- Thomas Goirand <zigo@debian.org>  Sun, 13 Oct 2013 16:32:00 +0800

glance (2013.2~rc1-1) experimental; urgency=low

  * New upstream release.

 -- Thomas Goirand <zigo@debian.org>  Sat, 22 Jun 2013 16:21:32 +0800

glance (2013.1.2-2) unstable; urgency=low

  * Added missing schema-image.json in /etc/glance for glance-common.

 -- Thomas Goirand <zigo@debian.org>  Mon, 17 Jun 2013 02:43:46 +0800

glance (2013.1.2-1) unstable; urgency=low

  * New upstream release.

 -- Thomas Goirand <zigo@debian.org>  Fri, 14 Jun 2013 14:46:03 +0800

glance (2013.1-4) unstable; urgency=low

  * Ran wrap-and-sort.
  * Rebuild with new version 6 of openstack-pkg-tools.

 -- Thomas Goirand <zigo@debian.org>  Thu, 30 May 2013 11:21:41 +0800

glance (2013.1-3) unstable; urgency=low

  * Added missing dbconfig-common dependency in glance-common (Closes: #677080)

 -- Thomas Goirand <zigo@debian.org>  Tue, 21 May 2013 14:54:49 +0800

glance (2013.1-2) unstable; urgency=low

  * Uploading to unstable.
  * Added Should-Start/stop: postgress & mysql in the glance-registry init
    script (Closes: #706016). Thanks to Julien Cristau for reporting it.

 -- Thomas Goirand <zigo@debian.org>  Wed, 24 Apr 2013 00:09:42 +0800

glance (2013.1-1) experimental; urgency=low

  * New upstream release.

 -- Thomas Goirand <zigo@debian.org>  Mon, 28 Jan 2013 21:28:02 +0800

glance (2012.2.1-1) experimental; urgency=low

  [ Thomas Goirand <zigo@debian.org> ]
  * New upstream release 2012.2.1
  * Uses $(VERSION) when building orig.tar.xz
  * Added .PHONY: target.
  * Disable git fetch in clean target (sic!).
  * All the debconf handling is now done in glance-common.
  * Added missing VCS fields.
  * Corrected Homepage field.
  * Rewrote the debconf and dbconfig-common handling using the pkgos functions.
  * Do not package /usr/bin/glance since this is provided by
  python-glanceclient.
  * Added mssing if [ -r /usr/share/debconf/confmodule in prerm.
  * Removed dangerous deletion of the glance username in postrm.
  * Added upstream patch for CVE-2012-4573: authentication bypass for image
  deletion.
  * Ensure we have sqlalchemy (<< 0.8).
  * Added upstream patch FakeAuth not always admin.

 -- Thomas Goirand <zigo@debian.org>  Sun, 02 Dec 2012 07:03:28 +0000

glance (2012.2~rc1-1) experimental; urgency=low

  * New snapshot release
  * Refresh all patches

 -- Mehdi Abaakouk <sileht@sileht.net>  Mon, 24 Sep 2012 11:18:52 +0200

glance (2012.2~f3-1) experimental; urgency=low

  [ Thomas Goirand ]
  * Now using xz compression level 9 for the debs.
  [ Mehdi Abaakouk ]
  * New upstream version
  * Refresh all patches
  * Removed test_interrupt_avoids_respawn_storm.patch (incorporated upstream)

 -- Mehdi Abaakouk <sileht@sileht.net>  Mon, 10 Sep 2012 17:58:45 +0200

glance (2012.1.1-2) unstable; urgency=low

  * Added Chinese Debconf translation, thanks to ben <duyujie.dyj@gmail.com>.
  * CVE-2012-4573: Authentication bypass for image deletion (Closes: #692641).
  * Fixes test_interrupt_avoids_respawn_storm fails when run under fakeroot
  disabling the tests (Closes: #681582). Also adds a || true since pep8 is
  neatpicking a source code line as too large.

 -- Thomas Goirand <zigo@debian.org>  Mon, 27 Aug 2012 12:05:22 +0000

glance (2012.1.1-1.1) unstable; urgency=low

  * Non-maintainer upload.
  * Fix pending l10n issues. Debconf translations:
    - Portuguese (Pedro Ribeiro).  Closes: #680451

 -- Christian Perrier <bubulle@debian.org>  Tue, 24 Jul 2012 20:23:16 -0600

glance (2012.1.1-1) unstable; urgency=low

  * Non-maintainer upload.

 -- Ghe Rivero <ghe@debian.org>  Mon, 25 Jun 2012 19:16:34 +0200

glance (2012.1-4) unstable; urgency=low

  * Fixes most pep8 errors.
  * Disabled failing tests in debian/rules.
  * Added few DEP3 comments.
  * Fixed format 1.0 URL in debian/copyright.
  * Updated the following debconf translations (thanks to):
    - ru: Yuri Kozlov <yuray@komyakino.ru> (Closes: #676663).
    - cs: Michal Simunek <michal.simunek@gmail.com> (Closes: #678656).
    - fr: Julien Patriarca <patriarcaj@gmail.com> (Closes: #677179).
    - de: Chris Leick <c.leick@vollbio.de> (Closes: #677151).
    - it: Beatrice Torracca <beatricet@libero.it> (Closes: #677133).
    - da: Joe Dalton <joedalton2@yahoo.dk> (Closes: #676951).
    - pt: Traduz <traduz@debianpt.org> (Closes: #676945).
    - pl: "Michał Kułach" <michalkulach@gmail.com> (Closes: #676772).
    - es: Camaleón <noelamac@gmail.com> (Closes: #676670, #676359).
    - ru: Yuri Kozlov <yuray@komyakino.ru> (Closes: #676663).
  * Added the following debconf translations (thanks to):
    - gl: Jorge Barreiro <yortx.barry@gmail.com> (Closes: #678620).
    - sv: Martin Bagge <brother@bsnet.se> (Closes: #676603).
    - pt_BR: Adriano Rafael Gomes <adrianorg@gmail.com> (Closes: #677794).

 -- Thomas Goirand <zigo@debian.org>  Sun, 24 Jun 2012 07:01:57 +0000

glance (2012.1-3.1) unstable; urgency=low

  * Non-maintainer upload.
  * Removed source of dbconfig-common as it is actually not used.
    Closes: #677080.
  * Some of the tests are disabled for Debian package build. The reason
    is that there is a segmentation fault during the run and this is a
    serious FTBFS error.

 -- Ola Lundqvist <ola@inguza.com>  Sun, 17 Jun 2012 19:29:19 +0000

glance (2012.1-3) unstable; urgency=low

  * Removed python-glance version depends on python-sqlalchemy. Closes: #676458
  * Fixed glance-common.postrm script
  * Added Spanish translation (Camaleón). Closes: #666554

 -- Ghe Rivero <ghe.rivero@stackops.com>  Tue, 05 Jun 2012 17:15:17 +0200

glance (2012.1-2) unstable; urgency=low

  * Debconf templates and debian/control reviewed by the debian-l10n-
    english team as part of the Smith review project. Closes: #659277
  * [Debconf translation updates]
  * Polish (Michał Kułach).  Closes: #661895
  * Danish (Joe Hansen).  Closes: #661945
  * Swedish (Martin Bagge / brother).  Closes: #661965
  * Russian (Yuri Kozlov).  Closes: #661982
  * German (Chris Leick).  Closes: #662872
  * French (Julien Patriarca).  Closes: #663061
  * Dutch; (Jeroen Schot).  Closes: #663987
  * Italian (Beatrice Torracca).  Closes: #664133
  * Portuguese (Pedro Ribeiro).  Closes: #664274
  * Czech (Michal Simunek).  Closes: #664458

 -- Ghe Rivero <ghe.rivero@stackops.com>  Tue, 05 Jun 2012 08:29:57 +0200

glance (2012.1-1) unstable; urgency=low

  * New upstream release

 -- Ghe Rivero <ghe.rivero@stackops.com>  Mon, 09 Apr 2012 09:00:19 +0200

glance (2012.1~rc3-1) unstable; urgency=low

  * New upstream release .

 -- Ghe Rivero <ghe.rivero@stackops.com>  Wed, 04 Apr 2012 09:58:34 +0200

glance (2012.1~rc1-2) unstable; urgency=low

  * [9df11b0] Fix interactive install. Closes: #662067

 -- Ghe Rivero <ghe@debian.org>  Tue, 27 Mar 2012 09:24:16 +0200

glance (2012.1~rc1-1) unstable; urgency=low

  * New upstream release.

 -- Ghe Rivero <ghe.rivero@stackops.com>  Wed, 21 Mar 2012 11:24:19 +0100

glance (2012.1~e4-2) UNRELEASED; urgency=low

  * Fixed default config. Closes: 662067
    Default install and non-interactive doesn't change conf files.

 -- Ghe Rivero <ghe@debian.org>  Mon, 05 Mar 2012 16:56:47 +0100

glance (2012.1~e4-1) unstable; urgency=low

  * New upstream release

  [ Ghe Rivero ]
  * Added glance-api-paste.ini and policy.json conf files to glance-common
  * Added glance-registry-paste.ini to glance-registry
  * Added python-iso8601 depends to glance-common
  * Fix permissions on glance db

  [ Julien Danjou ]
  * Revert "mv debconf-updatepo to build phase"
  * Revert "added po templates"
  * Merge debian/unstable changes
  * Fix sqlite database path

 -- Ghe Rivero <ghe@debian.org>  Fri, 02 Mar 2012 08:04:31 +0100

glance (2012.1~e3-4) unstable; urgency=low

  [ Julien Danjou ]
  * Make /var/log/glance and /etc/glance 0750 instead of 0700
  * Fix typo in glance-registry.postinst
  * Move debconf question from glance-api to glance-common
  * Add dbconfig support

  [ Ghe Rivero ]
  * Some dbconfig changes
  * Added python2.7 | argparse depends. (Closes: #653637)

 -- Julien Danjou <acid@debian.org>  Thu, 23 Feb 2012 12:07:08 +0100

glance (2012.1~e3-3) unstable; urgency=low

  * Add debconf templates to configure
  * Change service name in init scripts

 -- Julien Danjou <acid@debian.org>  Mon, 06 Feb 2012 16:04:08 +0100

glance (2012.1~e3-2) unstable; urgency=low

  * Installs new paste-ini files and json policy

 -- Ghe Rivero <ghe@debian.org>  Fri, 27 Jan 2012 08:23:36 +0100

glance (2012.1~e3-1) unstable; urgency=low

  * New upstream release

 -- Ghe Rivero <ghe@debian.org>  Thu, 26 Jan 2012 12:20:27 +0100

glance (2012.1~e2+git82-g98b19af-1) experimental; urgency=low

  * New snapshot release

 -- Ghe Rivero <ghe@debian.org>  Wed, 04 Jan 2012 09:40:55 +0100

glance (2012.1~e2-4) unstable; urgency=low

  * Fix new packages replaces
  * Fix init script stop action
  * Fix depends on httplib2
  * Do not fail if db_sync fails

 -- Julien Danjou <acid@debian.org>  Tue, 20 Dec 2011 10:26:52 +0100

glance (2012.1~e2+git66-gea99d1c-1) experimental; urgency=low

  * New snapshot release

 -- Ghe Rivero <ghe@debian.org>  Mon, 19 Dec 2011 19:02:57 +0100

glance (2012.1~e2-3) unstable; urgency=low

  [ Ghe Rivero ]
  * Fix piuparts errors
  * Split glance into api and registry daemons
  * Fixed embeded javascript library in python-glance-doc

 -- Ghe Rivero <ghe@debian.org>  Mon, 19 Dec 2011 17:48:42 +0100

glance (2012.1~e2-2) unstable; urgency=low

  [ Ghe Rivero ]
  * Fix glance.postrm deleting user/group

 -- Ghe Rivero <ghe@debian.org>  Sat, 17 Dec 2011 23:09:33 +0100

glance (2012.1~e2-1) unstable; urgency=low

  * New upstream release

 -- Ghe Rivero <ghe@debian.org>  Fri, 16 Dec 2011 08:22:26 +0100

glance (2012.1~e1+git41-gb183f43-1) experimental; urgency=low

  * New snapshot release.

 -- Julien Danjou <acid@debian.org>  Fri, 02 Dec 2011 17:33:36 +0100

glance (2012.1~e1-3) unstable; urgency=low

  * Rewrite init scripts properly

 -- Julien Danjou <acid@debian.org>  Fri, 02 Dec 2011 12:13:37 +0100

glance (2012.1~e1-2) unstable; urgency=low

  [ Ghe Rivero ]
  * Added python-crypto Depends to python-glance

 -- Julien Danjou <acid@debian.org>  Thu, 01 Dec 2011 10:46:28 +0100

glance (2012.1~e1-1) unstable; urgency=low

  * New upstream release.

 -- Julien Danjou <acid@debian.org>  Wed, 30 Nov 2011 17:33:30 +0100

glance (2011.3-1) unstable; urgency=low

  * [624c8de] Imported Upstream version 2011.3
  * [df2ecd1] pkg cleanup
  * [1f9054b] added post/pre install/rm scripts
  * [7b6c293] patches refreshed

 -- Ghe Rivero <ghe@debian.org>  Wed, 09 Nov 2011 11:53:23 +0100

glance (2011.2-1) unstable; urgency=low

  * Added patch headers.
  * Added stub manpages when missing.
  * Disabled upstart scripts when in Debian.
  * Added missing adduser dependency.
  * Added myself as uploaders.
  * Added glance-api and glance-registry init.d scripts.
  * Patches glance-api and glance-registry to use a log file instead of
  stderr / stdout.
  * Added logrotate file for glance-api and glance-registry.

 -- Thomas Goirand <zigo@debian.org>  Tue, 10 May 2011 09:10:56 +0000

glance (2011.2-0ubuntu1) natty; urgency=low

  * New upstream version. 

 -- Chuck Short <zulcss@ubuntu.com>  Fri, 15 Apr 2011 08:18:16 -0400

glance (2011.2~bzr108-0ubuntu1) natty; urgency=low

  [ Soren Hansen ]
  * Run test suite during build
  * Add pep8 as a build-dependency.
  * Add python-{daemon,eventlet,sqlalchemy} as dependencies of python-
    glance. Add python-argparse as a dependency of glance.
  * Add dependency on python-pastedeploy and python-migrate.
  * Remove deps on Twisted and gflags.
  * Add curl to build-depends. The test suite needs it.
  * Add dep on python-argparse.
  * Build-depend on python-swift. The test suite needs the Swift client.
  * Install glance-api and glance-registry upstart jobs. (LP: #757404)
  * Create and chown /var/log/glance directory on install.
  * Install sample config by default.
  * Create db on install.

 -- Chuck Short <zulcss@ubuntu.com>  Tue, 12 Apr 2011 09:52:06 -0400

glance (0.1.3pre~bzr39-0ubuntu1) natty; urgency=low

  * Initial upload.

 -- Soren Hansen <soren@ubuntu.com>  Wed, 19 Jan 2011 12:01:32 +0100<|MERGE_RESOLUTION|>--- conflicted
+++ resolved
@@ -1,18 +1,16 @@
-<<<<<<< HEAD
-glance (2013.2.2-3) unstable; urgency=medium
-
-  * Rebuilt for SQLA 0.9.x.
-
- -- Thomas Goirand <zigo@debian.org>  Tue, 25 Feb 2014 16:01:08 +0000
-=======
-glance (2013.2.2-3) UNRELEASED; urgency=low
+glance (2013.2.2-4) unstable; urgency=medium
 
   * Updates da.po thanks to Joe Dalton (Closes: #739766).
   * Updates de.po thanks to Chris Leick (Closes: #735334).
   * Updates sv.po thanks to Brother (Closes: #734587).
 
- -- Thomas Goirand <zigo@debian.org>  Sun, 02 Mar 2014 17:14:41 +0800
->>>>>>> 87023efe
+ -- Thomas Goirand <zigo@debian.org>  Thu, 06 Mar 2014 06:29:15 +0000
+
+glance (2013.2.2-3) unstable; urgency=medium
+
+  * Rebuilt for SQLA 0.9.x.
+
+ -- Thomas Goirand <zigo@debian.org>  Tue, 25 Feb 2014 16:01:08 +0000
 
 glance (2013.2.2-2) unstable; urgency=medium
 
