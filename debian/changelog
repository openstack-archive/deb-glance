<<<<<<< HEAD
glance (2012.1~e1+git41-gb183f43-1) experimental; urgency=low

  * New snapshot release.

 -- Julien Danjou <acid@debian.org>  Fri, 02 Dec 2011 17:33:36 +0100
=======
glance (2012.1~e2-3) unstable; urgency=low

  [ Ghe Rivero ]
  * Fix piuparts errors
  * Split glance into api and registriy daemons
  * Fixed embeded javascript library in python-glance-doc

 -- Ghe Rivero <ghe@debian.org>  Mon, 19 Dec 2011 17:48:42 +0100

glance (2012.1~e2-2) unstable; urgency=low

  [ Ghe Rivero ]
  * Fix glance.postrm deleting user/group

 -- Ghe Rivero <ghe@debian.org>  Sat, 17 Dec 2011 23:09:33 +0100

glance (2012.1~e2-1) unstable; urgency=low

  * New upstream release

 -- Ghe Rivero <ghe@debian.org>  Fri, 16 Dec 2011 08:22:26 +0100
>>>>>>> adddca91

glance (2012.1~e1-3) unstable; urgency=low

  * Rewrite init scripts properly

 -- Julien Danjou <acid@debian.org>  Fri, 02 Dec 2011 12:13:37 +0100

glance (2012.1~e1-2) unstable; urgency=low

  [ Ghe Rivero ]
  * Added python-crypto Depends to python-glance

 -- Julien Danjou <acid@debian.org>  Thu, 01 Dec 2011 10:46:28 +0100

glance (2012.1~e1-1) unstable; urgency=low

  * New upstream release.

 -- Julien Danjou <acid@debian.org>  Wed, 30 Nov 2011 17:33:30 +0100

glance (2011.3-1) unstable; urgency=low

  * [624c8de] Imported Upstream version 2011.3
  * [df2ecd1] pkg cleanup
  * [1f9054b] added post/pre install/rm scripts
  * [7b6c293] patches refreshed

 -- Ghe Rivero <ghe@debian.org>  Wed, 09 Nov 2011 11:53:23 +0100

glance (2011.2-1) unstable; urgency=low

  * Added patch headers.
  * Added stub manpages when missing.
  * Disabled upstart scripts when in Debian.
  * Added missing adduser dependency.
  * Added myself as uploaders.
  * Added glance-api and glance-registry init.d scripts.
  * Patches glance-api and glance-registry to use a log file instead of
  stderr / stdout.
  * Added logrotate file for glance-api and glance-registry.

 -- Thomas Goirand <zigo@debian.org>  Tue, 10 May 2011 09:10:56 +0000

glance (2011.2-0ubuntu1) natty; urgency=low

  * New upstream version. 

 -- Chuck Short <zulcss@ubuntu.com>  Fri, 15 Apr 2011 08:18:16 -0400

glance (2011.2~bzr108-0ubuntu1) natty; urgency=low

  [ Soren Hansen ]
  * Run test suite during build
  * Add pep8 as a build-dependency.
  * Add python-{daemon,eventlet,sqlalchemy} as dependencies of python-
    glance. Add python-argparse as a dependency of glance.
  * Add dependency on python-pastedeploy and python-migrate.
  * Remove deps on Twisted and gflags.
  * Add curl to build-depends. The test suite needs it.
  * Add dep on python-argparse.
  * Build-depend on python-swift. The test suite needs the Swift client.
  * Install glance-api and glance-registry upstart jobs. (LP: #757404)
  * Create and chown /var/log/glance directory on install.
  * Install sample config by default.
  * Create db on install.

 -- Chuck Short <zulcss@ubuntu.com>  Tue, 12 Apr 2011 09:52:06 -0400

glance (0.1.3pre~bzr39-0ubuntu1) natty; urgency=low

  * Initial upload.

 -- Soren Hansen <soren@ubuntu.com>  Wed, 19 Jan 2011 12:01:32 +0100<|MERGE_RESOLUTION|>--- conflicted
+++ resolved
@@ -1,10 +1,3 @@
-<<<<<<< HEAD
-glance (2012.1~e1+git41-gb183f43-1) experimental; urgency=low
-
-  * New snapshot release.
-
- -- Julien Danjou <acid@debian.org>  Fri, 02 Dec 2011 17:33:36 +0100
-=======
 glance (2012.1~e2-3) unstable; urgency=low
 
   [ Ghe Rivero ]
@@ -26,7 +19,12 @@
   * New upstream release
 
  -- Ghe Rivero <ghe@debian.org>  Fri, 16 Dec 2011 08:22:26 +0100
->>>>>>> adddca91
+
+glance (2012.1~e1+git41-gb183f43-1) experimental; urgency=low
+
+  * New snapshot release.
+
+ -- Julien Danjou <acid@debian.org>  Fri, 02 Dec 2011 17:33:36 +0100
 
 glance (2012.1~e1-3) unstable; urgency=low
 
