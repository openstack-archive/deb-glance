#!/bin/sh

set -e

if [ "$1" = "configure" ]
then
    . /usr/share/debconf/confmodule
    . /usr/share/dbconfig-common/dpkg/postinst

    db_get glance/paste-flavor || true
    FLAVOR="$RET"

    case $FLAVOR in
        keystone*)
            FLAVOR=keystone
            db_get glance/auth-url
            sed -i "s,^auth_uri\s*=\s*.\+$,auth_uri = $RET," /etc/glance/glance-registry-paste.ini
            db_get glance/auth-token
            sed -i "s/^admin_token\s*=\s*.\+$/admin_token = $RET/" /etc/glance/glance-registry-paste.ini
            ;;
        *)
            FLAVOR=
            ;;
    esac

    if ! grep -q '\[paste_deploy\]' /etc/glance/glance-registry.conf
    then
        echo >> /etc/glance/glance-registry.conf
        echo '# This line has been added by debconf' >> /etc/glance/glance-registry.conf
        echo '# Use dpkg-reconfigure glance-common and then' >> /etc/glance/glance-registry.conf
        echo '# dpkg-reconfigure glance-registry to change it' >> /etc/glance/glance-registry.conf
        echo '[paste_deploy]' >> /etc/glance/glance-registry.conf
        echo "flavor = $FLAVOR" >> /etc/glance/glance-registry.conf
    else
        sed -i "s,^flavor\s*=.*$,flavor = $FLAVOR," /etc/glance/glance-registry.conf
    fi

    dbc_dbfile_owner="glance:glance"
    dbc_go glance-registry $@

    if [ "$dbc_install" = "true" ]
    then
        case "$dbc_dbtype" in
            mysql)
                [ -n "$dbc_dbport" ] && dbport=:$dbc_dbport
                SQL_CONNECTION="mysql://$dbc_dbuser:$dbc_dbpass@${dbc_dbserver:-localhost}$dbport/$dbc_dbname"
                ;;
            pgsql)
                [ -n "$dbc_dbport" ] && dbport=:$dbc_dbport
                SQL_CONNECTION="pgsql://$dbc_dbuser:$dbc_dbpass@${dbc_dbserver:-localhost}$dbport/$dbc_dbname"
                ;;
            *)
                SQL_CONNECTION="sqlite:////$dbc_basepath/$dbc_dbname.db"
                ;;
        esac

        sed -e "s,^sql_connection\s*=\s*.\+$,sql_connection = $SQL_CONNECTION," -i /etc/glance/glance-registry.conf

        if [ "$dbc_upgrade" = "true" ]
        then
<<<<<<< HEAD
            glance-manage db_sync || true
=======
	    glance-manage db_sync || true
>>>>>>> fc190b22
        fi
    fi
fi

#DEBHELPER#<|MERGE_RESOLUTION|>--- conflicted
+++ resolved
@@ -58,11 +58,7 @@
 
         if [ "$dbc_upgrade" = "true" ]
         then
-<<<<<<< HEAD
-            glance-manage db_sync || true
-=======
 	    glance-manage db_sync || true
->>>>>>> fc190b22
         fi
     fi
 fi
