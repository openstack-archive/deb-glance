[tox]
envlist = py26,py27,pep8

[testenv]
setenv = VIRTUAL_ENV={envdir}
deps = -r{toxinidir}/tools/pip-requires
       -r{toxinidir}/tools/test-requires
commands = {toxinidir}/run_tests.sh -N

[testenv:pep8]
<<<<<<< HEAD
deps = pep8==1.1
=======
deps = pep8==1.0.1
>>>>>>> 7bcb60d7
commands = pep8 --repeat --show-source bin glance setup.py

[testenv:cover]
commands = nosetests --with-coverage --cover-html --cover-erase --cover-package=glance

[testenv:venv]
commands = {posargs}

[tox:jenkins]
downloadcache = ~/cache/pip

[testenv:jenkins26]
basepython = python2.6
deps = file://{toxinidir}/.cache.bundle

[testenv:jenkins27]
basepython = python2.7
deps = file://{toxinidir}/.cache.bundle

[testenv:jenkinscover]
deps = file://{toxinidir}/.cache.bundle
commands = nosetests --cover-erase --cover-package=glance --with-xcoverage

[testenv:jenkinsvenv]
deps = file://{toxinidir}/.cache.bundle
commands = {posargs}<|MERGE_RESOLUTION|>--- conflicted
+++ resolved
@@ -8,11 +8,7 @@
 commands = {toxinidir}/run_tests.sh -N
 
 [testenv:pep8]
-<<<<<<< HEAD
-deps = pep8==1.1
-=======
 deps = pep8==1.0.1
->>>>>>> 7bcb60d7
 commands = pep8 --repeat --show-source bin glance setup.py
 
 [testenv:cover]
