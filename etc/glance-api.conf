[DEFAULT]
# Show more verbose log output (sets INFO log level output)
verbose = True

# Show debugging output in logs (sets DEBUG log level output)
debug = False

# Which backend store should Glance use by default is not specified
# in a request to add a new image to Glance? Default: 'file'
# Available choices are 'file', 'swift', and 's3'
default_store = file

# Address to bind the API server
bind_host = 0.0.0.0

# Port the bind the API server to
bind_port = 9292

# Address to find the registry server
registry_host = 0.0.0.0

# Port the registry server is listening on
registry_port = 9191

# Log to this file. Make sure you do not set the same log
# file for both the API and registry servers!
log_file = /var/log/glance/api.log

# ============ Filesystem Store Options ========================

# Directory that the Filesystem backend store
# writes image data to
filesystem_store_datadir = /var/lib/glance/images/

# ============ Swift Store Options =============================

# Address where the Swift authentication service lives
swift_store_auth_address = 127.0.0.1:8080/v1.0/

# User to authenticate against the Swift authentication service
swift_store_user = jdoe

# Auth key for the user authenticating against the
# Swift authentication service
swift_store_key = a86850deb2742ec3cb41518e26aa2d89

# Container within the account that the account should use
# for storing images in Swift
swift_store_container = glance

# Do we create the container if it does not exist?
swift_store_create_container_on_put = False

<<<<<<< HEAD
# ============ S3 Store Options =============================

# Address where the S3 authentication service lives
s3_store_host = 127.0.0.1:8080/v1.0/

# User to authenticate against the S3 authentication service
s3_store_access_key = <20-char AWS access key>

# Auth key for the user authenticating against the
# S3 authentication service
s3_store_secret_key = <40-char AWS secret key>

# Container within the account that the account should use
# for storing images in S3. Note that S3 has a flat namespace,
# so you need a unique bucket name for your glance images. An
# easy way to do this is append your AWS access key to "+glance"
s3_store_bucket = <20-char AWS access key>+glance

# Do we create the bucket if it does not exist?
s3_store_create_bucket_on_put = False
=======
# ============ Delayed Delete Options =============================

# Turn on/off delayed delete
delayed_delete = False
>>>>>>> 8e9b9e57

[pipeline:glance-api]
pipeline = versionnegotiation context apiv1app

[pipeline:versions]
pipeline = versionsapp

[app:versionsapp]
paste.app_factory = glance.api.versions:app_factory

[app:apiv1app]
paste.app_factory = glance.api.v1:app_factory

[filter:versionnegotiation]
paste.filter_factory = glance.api.middleware.version_negotiation:filter_factory

[filter:context]
paste.filter_factory = glance.common.context:filter_factory<|MERGE_RESOLUTION|>--- conflicted
+++ resolved
@@ -51,7 +51,6 @@
 # Do we create the container if it does not exist?
 swift_store_create_container_on_put = False
 
-<<<<<<< HEAD
 # ============ S3 Store Options =============================
 
 # Address where the S3 authentication service lives
@@ -67,17 +66,18 @@
 # Container within the account that the account should use
 # for storing images in S3. Note that S3 has a flat namespace,
 # so you need a unique bucket name for your glance images. An
-# easy way to do this is append your AWS access key to "+glance"
-s3_store_bucket = <20-char AWS access key>+glance
+# easy way to do this is append your AWS access key to "+glance".
+# S3 buckets in AWS *must* be lowercased, so remember to lowercase
+# your AWS access key if you use it in your bucket name below!
+s3_store_bucket = <lowercased 20-char aws access key>+glance
 
 # Do we create the bucket if it does not exist?
 s3_store_create_bucket_on_put = False
-=======
+
 # ============ Delayed Delete Options =============================
 
 # Turn on/off delayed delete
 delayed_delete = False
->>>>>>> 8e9b9e57
 
 [pipeline:glance-api]
 pipeline = versionnegotiation context apiv1app
