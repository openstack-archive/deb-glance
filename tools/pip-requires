--- conflicted
+++ resolved
@@ -27,16 +27,11 @@
 pycrypto
 
 # The following allow Keystone to be installed in the venv
-<<<<<<< HEAD
-# along with all of Keystone's dependencies
--e git://github.com/openstack/keystone.git#egg=keystone
-=======
 # along with all of Keystone's dependencies. We target a specific
 # commit hash so we can code to a constant version of keystone.
 # Trying to hit a moving target causes our local unittests to fail 
 # when they should remain unaffected.
 -e git://github.com/openstack/keystone.git@b9dde8d0e317203e349b8e4bca5bc9923c11974e#egg=keystone
->>>>>>> adddca91
 
 # Note you will need gcc buildtools installed and must
 # have installed libxml headers for lxml to be successfully
