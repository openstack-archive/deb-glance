#!/usr/bin/python
# Copyright (c) 2010 OpenStack, LLC.
#
# Licensed under the Apache License, Version 2.0 (the "License");
# you may not use this file except in compliance with the License.
# You may obtain a copy of the License at
#
#    http://www.apache.org/licenses/LICENSE-2.0
#
# Unless required by applicable law or agreed to in writing, software
# distributed under the License is distributed on an "AS IS" BASIS,
# WITHOUT WARRANTIES OR CONDITIONS OF ANY KIND, either express or
# implied.
# See the License for the specific language governing permissions and
# limitations under the License.

import setuptools

from glance.openstack.common import setup

requires = setup.parse_requirements()
depend_links = setup.parse_dependency_links()
project = 'glance'

setuptools.setup(
    name=project,
<<<<<<< HEAD
    version=setup.get_version(project, '2013.1.2'),
=======
    version=setup.get_version(project, '2013.2'),
>>>>>>> e549be82
    description='The Glance project provides services for discovering, '
                'registering, and retrieving virtual machine images',
    license='Apache License (2.0)',
    author='OpenStack',
    author_email='openstack@lists.launchpad.net',
    url='http://glance.openstack.org/',
    packages=setuptools.find_packages(exclude=['bin']),
    test_suite='nose.collector',
    cmdclass=setup.get_cmdclass(),
    include_package_data=True,
    install_requires=requires,
    dependency_links=depend_links,
    classifiers=[
        'Development Status :: 4 - Beta',
        'License :: OSI Approved :: Apache Software License',
        'Operating System :: POSIX :: Linux',
        'Programming Language :: Python :: 2.6',
        'Environment :: No Input/Output (Daemon)',
        'Environment :: OpenStack',
    ],
    entry_points={'console_scripts':
                  ['glance-api=glance.cmd.api:main',
                   'glance-cache-prefetcher=glance.cmd.cache_prefetcher:main',
                   'glance-cache-pruner = glance.cmd.cache_pruner:main',
                   'glance-cache-manage = glance.cmd.cache_manage:main',
                   'glance-cache-cleaner = glance.cmd.cache_cleaner:main',
                   'glance-control = glance.cmd.control:main',
                   'glance-manage = glance.cmd.manage:main',
                   'glance-registry = glance.cmd.registry:main',
                   'glance-replicator = glance.cmd.replicator:main',
                   'glance-scrubber = glance.cmd.scrubber:main']},
    py_modules=[])<|MERGE_RESOLUTION|>--- conflicted
+++ resolved
@@ -24,11 +24,7 @@
 
 setuptools.setup(
     name=project,
-<<<<<<< HEAD
-    version=setup.get_version(project, '2013.1.2'),
-=======
     version=setup.get_version(project, '2013.2'),
->>>>>>> e549be82
     description='The Glance project provides services for discovering, '
                 'registering, and retrieving virtual machine images',
     license='Apache License (2.0)',
