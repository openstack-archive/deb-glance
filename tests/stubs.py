# vim: tabstop=4 shiftwidth=4 softtabstop=4

# Copyright 2010-2011 OpenStack, LLC
# All Rights Reserved.
#
#    Licensed under the Apache License, Version 2.0 (the "License"); you may
#    not use this file except in compliance with the License. You may obtain
#    a copy of the License at
#
#         http://www.apache.org/licenses/LICENSE-2.0
#
#    Unless required by applicable law or agreed to in writing, software
#    distributed under the License is distributed on an "AS IS" BASIS, WITHOUT
#    WARRANTIES OR CONDITIONS OF ANY KIND, either express or implied. See the
#    License for the specific language governing permissions and limitations
#    under the License.

"""Stubouts, mocks and fixtures for the test suite"""

import datetime
import httplib
import operator
import os
import shutil
import StringIO
import sys

import stubout
import webob

import glance.common.client
from glance.common import exception
from glance.registry import server as rserver
from glance.api import v1 as server
import glance.store
import glance.store.filesystem
import glance.store.http
import glance.registry.db.api


FAKE_FILESYSTEM_ROOTDIR = os.path.join('/tmp', 'glance-tests')
VERBOSE = False
DEBUG = False


def stub_out_http_backend(stubs):
    """
    Stubs out the httplib.HTTPRequest.getresponse to return
    faked-out data instead of grabbing actual contents of a resource

    The stubbed getresponse() returns an iterator over
    the data "I am a teapot, short and stout\n"

    :param stubs: Set of stubout stubs
    """

    class FakeHTTPConnection(object):

        DATA = 'I am a teapot, short and stout\n'

        def getresponse(self):
            return StringIO.StringIO(self.DATA)

        def request(self, *_args, **_kwargs):
            pass

    fake_http_conn = FakeHTTPConnection()
    stubs.Set(httplib.HTTPConnection, 'request',
              fake_http_conn.request)
    stubs.Set(httplib.HTTPSConnection, 'request',
              fake_http_conn.request)
    stubs.Set(httplib.HTTPConnection, 'getresponse',
              fake_http_conn.getresponse)
    stubs.Set(httplib.HTTPSConnection, 'getresponse',
              fake_http_conn.getresponse)


def clean_out_fake_filesystem_backend():
    """
    Removes any leftover directories used in fake filesystem
    backend
    """
    if os.path.exists(FAKE_FILESYSTEM_ROOTDIR):
        shutil.rmtree(FAKE_FILESYSTEM_ROOTDIR, ignore_errors=True)


def stub_out_filesystem_backend():
    """
    Stubs out the Filesystem Glance service to return fake
    pped image data from files.

    We establish a few fake images in a directory under //tmp/glance-tests
    and ensure that this directory contains the following files:

        //tmp/glance-tests/2 <-- file containing "chunk00000remainder"

    The stubbed service yields the data in the above files.
    """

    # Establish a clean faked filesystem with dummy images
    if os.path.exists(FAKE_FILESYSTEM_ROOTDIR):
        shutil.rmtree(FAKE_FILESYSTEM_ROOTDIR, ignore_errors=True)
    os.mkdir(FAKE_FILESYSTEM_ROOTDIR)

    f = open(os.path.join(FAKE_FILESYSTEM_ROOTDIR, '2'), "wb")
    f.write("chunk00000remainder")
    f.close()


def stub_out_s3_backend(stubs):
    """
    Stubs out the S3 Backend with fake data and calls.

    The stubbed s3 backend provides back an iterator over
    the data ""

    :param stubs: Set of stubout stubs
    """

    class FakeSwiftAuth(object):
        pass

    class FakeS3Connection(object):
        pass

    class FakeS3Backend(object):
        CHUNK_SIZE = 2
        DATA = 'I am a teapot, short and stout\n'

        @classmethod
        def get(cls, parsed_uri, expected_size, conn_class=None):
            S3Backend = glance.store.s3.S3Backend

            # raise BackendException if URI is bad.
            (user, key, authurl, container, obj) = \
                S3Backend._parse_s3_tokens(parsed_uri)

            def chunk_it():
                for i in xrange(0, len(cls.DATA), cls.CHUNK_SIZE):
                    yield cls.DATA[i:i + cls.CHUNK_SIZE]
            return chunk_it()

    fake_s3_backend = FakeS3Backend()
    stubs.Set(glance.store.s3.S3Backend, 'get',
              fake_s3_backend.get)


def stub_out_registry_and_store_server(stubs):
    """
    Mocks calls to 127.0.0.1 on 9191 and 9292 for testing so
    that a real Glance server does not need to be up and
    running
    """

    class FakeRegistryConnection(object):

        def __init__(self, *args, **kwargs):
            pass

        def connect(self):
            return True

        def close(self):
            return True

        def request(self, method, url, body=None, headers={}):
            self.req = webob.Request.blank("/" + url.lstrip("/"))
            self.req.method = method
            if headers:
                self.req.headers = headers
            if body:
                self.req.body = body

        def getresponse(self):
            sql_connection = os.environ.get('GLANCE_SQL_CONNECTION',
                                            "sqlite://")
            options = {'sql_connection': sql_connection, 'verbose': VERBOSE,
                       'debug': DEBUG}
            res = self.req.get_response(rserver.API(options))

            # httplib.Response has a read() method...fake it out
            def fake_reader():
                return res.body

            setattr(res, 'read', fake_reader)
            return res

    class FakeGlanceConnection(object):

        def __init__(self, *args, **kwargs):
            pass

        def connect(self):
            return True

        def close(self):
            return True

        def putrequest(self, method, url):
            self.req = webob.Request.blank("/" + url.lstrip("/"))
            self.req.method = method

        def putheader(self, key, value):
            self.req.headers[key] = value

        def endheaders(self):
            pass

        def send(self, data):
            # send() is called during chunked-transfer encoding, and
            # data is of the form %x\r\n%s\r\n. Strip off the %x and
            # only write the actual data in tests.
            self.req.body += data.split("\r\n")[1]

        def request(self, method, url, body=None, headers={}):
            self.req = webob.Request.blank("/" + url.lstrip("/"))
            self.req.method = method
            if headers:
                self.req.headers = headers
            if body:
                self.req.body = body

        def getresponse(self):
            options = {'verbose': VERBOSE,
                       'debug': DEBUG,
                       'registry_host': '0.0.0.0',
                       'registry_port': '9191',
                       'default_store': 'file',
                       'filesystem_store_datadir': FAKE_FILESYSTEM_ROOTDIR}
            res = self.req.get_response(server.API(options))

            # httplib.Response has a read() method...fake it out
            def fake_reader():
                return res.body

            setattr(res, 'read', fake_reader)
            return res

    def fake_get_connection_type(client):
        """
        Returns the proper connection type
        """
        DEFAULT_REGISTRY_PORT = 9191
        DEFAULT_API_PORT = 9292

        if (client.port == DEFAULT_API_PORT and
            client.host == '0.0.0.0'):
            return FakeGlanceConnection
        elif (client.port == DEFAULT_REGISTRY_PORT and
              client.host == '0.0.0.0'):
            return FakeRegistryConnection

    def fake_image_iter(self):
        for i in self.response.app_iter:
            yield i

    stubs.Set(glance.common.client.BaseClient, 'get_connection_type',
              fake_get_connection_type)
    stubs.Set(glance.common.client.ImageBodyIterator, '__iter__',
              fake_image_iter)


def stub_out_registry_db_image_api(stubs):
    """
    Stubs out the database set/fetch API calls for Registry
    so the calls are routed to an in-memory dict. This helps us
    avoid having to manually clear or flush the SQLite database.

    The "datastore" always starts with this set of image fixtures.

    :param stubs: Set of stubout stubs
    """

    class FakeDatastore(object):

        FIXTURES = [
            {'id': 1,
                'name': 'fake image #1',
                'status': 'active',
                'disk_format': 'ami',
                'container_format': 'ami',
                'is_public': False,
                'created_at': datetime.datetime.utcnow(),
                'updated_at': datetime.datetime.utcnow(),
                'deleted_at': None,
                'deleted': False,
                'checksum': None,
                'size': 13,
                'location': "swift://user:passwd@acct/container/obj.tar.0",
             'properties': [{'name': 'type',
                             'value': 'kernel',
                             'deleted': False}]},
            {'id': 2,
                'name': 'fake image #2',
                'status': 'active',
                'disk_format': 'vhd',
                'container_format': 'ovf',
                'is_public': True,
                'created_at': datetime.datetime.utcnow(),
                'updated_at': datetime.datetime.utcnow(),
                'deleted_at': None,
                'deleted': False,
                'checksum': None,
                'size': 19,
                'location': "file:///tmp/glance-tests/2",
                'properties': []}]

        def __init__(self):
            self.images = FakeDatastore.FIXTURES
            self.deleted_images = []
            self.next_id = 3

        def image_create(self, _context, values):

            values['id'] = values.get('id', self.next_id)

            if values['id'] in [image['id'] for image in self.images]:
                raise exception.Duplicate("Duplicate image id: %s" %
                                          values['id'])

            glance.registry.db.api.validate_image(values)

            values['size'] = values.get('size', 0)
            values['checksum'] = values.get('checksum')
            values['deleted'] = False
            values['properties'] = values.get('properties', {})
            values['location'] = values.get('location')

            now = datetime.datetime.utcnow()
            values['created_at'] = values.get('created_at', now)
            values['updated_at'] = values.get('updated_at', now)
            values['deleted_at'] = None

            props = []

            if 'properties' in values.keys():
                for k, v in values['properties'].items():
                    p = {}
                    p['name'] = k
                    p['value'] = v
                    p['deleted'] = False
                    p['created_at'] = now
                    p['updated_at'] = now
                    p['deleted_at'] = None
                    props.append(p)

            values['properties'] = props

            self.next_id += 1
            self.images.append(values)
            return values

        def image_update(self, _context, image_id, values, purge_props=False):

            image = self.image_get(_context, image_id)
            copy_image = image.copy()
            copy_image.update(values)
            glance.registry.db.api.validate_image(copy_image)
            props = []
            orig_properties = image['properties']

            if purge_props == False:
                if 'properties' in values.keys():
                    for k, v in values['properties'].items():
                        p = {}
                        p['name'] = k
                        p['value'] = v
                        p['deleted'] = False
                        p['created_at'] = datetime.datetime.utcnow()
                        p['updated_at'] = datetime.datetime.utcnow()
                        p['deleted_at'] = None
                        props.append(p)

            orig_properties = orig_properties + props
            values['properties'] = orig_properties

            image.update(values)
            return image

        def image_destroy(self, _context, image_id):
            image = self.image_get(_context, image_id)
            self.images.remove(image)
            image['deleted_at'] = datetime.datetime.utcnow()
            self.deleted_images.append(image)

        def image_get(self, _context, image_id):

            images = [i for i in self.images if str(i['id']) == str(image_id)]

            if len(images) != 1 or images[0]['deleted']:
                raise exception.NotFound("No model for id %s %s" %
                                         (image_id, str(self.images)))
            else:
                return images[0]

<<<<<<< HEAD
        def image_get_all_pending_delete(self, _context, delete_time=None,
                                         limit=None):
            images = [f for f in self.deleted_images \
                      if f['status'] == 'pending_delete' and \
                         f['deleted_at'] <= delete_time]
            return images

        def image_get_all_public(self, _context, filters=None,
                                 marker=None, limit=1000):
=======
        def image_get_all_public(self, _context, filters=None, marker=None,
                                 limit=1000, sort_key=None, sort_dir=None):
>>>>>>> 5929f143
            images = [f for f in self.images if f['is_public'] == True]

            if 'size_min' in filters:
                size_min = int(filters.pop('size_min'))
                images = [f for f in images if int(f['size']) >= size_min]

            if 'size_max' in filters:
                size_max = int(filters.pop('size_max'))
                images = [f for f in images if int(f['size']) <= size_max]

            def _prop_filter(key, value):
                def _func(image):
                    for prop in image['properties']:
                        if prop['name'] == key:
                            return prop['value'] == value
                    return False
                return _func

            for k, v in filters.pop('properties', {}).items():
                images = filter(_prop_filter(k, v), images)

            for k, v in filters.items():
                images = [f for f in images if f[k] == v]

            # sorted func expects func that compares in descending order
            def image_cmp(x, y):
                _sort_dir = sort_dir or 'desc'
                multiplier = {
                    'asc': -1,
                    'desc': 1,
                }[_sort_dir]

                _sort_key = sort_key or 'created_at'
                if x[_sort_key] > y[_sort_key]:
                    return 1 * multiplier
                elif x[_sort_key] == y[_sort_key]:
                    if x['id'] > y['id']:
                        return 1 * multiplier
                    else:
                        return -1 * multiplier
                else:
                    return -1 * multiplier

            images = sorted(images, cmp=image_cmp)
            images.reverse()

            if marker == None:
                start_index = 0
            else:
                start_index = -1
                for i, image in enumerate(images):
                    if image['id'] == marker:
                        start_index = i + 1
                        break

            if start_index == -1:
                raise exception.NotFound(marker)

            return images[start_index:start_index + limit]

    fake_datastore = FakeDatastore()
    stubs.Set(glance.registry.db.api, 'image_create',
              fake_datastore.image_create)
    stubs.Set(glance.registry.db.api, 'image_update',
              fake_datastore.image_update)
    stubs.Set(glance.registry.db.api, 'image_destroy',
              fake_datastore.image_destroy)
    stubs.Set(glance.registry.db.api, 'image_get',
              fake_datastore.image_get)
    stubs.Set(glance.registry.db.api, 'image_get_all_pending_delete',
              fake_datastore.image_get_all_pending_delete)
    stubs.Set(glance.registry.db.api, 'image_get_all_public',
              fake_datastore.image_get_all_public)<|MERGE_RESOLUTION|>--- conflicted
+++ resolved
@@ -393,7 +393,6 @@
             else:
                 return images[0]
 
-<<<<<<< HEAD
         def image_get_all_pending_delete(self, _context, delete_time=None,
                                          limit=None):
             images = [f for f in self.deleted_images \
@@ -401,12 +400,8 @@
                          f['deleted_at'] <= delete_time]
             return images
 
-        def image_get_all_public(self, _context, filters=None,
-                                 marker=None, limit=1000):
-=======
         def image_get_all_public(self, _context, filters=None, marker=None,
                                  limit=1000, sort_key=None, sort_dir=None):
->>>>>>> 5929f143
             images = [f for f in self.images if f['is_public'] == True]
 
             if 'size_min' in filters:
