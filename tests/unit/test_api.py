# vim: tabstop=4 shiftwidth=4 softtabstop=4

# Copyright 2010-2011 OpenStack, LLC
# All Rights Reserved.
#
#    Licensed under the Apache License, Version 2.0 (the "License"); you may
#    not use this file except in compliance with the License. You may obtain
#    a copy of the License at
#
#         http://www.apache.org/licenses/LICENSE-2.0
#
#    Unless required by applicable law or agreed to in writing, software
#    distributed under the License is distributed on an "AS IS" BASIS, WITHOUT
#    WARRANTIES OR CONDITIONS OF ANY KIND, either express or implied. See the
#    License for the specific language governing permissions and limitations
#    under the License.

<<<<<<< HEAD
import hashlib
=======
import os
>>>>>>> 5c78a0e7
import httplib
import json
import unittest

import stubout
import webob

from glance import server
from glance.registry import server as rserver
from tests import stubs

VERBOSE = False
DEBUG = False


class TestRegistryAPI(unittest.TestCase):
    def setUp(self):
        """Establish a clean test environment"""
        self.stubs = stubout.StubOutForTesting()
        stubs.stub_out_registry_and_store_server(self.stubs)
        stubs.stub_out_registry_db_image_api(self.stubs)
        stubs.stub_out_filesystem_backend()
        self.api = rserver.API({'verbose': VERBOSE,
                                'debug': DEBUG})

    def tearDown(self):
        """Clear the test environment"""
        stubs.clean_out_fake_filesystem_backend()
        self.stubs.UnsetAll()

    def test_get_root(self):
        """Tests that the root registry API returns "index",
        which is a list of public images

        """
        fixture = {'id': 2,
                   'name': 'fake image #2',
                   'size': 19,
                   'checksum': None}
        req = webob.Request.blank('/')
        res = req.get_response(self.api)
        res_dict = json.loads(res.body)
        self.assertEquals(res.status_int, 200)

        images = res_dict['images']
        self.assertEquals(len(images), 1)

        for k, v in fixture.iteritems():
            self.assertEquals(v, images[0][k])

    def test_get_index(self):
        """Tests that the /images registry API returns list of
        public images

        """
        fixture = {'id': 2,
                   'name': 'fake image #2',
                   'size': 19,
                   'checksum': None}
        req = webob.Request.blank('/images')
        res = req.get_response(self.api)
        res_dict = json.loads(res.body)
        self.assertEquals(res.status_int, 200)

        images = res_dict['images']
        self.assertEquals(len(images), 1)

        for k, v in fixture.iteritems():
            self.assertEquals(v, images[0][k])

    def test_get_details(self):
        """Tests that the /images/detail registry API returns
        a mapping containing a list of detailed image information

        """
        fixture = {'id': 2,
                   'name': 'fake image #2',
                   'is_public': True,
                   'size': 19,
                   'checksum': None,
                   'disk_format': 'vhd',
                   'container_format': 'ovf',
                   'status': 'active'}

        req = webob.Request.blank('/images/detail')
        res = req.get_response(self.api)
        res_dict = json.loads(res.body)
        self.assertEquals(res.status_int, 200)

        images = res_dict['images']
        self.assertEquals(len(images), 1)

        for k, v in fixture.iteritems():
            self.assertEquals(v, images[0][k])

    def test_create_image(self):
        """Tests that the /images POST registry API creates the image"""
        fixture = {'name': 'fake public image',
                   'is_public': True,
                   'disk_format': 'vhd',
                   'container_format': 'ovf'}

        req = webob.Request.blank('/images')

        req.method = 'POST'
        req.body = json.dumps(dict(image=fixture))

        res = req.get_response(self.api)

        self.assertEquals(res.status_int, 200)

        res_dict = json.loads(res.body)

        for k, v in fixture.iteritems():
            self.assertEquals(v, res_dict['image'][k])

        # Test ID auto-assigned properly
        self.assertEquals(3, res_dict['image']['id'])

        # Test status was updated properly
        self.assertEquals('active', res_dict['image']['status'])

    def test_create_image_with_bad_container_format(self):
        """Tests proper exception is raised if a bad disk_format is set"""
        fixture = {'id': 3,
                   'name': 'fake public image',
                   'is_public': True,
                   'disk_format': 'vhd',
                   'container_format': 'invalid'}

        req = webob.Request.blank('/images')

        req.method = 'POST'
        req.body = json.dumps(dict(image=fixture))

        res = req.get_response(self.api)
        self.assertEquals(res.status_int, webob.exc.HTTPBadRequest.code)
        self.assertTrue('Invalid container format' in res.body)

    def test_create_image_with_bad_disk_format(self):
        """Tests proper exception is raised if a bad disk_format is set"""
        fixture = {'id': 3,
                   'name': 'fake public image',
                   'is_public': True,
                   'disk_format': 'invalid',
                   'container_format': 'ovf'}

        req = webob.Request.blank('/images')

        req.method = 'POST'
        req.body = json.dumps(dict(image=fixture))

        res = req.get_response(self.api)
        self.assertEquals(res.status_int, webob.exc.HTTPBadRequest.code)
        self.assertTrue('Invalid disk format' in res.body)

    def test_create_image_with_mismatched_formats(self):
        """Tests that exception raised for bad matching disk and container
        formats"""
        fixture = {'name': 'fake public image #3',
                   'container_format': 'aki',
                   'disk_format': 'ari'}

        req = webob.Request.blank('/images')

        req.method = 'POST'
        req.body = json.dumps(dict(image=fixture))

        res = req.get_response(self.api)
        self.assertEquals(res.status_int, webob.exc.HTTPBadRequest.code)
        self.assertTrue('Invalid mix of disk and container formats'
                        in res.body)

    def test_create_image_with_bad_status(self):
        """Tests proper exception is raised if a bad status is set"""
        fixture = {'id': 3,
                   'name': 'fake public image',
                   'is_public': True,
                   'disk_format': 'vhd',
                   'container_format': 'ovf',
                   'status': 'bad status'}

        req = webob.Request.blank('/images')

        req.method = 'POST'
        req.body = json.dumps(dict(image=fixture))

        res = req.get_response(self.api)
        self.assertEquals(res.status_int, webob.exc.HTTPBadRequest.code)
        self.assertTrue('Invalid image status' in res.body)

    def test_update_image(self):
        """Tests that the /images PUT registry API updates the image"""
        fixture = {'name': 'fake public image #2',
                   'disk_format': 'raw'}

        req = webob.Request.blank('/images/2')

        req.method = 'PUT'
        req.body = json.dumps(dict(image=fixture))

        res = req.get_response(self.api)

        self.assertEquals(res.status_int, 200)

        res_dict = json.loads(res.body)

        for k, v in fixture.iteritems():
            self.assertEquals(v, res_dict['image'][k])

    def test_update_image_not_existing(self):
        """Tests proper exception is raised if attempt to update non-existing
        image"""
        fixture = {'status': 'killed'}

        req = webob.Request.blank('/images/3')

        req.method = 'PUT'
        req.body = json.dumps(dict(image=fixture))

        res = req.get_response(self.api)
        self.assertEquals(res.status_int,
                          webob.exc.HTTPNotFound.code)

    def test_update_image_with_bad_status(self):
        """Tests that exception raised trying to set a bad status"""
        fixture = {'status': 'invalid'}

        req = webob.Request.blank('/images/2')

        req.method = 'PUT'
        req.body = json.dumps(dict(image=fixture))

        res = req.get_response(self.api)
        self.assertEquals(res.status_int, webob.exc.HTTPBadRequest.code)
        self.assertTrue('Invalid image status' in res.body)

    def test_update_image_with_bad_disk_format(self):
        """Tests that exception raised trying to set a bad disk_format"""
        fixture = {'disk_format': 'invalid'}

        req = webob.Request.blank('/images/2')

        req.method = 'PUT'
        req.body = json.dumps(dict(image=fixture))

        res = req.get_response(self.api)
        self.assertEquals(res.status_int, webob.exc.HTTPBadRequest.code)
        self.assertTrue('Invalid disk format' in res.body)

    def test_update_image_with_bad_container_format(self):
        """Tests that exception raised trying to set a bad container_format"""
        fixture = {'container_format': 'invalid'}

        req = webob.Request.blank('/images/2')

        req.method = 'PUT'
        req.body = json.dumps(dict(image=fixture))

        res = req.get_response(self.api)
        self.assertEquals(res.status_int, webob.exc.HTTPBadRequest.code)
        self.assertTrue('Invalid container format' in res.body)

    def test_update_image_with_mismatched_formats(self):
        """Tests that exception raised for bad matching disk and container
        formats"""
        fixture = {'container_format': 'ari'}

        req = webob.Request.blank('/images/2')  # Image 2 has disk format 'vhd'

        req.method = 'PUT'
        req.body = json.dumps(dict(image=fixture))

        res = req.get_response(self.api)
        self.assertEquals(res.status_int, webob.exc.HTTPBadRequest.code)
        self.assertTrue('Invalid mix of disk and container formats'
                        in res.body)

    def test_delete_image(self):
        """Tests that the /images DELETE registry API deletes the image"""

        # Grab the original number of images
        req = webob.Request.blank('/images')
        res = req.get_response(self.api)
        res_dict = json.loads(res.body)
        self.assertEquals(res.status_int, 200)

        orig_num_images = len(res_dict['images'])

        # Delete image #2
        req = webob.Request.blank('/images/2')

        req.method = 'DELETE'

        res = req.get_response(self.api)

        self.assertEquals(res.status_int, 200)

        # Verify one less image
        req = webob.Request.blank('/images')
        res = req.get_response(self.api)
        res_dict = json.loads(res.body)
        self.assertEquals(res.status_int, 200)

        new_num_images = len(res_dict['images'])
        self.assertEquals(new_num_images, orig_num_images - 1)

    def test_delete_image_not_existing(self):
        """Tests proper exception is raised if attempt to delete non-existing
        image"""

        req = webob.Request.blank('/images/3')

        req.method = 'DELETE'

        res = req.get_response(self.api)
        self.assertEquals(res.status_int,
                          webob.exc.HTTPNotFound.code)


class TestGlanceAPI(unittest.TestCase):
    def setUp(self):
        """Establish a clean test environment"""
        self.stubs = stubout.StubOutForTesting()
        stubs.stub_out_registry_and_store_server(self.stubs)
        stubs.stub_out_registry_db_image_api(self.stubs)
        stubs.stub_out_filesystem_backend()
        sql_connection = os.environ.get('GLANCE_SQL_CONNECTION', "sqlite://")
        options = {'verbose': VERBOSE,
                   'debug': DEBUG,
                   'registry_host': '0.0.0.0',
                   'registry_port': '9191',
                   'sql_connection': sql_connection,
                   'default_store': 'file',
                   'filesystem_store_datadir': stubs.FAKE_FILESYSTEM_ROOTDIR}
        self.api = server.API(options)

    def tearDown(self):
        """Clear the test environment"""
        stubs.clean_out_fake_filesystem_backend()
        self.stubs.UnsetAll()

    def test_bad_disk_format(self):
        fixture_headers = {'x-image-meta-store': 'bad',
                   'x-image-meta-name': 'bogus',
                   'x-image-meta-location': 'http://example.com/image.tar.gz',
                   'x-image-meta-disk-format': 'invalid',
                   'x-image-meta-container-format': 'ami'}

        req = webob.Request.blank("/images")
        req.method = 'POST'
        for k, v in fixture_headers.iteritems():
            req.headers[k] = v

        res = req.get_response(self.api)
        self.assertEquals(res.status_int, webob.exc.HTTPBadRequest.code)
        self.assertTrue('Invalid disk format' in res.body, res.body)

    def test_bad_container_format(self):
        fixture_headers = {'x-image-meta-store': 'bad',
                   'x-image-meta-name': 'bogus',
                   'x-image-meta-location': 'http://example.com/image.tar.gz',
                   'x-image-meta-disk-format': 'vhd',
                   'x-image-meta-container-format': 'invalid'}

        req = webob.Request.blank("/images")
        req.method = 'POST'
        for k, v in fixture_headers.iteritems():
            req.headers[k] = v

        res = req.get_response(self.api)
        self.assertEquals(res.status_int, webob.exc.HTTPBadRequest.code)
        self.assertTrue('Invalid container format' in res.body)

    def test_add_image_no_location_no_image_as_body(self):
        """Tests creates a queued image for no body and no loc header"""
        fixture_headers = {'x-image-meta-store': 'file',
                           'x-image-meta-disk-format': 'vhd',
                           'x-image-meta-container-format': 'ovf',
                           'x-image-meta-name': 'fake image #3'}

        req = webob.Request.blank("/images")
        req.method = 'POST'
        for k, v in fixture_headers.iteritems():
            req.headers[k] = v
        res = req.get_response(self.api)
        self.assertEquals(res.status_int, httplib.CREATED)

        res_body = json.loads(res.body)['image']
        self.assertEquals('queued', res_body['status'])

    def test_add_image_bad_store(self):
        """Tests raises BadRequest for invalid store header"""
        fixture_headers = {'x-image-meta-store': 'bad',
                           'x-image-meta-name': 'fake image #3'}

        req = webob.Request.blank("/images")
        req.method = 'POST'
        for k, v in fixture_headers.iteritems():
            req.headers[k] = v

        req.headers['Content-Type'] = 'application/octet-stream'
        req.body = "chunk00000remainder"
        res = req.get_response(self.api)
        self.assertEquals(res.status_int, webob.exc.HTTPBadRequest.code)

    def test_add_image_basic_file_store(self):
        """Tests to add a basic image in the file store"""
        fixture_headers = {'x-image-meta-store': 'file',
                           'x-image-meta-disk-format': 'vhd',
                           'x-image-meta-container-format': 'ovf',
                           'x-image-meta-name': 'fake image #3'}

        req = webob.Request.blank("/images")
        req.method = 'POST'
        for k, v in fixture_headers.iteritems():
            req.headers[k] = v

        req.headers['Content-Type'] = 'application/octet-stream'
        req.body = "chunk00000remainder"
        res = req.get_response(self.api)
        self.assertEquals(res.status_int, httplib.CREATED)

        res_body = json.loads(res.body)['image']
        self.assertEquals(res_body['location'],
                          'file:///tmp/glance-tests/3')

        # Test that the Location: header is set to the URI to
        # edit the newly-created image, as required by APP.
        # See LP Bug #719825
        self.assertTrue('location' in res.headers,
                        "'location' not in response headers.\n"
                        "res.headerlist = %r" % res.headerlist)
        self.assertTrue('/images/3' in res.headers['location'])

    def test_image_is_checksummed(self):
        """Test that the image contents are checksummed properly"""
        fixture_headers = {'x-image-meta-store': 'file',
                           'x-image-meta-disk-format': 'vhd',
                           'x-image-meta-container-format': 'ovf',
                           'x-image-meta-name': 'fake image #3'}
        image_contents = "chunk00000remainder"
        image_checksum = hashlib.md5(image_contents).hexdigest()

        req = webob.Request.blank("/images")
        req.method = 'POST'
        for k, v in fixture_headers.iteritems():
            req.headers[k] = v

        req.headers['Content-Type'] = 'application/octet-stream'
        req.body = image_contents
        res = req.get_response(self.api)
        self.assertEquals(res.status_int, httplib.CREATED)

        res_body = json.loads(res.body)['image']
        self.assertEquals(res_body['location'],
                          'file:///tmp/glance-tests/3')
        self.assertEquals(image_checksum, res_body['checksum'],
                          "Mismatched checksum. Expected %s, got %s" %
                          (image_checksum, res_body['checksum']))

    def test_etag_equals_checksum_header(self):
        """Test that the ETag header matches the x-image-meta-checksum"""
        fixture_headers = {'x-image-meta-store': 'file',
                           'x-image-meta-disk-format': 'vhd',
                           'x-image-meta-container-format': 'ovf',
                           'x-image-meta-name': 'fake image #3'}
        image_contents = "chunk00000remainder"
        image_checksum = hashlib.md5(image_contents).hexdigest()

        req = webob.Request.blank("/images")
        req.method = 'POST'
        for k, v in fixture_headers.iteritems():
            req.headers[k] = v

        req.headers['Content-Type'] = 'application/octet-stream'
        req.body = image_contents
        res = req.get_response(self.api)
        self.assertEquals(res.status_int, httplib.CREATED)

        # HEAD the image and check the ETag equals the checksum header...
        expected_headers = {'x-image-meta-checksum': image_checksum,
                            'etag': image_checksum}
        req = webob.Request.blank("/images/3")
        req.method = 'HEAD'
        res = req.get_response(self.api)
        self.assertEquals(res.status_int, 200)

        for key in expected_headers.keys():
            self.assertTrue(key in res.headers,
                            "required header '%s' missing from "
                            "returned headers" % key)
        for key, value in expected_headers.iteritems():
            self.assertEquals(value, res.headers[key])

    def test_bad_checksum_kills_image(self):
        """Test that the image contents are checksummed properly"""
        image_contents = "chunk00000remainder"
        bad_checksum = hashlib.md5("invalid").hexdigest()
        fixture_headers = {'x-image-meta-store': 'file',
                           'x-image-meta-disk-format': 'vhd',
                           'x-image-meta-container-format': 'ovf',
                           'x-image-meta-name': 'fake image #3',
                           'x-image-meta-checksum': bad_checksum}

        req = webob.Request.blank("/images")
        req.method = 'POST'
        for k, v in fixture_headers.iteritems():
            req.headers[k] = v

        req.headers['Content-Type'] = 'application/octet-stream'
        req.body = image_contents
        res = req.get_response(self.api)
        self.assertEquals(res.status_int, webob.exc.HTTPBadRequest.code)

        # Test the image was killed...
        expected_headers = {'x-image-meta-id': '3',
                            'x-image-meta-status': 'killed'}
        req = webob.Request.blank("/images/3")
        req.method = 'HEAD'
        res = req.get_response(self.api)
        self.assertEquals(res.status_int, 200)

        for key, value in expected_headers.iteritems():
            self.assertEquals(value, res.headers[key])

    def test_image_meta(self):
        """Test for HEAD /images/<ID>"""
        expected_headers = {'x-image-meta-id': '2',
                            'x-image-meta-name': 'fake image #2'}
        req = webob.Request.blank("/images/2")
        req.method = 'HEAD'
        res = req.get_response(self.api)
        self.assertEquals(res.status_int, 200)

        for key, value in expected_headers.iteritems():
            self.assertEquals(value, res.headers[key])

    def test_show_image_basic(self):
        req = webob.Request.blank("/images/2")
        res = req.get_response(self.api)
        self.assertEqual('chunk00000remainder', res.body)

    def test_show_non_exists_image(self):
        req = webob.Request.blank("/images/42")
        res = req.get_response(self.api)
        self.assertEquals(res.status_int, webob.exc.HTTPNotFound.code)

    def test_delete_image(self):
        req = webob.Request.blank("/images/2")
        req.method = 'DELETE'
        res = req.get_response(self.api)
        self.assertEquals(res.status_int, 200)

        req = webob.Request.blank("/images/2")
        req.method = 'GET'
        res = req.get_response(self.api)
        self.assertEquals(res.status_int, webob.exc.HTTPNotFound.code,
                          res.body)

    def test_delete_non_exists_image(self):
        req = webob.Request.blank("/images/42")
        req.method = 'DELETE'
        res = req.get_response(self.api)
        self.assertEquals(res.status_int, webob.exc.HTTPNotFound.code)<|MERGE_RESOLUTION|>--- conflicted
+++ resolved
@@ -15,12 +15,9 @@
 #    License for the specific language governing permissions and limitations
 #    under the License.
 
-<<<<<<< HEAD
 import hashlib
-=======
+import httplib
 import os
->>>>>>> 5c78a0e7
-import httplib
 import json
 import unittest
 
