# vim: tabstop=4 shiftwidth=4 softtabstop=4

# Copyright 2010-2011 OpenStack LLC.
# All Rights Reserved.
#
#    Licensed under the Apache License, Version 2.0 (the "License"); you may
#    not use this file except in compliance with the License. You may obtain
#    a copy of the License at
#
#         http://www.apache.org/licenses/LICENSE-2.0
#
#    Unless required by applicable law or agreed to in writing, software
#    distributed under the License is distributed on an "AS IS" BASIS, WITHOUT
#    WARRANTIES OR CONDITIONS OF ANY KIND, either express or implied. See the
#    License for the specific language governing permissions and limitations
#    under the License.

<<<<<<< HEAD
"""
Reference implementation registry server WSGI controller
"""

import json
import logging

import routes
from webob import exc

from glance.common import wsgi
from glance.common import exception
from glance.registry.db import api as db_api


logger = logging.getLogger('glance.registry.server')

DISPLAY_FIELDS_IN_INDEX = ['id', 'name', 'size',
                           'disk_format', 'container_format',
                           'checksum']

SUPPORTED_FILTERS = ['name', 'status', 'container_format', 'disk_format',
                     'min_ram', 'min_disk', 'size_min', 'size_max']

SUPPORTED_SORT_KEYS = ('name', 'status', 'container_format', 'disk_format',
                       'size', 'id', 'created_at', 'updated_at')

SUPPORTED_SORT_DIRS = ('asc', 'desc')

SUPPORTED_PARAMS = ('limit', 'marker', 'sort_key', 'sort_dir')


class Controller(object):
    """Controller for the reference implementation registry server"""

    def __init__(self, options):
        self.options = options
        db_api.configure_db(options)

    def _get_images(self, context, **params):
        """
        Get images, wrapping in exception if necessary.
        """
        try:
            return db_api.image_get_all(context, **params)
        except exception.NotFound, e:
            msg = _("Invalid marker. Image could not be found.")
            raise exc.HTTPBadRequest(explanation=msg)

    def index(self, req):
        """
        Return a basic filtered list of public, non-deleted images

        :param req: the Request object coming from the wsgi layer
        :retval a mapping of the following form::

            dict(images=[image_list])

        Where image_list is a sequence of mappings::

            {
            'id': <ID>,
            'name': <NAME>,
            'size': <SIZE>,
            'disk_format': <DISK_FORMAT>,
            'container_format': <CONTAINER_FORMAT>,
            'checksum': <CHECKSUM>
            }
        """
        params = self._get_query_params(req)
        images = self._get_images(req.context, **params)

        results = []
        for image in images:
            result = {}
            for field in DISPLAY_FIELDS_IN_INDEX:
                result[field] = image[field]
            results.append(result)
        return dict(images=results)

    def detail(self, req):
        """
        Return a filtered list of public, non-deleted images in detail

        :param req: the Request object coming from the wsgi layer
        :retval a mapping of the following form::

            dict(images=[image_list])

        Where image_list is a sequence of mappings containing
        all image model fields.
        """
        params = self._get_query_params(req)

        images = self._get_images(req.context, **params)
        image_dicts = [make_image_dict(i) for i in images]
        return dict(images=image_dicts)

    def _get_query_params(self, req):
        """
        Extract necessary query parameters from http request.

        :param req: the Request object coming from the wsgi layer
        :retval dictionary of filters to apply to list of images
        """
        params = {
            'filters': self._get_filters(req),
            'limit': self._get_limit(req),
            'sort_key': self._get_sort_key(req),
            'sort_dir': self._get_sort_dir(req),
            'marker': self._get_marker(req),
        }

        for key, value in params.items():
            if value is None:
                del params[key]

        return params

    def _get_filters(self, req):
        """
        Return a dictionary of query param filters from the request

        :param req: the Request object coming from the wsgi layer
        :retval a dict of key/value filters
        """
        filters = {}
        properties = {}

        if req.context.is_admin:
            # Only admin gets to look for non-public images
            filters['is_public'] = self._get_is_public(req)
        else:
            filters['is_public'] = True
        for param in req.str_params:
            if param in SUPPORTED_FILTERS:
                filters[param] = req.str_params.get(param)
            if param.startswith('property-'):
                _param = param[9:]
                properties[_param] = req.str_params.get(param)

        if len(properties) > 0:
            filters['properties'] = properties

        return filters

    def _get_limit(self, req):
        """Parse a limit query param into something usable."""
        try:
            default = self.options['limit_param_default']
        except KeyError:
            # if no value is configured, provide a sane default
            default = 25
            msg = _("Failed to read limit_param_default from config. "
                    "Defaulting to %s") % default
            logger.debug(msg)

        try:
            limit = int(req.str_params.get('limit', default))
        except ValueError:
            raise exc.HTTPBadRequest(_("limit param must be an integer"))

        if limit < 0:
            raise exc.HTTPBadRequest(_("limit param must be positive"))

        try:
            api_limit_max = int(self.options['api_limit_max'])
        except (KeyError, ValueError):
            api_limit_max = 1000
            msg = _("Failed to read api_limit_max from config. "
                    "Defaulting to %s") % api_limit_max
            logger.debug(msg)

        return min(api_limit_max, limit)

    def _get_marker(self, req):
        """Parse a marker query param into something usable."""
        marker = req.str_params.get('marker', None)

        if marker is None:
            return None

        try:
            marker = int(marker)
        except ValueError:
            raise exc.HTTPBadRequest(_("marker param must be an integer"))
        return marker

    def _get_sort_key(self, req):
        """Parse a sort key query param from the request object."""
        sort_key = req.str_params.get('sort_key', None)
        if sort_key is not None and sort_key not in SUPPORTED_SORT_KEYS:
            _keys = ', '.join(SUPPORTED_SORT_KEYS)
            msg = _("Unsupported sort_key. Acceptable values: %s") % (_keys,)
            raise exc.HTTPBadRequest(explanation=msg)
        return sort_key

    def _get_sort_dir(self, req):
        """Parse a sort direction query param from the request object."""
        sort_dir = req.str_params.get('sort_dir', None)
        if sort_dir is not None and sort_dir not in SUPPORTED_SORT_DIRS:
            _keys = ', '.join(SUPPORTED_SORT_DIRS)
            msg = _("Unsupported sort_dir. Acceptable values: %s") % (_keys,)
            raise exc.HTTPBadRequest(explanation=msg)
        return sort_dir

    def _get_is_public(self, req):
        """Parse is_public into something usable."""
        is_public = req.str_params.get('is_public', None)

        if is_public is None:
            # NOTE(vish): This preserves the default value of showing only
            #             public images.
            return True
        is_public = is_public.lower()
        if is_public == 'none':
            return None
        elif is_public == 'true' or is_public == '1':
            return True
        elif is_public == 'false' or is_public == '0':
            return False
        else:
            raise exc.HTTPBadRequest(_("is_public must be None, True, "
                                       "or False"))

    def show(self, req, id):
        """Return data about the given image id."""
        try:
            image = db_api.image_get(req.context, id)
        except exception.NotFound:
            raise exc.HTTPNotFound()
        except exception.NotAuthorized:
            # If it's private and doesn't belong to them, don't let on
            # that it exists
            msg = _("Access by %(user)s to image %(id)s "
                    "denied") % ({'user': req.context.user,
                    'id': id})
            logger.info(msg)
            raise exc.HTTPNotFound()

        return dict(image=make_image_dict(image))

    def delete(self, req, id):
        """
        Deletes an existing image with the registry.

        :param req: wsgi Request object
        :param id:  The opaque internal identifier for the image

        :retval Returns 200 if delete was successful, a fault if not.
        """
        if req.context.read_only:
            raise exc.HTTPForbidden()

        try:
            db_api.image_destroy(req.context, id)
        except exception.NotFound:
            return exc.HTTPNotFound()
        except exception.NotAuthorized:
            # If it's private and doesn't belong to them, don't let on
            # that it exists
            msg = _("Access by %(user)s to image %(id)s "
                    "denied") % ({'user': req.context.user,
                    'id': id})
            logger.info(msg)
            raise exc.HTTPNotFound()

    def create(self, req, body):
        """
        Registers a new image with the registry.

        :param req: wsgi Request object
        :param body: Dictionary of information about the image

        :retval Returns the newly-created image information as a mapping,
                which will include the newly-created image's internal id
                in the 'id' field
        """
        if req.context.read_only:
            raise exc.HTTPForbidden()

        image_data = body['image']

        # Ensure the image has a status set
        image_data.setdefault('status', 'active')

        # Set up the image owner
        if not req.context.is_admin or 'owner' not in image_data:
            image_data['owner'] = req.context.owner

        try:
            image_data = db_api.image_create(req.context, image_data)
            return dict(image=make_image_dict(image_data))
        except exception.Duplicate:
            msg = (_("Image with identifier %s already exists!") % id)
            logger.error(msg)
            return exc.HTTPConflict(msg)
        except exception.Invalid, e:
            msg = (_("Failed to add image metadata. "
                     "Got error: %(e)s") % locals())
            logger.error(msg)
            return exc.HTTPBadRequest(msg)

    def update(self, req, id, body):
        """
        Updates an existing image with the registry.

        :param req: wsgi Request object
        :param body: Dictionary of information about the image
        :param id:  The opaque internal identifier for the image

        :retval Returns the updated image information as a mapping,
        """
        if req.context.read_only:
            raise exc.HTTPForbidden()

        image_data = body['image']

        # Prohibit modification of 'owner'
        if not req.context.is_admin and 'owner' in image_data:
            del image_data['owner']

        purge_props = req.headers.get("X-Glance-Registry-Purge-Props", "false")
        try:
            logger.debug(_("Updating image %(id)s with metadata: "
                           "%(image_data)r") % locals())
            if purge_props == "true":
                updated_image = db_api.image_update(req.context, id,
                                                    image_data, True)
            else:
                updated_image = db_api.image_update(req.context, id,
                                                    image_data)
            return dict(image=make_image_dict(updated_image))
        except exception.Invalid, e:
            msg = (_("Failed to update image metadata. "
                     "Got error: %(e)s") % locals())
            logger.error(msg)
            return exc.HTTPBadRequest(msg)
        except exception.NotFound:
            raise exc.HTTPNotFound(body='Image not found',
                               request=req,
                               content_type='text/plain')
        except exception.NotAuthorized:
            # If it's private and doesn't belong to them, don't let on
            # that it exists
            msg = _("Access by %(user)s to image %(id)s "
                    "denied") % ({'user': req.context.user,
                    'id': id})
            logger.info(msg)
            raise exc.HTTPNotFound(body='Image not found',
                               request=req,
                               content_type='text/plain')

    def members(self, req, image_id):
        """
        Get the members of an image.
        """
        try:
            image = db_api.image_get(req.context, image_id)
        except exception.NotFound:
            raise exc.HTTPNotFound()
        except exception.NotAuthorized:
            # If it's private and doesn't belong to them, don't let on
            # that it exists
            msg = _("Access by %(user)s to image %(id)s "
                    "denied") % ({'user': req.context.user,
                    'id': image_id})
            logger.info(msg)
            raise exc.HTTPNotFound()

        return dict(members=make_member_list(image['members'],
                                             member_id='member',
                                             can_share='can_share'))

    def shared_images(self, req, member):
        """
        Retrieves images shared with the given member.
        """
        params = {}
        try:
            memberships = db_api.image_member_get_memberships(req.context,
                                                              member,
                                                              **params)
        except exception.NotFound, e:
            msg = _("Invalid marker. Membership could not be found.")
            raise exc.HTTPBadRequest(explanation=msg)

        return dict(shared_images=make_member_list(memberships,
                                                   image_id='image_id',
                                                   can_share='can_share'))

    def replace_members(self, req, image_id, body):
        """
        Replaces the members of the image with those specified in the
        body.  The body is a dict with the following format::

            {"memberships": [
                {"member_id": <MEMBER_ID>,
                 ["can_share": [True|False]]}, ...
            ]}
        """
        if req.context.read_only:
            raise exc.HTTPForbidden()
        elif req.context.owner is None:
            raise exc.HTTPUnauthorized(_("No authenticated user"))

        # Make sure the image exists
        session = db_api.get_session()
        try:
            image = db_api.image_get(req.context, image_id, session=session)
        except exception.NotFound:
            raise exc.HTTPNotFound()
        except exception.NotAuthorized:
            # If it's private and doesn't belong to them, don't let on
            # that it exists
            msg = _("Access by %(user)s to image %(id)s "
                    "denied") % ({'user': req.context.user,
                    'id': image_id})
            logger.info(msg)
            raise exc.HTTPNotFound()

        # Can they manipulate the membership?
        if not req.context.is_image_sharable(image):
            raise exc.HTTPForbidden(_("No permission to share that image"))

        # Get the membership list
        try:
            memb_list = body['memberships']
        except Exception, e:
            # Malformed entity...
            msg = _("Invalid membership association: %s") % e
            raise exc.HTTPBadRequest(explanation=msg)

        add = []
        existing = {}
        # Walk through the incoming memberships
        for memb in memb_list:
            try:
                datum = dict(image_id=image['id'],
                             member=memb['member_id'],
                             can_share=None)
            except Exception, e:
                # Malformed entity...
                msg = _("Invalid membership association: %s") % e
                raise exc.HTTPBadRequest(explanation=msg)

            # Figure out what can_share should be
            if 'can_share' in memb:
                datum['can_share'] = bool(memb['can_share'])

            # Try to find the corresponding membership
            try:
                membership = db_api.image_member_find(req.context,
                                                      datum['image_id'],
                                                      datum['member'],
                                                      session=session)

                # Are we overriding can_share?
                if datum['can_share'] is None:
                    datum['can_share'] = membership['can_share']

                existing[membership['id']] = {
                    'values': datum,
                    'membership': membership,
                    }
            except exception.NotFound:
                # Default can_share
                datum['can_share'] = bool(datum['can_share'])
                add.append(datum)

        # We now have a filtered list of memberships to add and
        # memberships to modify.  Let's start by walking through all
        # the existing image memberships...
        for memb in image['members']:
            if memb['id'] in existing:
                # Just update the membership in place
                update = existing[memb['id']]['values']
                db_api.image_member_update(req.context, memb, update,
                                           session=session)
            else:
                # Outdated one; needs to be deleted
                db_api.image_member_delete(req.context, memb, session=session)

        # Now add the non-existant ones
        for memb in add:
            db_api.image_member_create(req.context, memb, session=session)

        # Make an appropriate result
        return exc.HTTPNoContent()

    def add_member(self, req, image_id, member, body=None):
        """
        Adds a membership to the image, or updates an existing one.
        If a body is present, it is a dict with the following format::

            {"member": {
                "can_share": [True|False]
            }}

        If "can_share" is provided, the member's ability to share is
        set accordingly.  If it is not provided, existing memberships
        remain unchanged and new memberships default to False.
        """
        if req.context.read_only:
            raise exc.HTTPForbidden()
        elif req.context.owner is None:
            raise exc.HTTPUnauthorized(_("No authenticated user"))

        # Make sure the image exists
        try:
            image = db_api.image_get(req.context, image_id)
        except exception.NotFound:
            raise exc.HTTPNotFound()
        except exception.NotAuthorized:
            # If it's private and doesn't belong to them, don't let on
            # that it exists
            msg = _("Access by %(user)s to image %(id)s "
                    "denied") % ({'user': req.context.user,
                    'id': image_id})
            logger.info(msg)
            raise exc.HTTPNotFound()

        # Can they manipulate the membership?
        if not req.context.is_image_sharable(image):
            raise exc.HTTPForbidden(_("No permission to share that image"))

        # Determine the applicable can_share value
        can_share = None
        if body:
            try:
                can_share = bool(body['member']['can_share'])
            except Exception, e:
                # Malformed entity...
                msg = _("Invalid membership association: %s") % e
                raise exc.HTTPBadRequest(explanation=msg)

        # Look up an existing membership...
        try:
            session = db_api.get_session()
            membership = db_api.image_member_find(req.context,
                                                  image_id, member,
                                                  session=session)
            if can_share is not None:
                values = dict(can_share=can_share)
                db_api.image_member_update(req.context, membership, values,
                                           session=session)
        except exception.NotFound:
            values = dict(image_id=image['id'], member=member,
                          can_share=bool(can_share))
            db_api.image_member_create(req.context, values, session=session)

        # Make an appropriate result
        return exc.HTTPNoContent()

    def delete_member(self, req, image_id, member):
        """
        Removes a membership from the image.
        """
        if req.context.read_only:
            raise exc.HTTPForbidden()
        elif req.context.owner is None:
            raise exc.HTTPUnauthorized(_("No authenticated user"))

        # Make sure the image exists
        try:
            image = db_api.image_get(req.context, image_id)
        except exception.NotFound:
            raise exc.HTTPNotFound()
        except exception.NotAuthorized:
            # If it's private and doesn't belong to them, don't let on
            # that it exists
            msg = _("Access by %(user)s to image %(id)s "
                    "denied") % ({'user': req.context.user,
                    'id': image_id})
            logger.info(msg)
            raise exc.HTTPNotFound()

        # Can they manipulate the membership?
        if not req.context.is_image_sharable(image):
            raise exc.HTTPForbidden(_("No permission to share that image"))

        # Look up an existing membership
        try:
            session = db_api.get_session()
            member_ref = db_api.image_member_find(req.context,
                                                  image_id,
                                                  member,
                                                  session=session)
            db_api.image_member_delete(req.context,
                                       member_ref,
                                       session=session)
        except exception.NotFound:
            pass

        # Make an appropriate result
        return exc.HTTPNoContent()


def create_resource(controller):
    """Images resource factory method."""
    deserializer = wsgi.JSONRequestDeserializer()
    serializer = wsgi.JSONResponseSerializer()
    return wsgi.Resource(controller, deserializer, serializer)


class API(wsgi.Router):
    """WSGI entry point for all Registry requests."""

    def __init__(self, options):
        mapper = routes.Mapper()
        resource = create_resource(Controller(options))
        mapper.resource("image", "images", controller=resource,
                        collection={'detail': 'GET'})
        mapper.connect("/", controller=resource, action="index")
        mapper.connect("/shared-images/{member}",
                       controller=resource, action="shared_images")
        mapper.connect("/images/{image_id}/members",
                       controller=resource, action="members",
                       conditions=dict(method=["GET"]))
        mapper.connect("/images/{image_id}/members",
                       controller=resource, action="replace_members",
                       conditions=dict(method=["PUT"]))
        mapper.connect("/images/{image_id}/members/{member}",
                       controller=resource, action="add_member",
                       conditions=dict(method=["PUT"]))
        mapper.connect("/images/{image_id}/members/{member}",
                       controller=resource, action="delete_member",
                       conditions=dict(method=["DELETE"]))
        super(API, self).__init__(mapper)


def make_image_dict(image):
    """
    Create a dict representation of an image which we can use to
    serialize the image.
    """

    def _fetch_attrs(d, attrs):
        return dict([(a, d[a]) for a in attrs
                    if a in d.keys()])

    # TODO(sirp): should this be a dict, or a list of dicts?
    # A plain dict is more convenient, but list of dicts would provide
    # access to created_at, etc
    properties = dict((p['name'], p['value'])
                      for p in image['properties'] if not p['deleted'])

    image_dict = _fetch_attrs(image, db_api.IMAGE_ATTRS)

    image_dict['properties'] = properties
    return image_dict


def make_member_list(members, **attr_map):
    """
    Create a dict representation of a list of members which we can use
    to serialize the members list.  Keyword arguments map the names of
    optional attributes to include to the database attribute.
    """

    def _fetch_memb(memb, attr_map):
        return dict([(k, memb[v]) for k, v in attr_map.items()
                                  if v in memb.keys()])

    # Return the list of members with the given attribute mapping
    return [_fetch_memb(memb, attr_map) for memb in members
            if not memb.deleted]


def app_factory(global_conf, **local_conf):
    """
    paste.deploy app factory for creating Glance reference implementation
    registry server apps
    """
    conf = global_conf.copy()
    conf.update(local_conf)
    return API(conf)
=======
# NOTE(bcwaldon): This is done as a convenience for people
# so they don't have to update their paste configs just yet.
from glance.registry.api.v1 import app_factory
>>>>>>> 8f122d95
<|MERGE_RESOLUTION|>--- conflicted
+++ resolved
@@ -15,686 +15,6 @@
 #    License for the specific language governing permissions and limitations
 #    under the License.
 
-<<<<<<< HEAD
-"""
-Reference implementation registry server WSGI controller
-"""
-
-import json
-import logging
-
-import routes
-from webob import exc
-
-from glance.common import wsgi
-from glance.common import exception
-from glance.registry.db import api as db_api
-
-
-logger = logging.getLogger('glance.registry.server')
-
-DISPLAY_FIELDS_IN_INDEX = ['id', 'name', 'size',
-                           'disk_format', 'container_format',
-                           'checksum']
-
-SUPPORTED_FILTERS = ['name', 'status', 'container_format', 'disk_format',
-                     'min_ram', 'min_disk', 'size_min', 'size_max']
-
-SUPPORTED_SORT_KEYS = ('name', 'status', 'container_format', 'disk_format',
-                       'size', 'id', 'created_at', 'updated_at')
-
-SUPPORTED_SORT_DIRS = ('asc', 'desc')
-
-SUPPORTED_PARAMS = ('limit', 'marker', 'sort_key', 'sort_dir')
-
-
-class Controller(object):
-    """Controller for the reference implementation registry server"""
-
-    def __init__(self, options):
-        self.options = options
-        db_api.configure_db(options)
-
-    def _get_images(self, context, **params):
-        """
-        Get images, wrapping in exception if necessary.
-        """
-        try:
-            return db_api.image_get_all(context, **params)
-        except exception.NotFound, e:
-            msg = _("Invalid marker. Image could not be found.")
-            raise exc.HTTPBadRequest(explanation=msg)
-
-    def index(self, req):
-        """
-        Return a basic filtered list of public, non-deleted images
-
-        :param req: the Request object coming from the wsgi layer
-        :retval a mapping of the following form::
-
-            dict(images=[image_list])
-
-        Where image_list is a sequence of mappings::
-
-            {
-            'id': <ID>,
-            'name': <NAME>,
-            'size': <SIZE>,
-            'disk_format': <DISK_FORMAT>,
-            'container_format': <CONTAINER_FORMAT>,
-            'checksum': <CHECKSUM>
-            }
-        """
-        params = self._get_query_params(req)
-        images = self._get_images(req.context, **params)
-
-        results = []
-        for image in images:
-            result = {}
-            for field in DISPLAY_FIELDS_IN_INDEX:
-                result[field] = image[field]
-            results.append(result)
-        return dict(images=results)
-
-    def detail(self, req):
-        """
-        Return a filtered list of public, non-deleted images in detail
-
-        :param req: the Request object coming from the wsgi layer
-        :retval a mapping of the following form::
-
-            dict(images=[image_list])
-
-        Where image_list is a sequence of mappings containing
-        all image model fields.
-        """
-        params = self._get_query_params(req)
-
-        images = self._get_images(req.context, **params)
-        image_dicts = [make_image_dict(i) for i in images]
-        return dict(images=image_dicts)
-
-    def _get_query_params(self, req):
-        """
-        Extract necessary query parameters from http request.
-
-        :param req: the Request object coming from the wsgi layer
-        :retval dictionary of filters to apply to list of images
-        """
-        params = {
-            'filters': self._get_filters(req),
-            'limit': self._get_limit(req),
-            'sort_key': self._get_sort_key(req),
-            'sort_dir': self._get_sort_dir(req),
-            'marker': self._get_marker(req),
-        }
-
-        for key, value in params.items():
-            if value is None:
-                del params[key]
-
-        return params
-
-    def _get_filters(self, req):
-        """
-        Return a dictionary of query param filters from the request
-
-        :param req: the Request object coming from the wsgi layer
-        :retval a dict of key/value filters
-        """
-        filters = {}
-        properties = {}
-
-        if req.context.is_admin:
-            # Only admin gets to look for non-public images
-            filters['is_public'] = self._get_is_public(req)
-        else:
-            filters['is_public'] = True
-        for param in req.str_params:
-            if param in SUPPORTED_FILTERS:
-                filters[param] = req.str_params.get(param)
-            if param.startswith('property-'):
-                _param = param[9:]
-                properties[_param] = req.str_params.get(param)
-
-        if len(properties) > 0:
-            filters['properties'] = properties
-
-        return filters
-
-    def _get_limit(self, req):
-        """Parse a limit query param into something usable."""
-        try:
-            default = self.options['limit_param_default']
-        except KeyError:
-            # if no value is configured, provide a sane default
-            default = 25
-            msg = _("Failed to read limit_param_default from config. "
-                    "Defaulting to %s") % default
-            logger.debug(msg)
-
-        try:
-            limit = int(req.str_params.get('limit', default))
-        except ValueError:
-            raise exc.HTTPBadRequest(_("limit param must be an integer"))
-
-        if limit < 0:
-            raise exc.HTTPBadRequest(_("limit param must be positive"))
-
-        try:
-            api_limit_max = int(self.options['api_limit_max'])
-        except (KeyError, ValueError):
-            api_limit_max = 1000
-            msg = _("Failed to read api_limit_max from config. "
-                    "Defaulting to %s") % api_limit_max
-            logger.debug(msg)
-
-        return min(api_limit_max, limit)
-
-    def _get_marker(self, req):
-        """Parse a marker query param into something usable."""
-        marker = req.str_params.get('marker', None)
-
-        if marker is None:
-            return None
-
-        try:
-            marker = int(marker)
-        except ValueError:
-            raise exc.HTTPBadRequest(_("marker param must be an integer"))
-        return marker
-
-    def _get_sort_key(self, req):
-        """Parse a sort key query param from the request object."""
-        sort_key = req.str_params.get('sort_key', None)
-        if sort_key is not None and sort_key not in SUPPORTED_SORT_KEYS:
-            _keys = ', '.join(SUPPORTED_SORT_KEYS)
-            msg = _("Unsupported sort_key. Acceptable values: %s") % (_keys,)
-            raise exc.HTTPBadRequest(explanation=msg)
-        return sort_key
-
-    def _get_sort_dir(self, req):
-        """Parse a sort direction query param from the request object."""
-        sort_dir = req.str_params.get('sort_dir', None)
-        if sort_dir is not None and sort_dir not in SUPPORTED_SORT_DIRS:
-            _keys = ', '.join(SUPPORTED_SORT_DIRS)
-            msg = _("Unsupported sort_dir. Acceptable values: %s") % (_keys,)
-            raise exc.HTTPBadRequest(explanation=msg)
-        return sort_dir
-
-    def _get_is_public(self, req):
-        """Parse is_public into something usable."""
-        is_public = req.str_params.get('is_public', None)
-
-        if is_public is None:
-            # NOTE(vish): This preserves the default value of showing only
-            #             public images.
-            return True
-        is_public = is_public.lower()
-        if is_public == 'none':
-            return None
-        elif is_public == 'true' or is_public == '1':
-            return True
-        elif is_public == 'false' or is_public == '0':
-            return False
-        else:
-            raise exc.HTTPBadRequest(_("is_public must be None, True, "
-                                       "or False"))
-
-    def show(self, req, id):
-        """Return data about the given image id."""
-        try:
-            image = db_api.image_get(req.context, id)
-        except exception.NotFound:
-            raise exc.HTTPNotFound()
-        except exception.NotAuthorized:
-            # If it's private and doesn't belong to them, don't let on
-            # that it exists
-            msg = _("Access by %(user)s to image %(id)s "
-                    "denied") % ({'user': req.context.user,
-                    'id': id})
-            logger.info(msg)
-            raise exc.HTTPNotFound()
-
-        return dict(image=make_image_dict(image))
-
-    def delete(self, req, id):
-        """
-        Deletes an existing image with the registry.
-
-        :param req: wsgi Request object
-        :param id:  The opaque internal identifier for the image
-
-        :retval Returns 200 if delete was successful, a fault if not.
-        """
-        if req.context.read_only:
-            raise exc.HTTPForbidden()
-
-        try:
-            db_api.image_destroy(req.context, id)
-        except exception.NotFound:
-            return exc.HTTPNotFound()
-        except exception.NotAuthorized:
-            # If it's private and doesn't belong to them, don't let on
-            # that it exists
-            msg = _("Access by %(user)s to image %(id)s "
-                    "denied") % ({'user': req.context.user,
-                    'id': id})
-            logger.info(msg)
-            raise exc.HTTPNotFound()
-
-    def create(self, req, body):
-        """
-        Registers a new image with the registry.
-
-        :param req: wsgi Request object
-        :param body: Dictionary of information about the image
-
-        :retval Returns the newly-created image information as a mapping,
-                which will include the newly-created image's internal id
-                in the 'id' field
-        """
-        if req.context.read_only:
-            raise exc.HTTPForbidden()
-
-        image_data = body['image']
-
-        # Ensure the image has a status set
-        image_data.setdefault('status', 'active')
-
-        # Set up the image owner
-        if not req.context.is_admin or 'owner' not in image_data:
-            image_data['owner'] = req.context.owner
-
-        try:
-            image_data = db_api.image_create(req.context, image_data)
-            return dict(image=make_image_dict(image_data))
-        except exception.Duplicate:
-            msg = (_("Image with identifier %s already exists!") % id)
-            logger.error(msg)
-            return exc.HTTPConflict(msg)
-        except exception.Invalid, e:
-            msg = (_("Failed to add image metadata. "
-                     "Got error: %(e)s") % locals())
-            logger.error(msg)
-            return exc.HTTPBadRequest(msg)
-
-    def update(self, req, id, body):
-        """
-        Updates an existing image with the registry.
-
-        :param req: wsgi Request object
-        :param body: Dictionary of information about the image
-        :param id:  The opaque internal identifier for the image
-
-        :retval Returns the updated image information as a mapping,
-        """
-        if req.context.read_only:
-            raise exc.HTTPForbidden()
-
-        image_data = body['image']
-
-        # Prohibit modification of 'owner'
-        if not req.context.is_admin and 'owner' in image_data:
-            del image_data['owner']
-
-        purge_props = req.headers.get("X-Glance-Registry-Purge-Props", "false")
-        try:
-            logger.debug(_("Updating image %(id)s with metadata: "
-                           "%(image_data)r") % locals())
-            if purge_props == "true":
-                updated_image = db_api.image_update(req.context, id,
-                                                    image_data, True)
-            else:
-                updated_image = db_api.image_update(req.context, id,
-                                                    image_data)
-            return dict(image=make_image_dict(updated_image))
-        except exception.Invalid, e:
-            msg = (_("Failed to update image metadata. "
-                     "Got error: %(e)s") % locals())
-            logger.error(msg)
-            return exc.HTTPBadRequest(msg)
-        except exception.NotFound:
-            raise exc.HTTPNotFound(body='Image not found',
-                               request=req,
-                               content_type='text/plain')
-        except exception.NotAuthorized:
-            # If it's private and doesn't belong to them, don't let on
-            # that it exists
-            msg = _("Access by %(user)s to image %(id)s "
-                    "denied") % ({'user': req.context.user,
-                    'id': id})
-            logger.info(msg)
-            raise exc.HTTPNotFound(body='Image not found',
-                               request=req,
-                               content_type='text/plain')
-
-    def members(self, req, image_id):
-        """
-        Get the members of an image.
-        """
-        try:
-            image = db_api.image_get(req.context, image_id)
-        except exception.NotFound:
-            raise exc.HTTPNotFound()
-        except exception.NotAuthorized:
-            # If it's private and doesn't belong to them, don't let on
-            # that it exists
-            msg = _("Access by %(user)s to image %(id)s "
-                    "denied") % ({'user': req.context.user,
-                    'id': image_id})
-            logger.info(msg)
-            raise exc.HTTPNotFound()
-
-        return dict(members=make_member_list(image['members'],
-                                             member_id='member',
-                                             can_share='can_share'))
-
-    def shared_images(self, req, member):
-        """
-        Retrieves images shared with the given member.
-        """
-        params = {}
-        try:
-            memberships = db_api.image_member_get_memberships(req.context,
-                                                              member,
-                                                              **params)
-        except exception.NotFound, e:
-            msg = _("Invalid marker. Membership could not be found.")
-            raise exc.HTTPBadRequest(explanation=msg)
-
-        return dict(shared_images=make_member_list(memberships,
-                                                   image_id='image_id',
-                                                   can_share='can_share'))
-
-    def replace_members(self, req, image_id, body):
-        """
-        Replaces the members of the image with those specified in the
-        body.  The body is a dict with the following format::
-
-            {"memberships": [
-                {"member_id": <MEMBER_ID>,
-                 ["can_share": [True|False]]}, ...
-            ]}
-        """
-        if req.context.read_only:
-            raise exc.HTTPForbidden()
-        elif req.context.owner is None:
-            raise exc.HTTPUnauthorized(_("No authenticated user"))
-
-        # Make sure the image exists
-        session = db_api.get_session()
-        try:
-            image = db_api.image_get(req.context, image_id, session=session)
-        except exception.NotFound:
-            raise exc.HTTPNotFound()
-        except exception.NotAuthorized:
-            # If it's private and doesn't belong to them, don't let on
-            # that it exists
-            msg = _("Access by %(user)s to image %(id)s "
-                    "denied") % ({'user': req.context.user,
-                    'id': image_id})
-            logger.info(msg)
-            raise exc.HTTPNotFound()
-
-        # Can they manipulate the membership?
-        if not req.context.is_image_sharable(image):
-            raise exc.HTTPForbidden(_("No permission to share that image"))
-
-        # Get the membership list
-        try:
-            memb_list = body['memberships']
-        except Exception, e:
-            # Malformed entity...
-            msg = _("Invalid membership association: %s") % e
-            raise exc.HTTPBadRequest(explanation=msg)
-
-        add = []
-        existing = {}
-        # Walk through the incoming memberships
-        for memb in memb_list:
-            try:
-                datum = dict(image_id=image['id'],
-                             member=memb['member_id'],
-                             can_share=None)
-            except Exception, e:
-                # Malformed entity...
-                msg = _("Invalid membership association: %s") % e
-                raise exc.HTTPBadRequest(explanation=msg)
-
-            # Figure out what can_share should be
-            if 'can_share' in memb:
-                datum['can_share'] = bool(memb['can_share'])
-
-            # Try to find the corresponding membership
-            try:
-                membership = db_api.image_member_find(req.context,
-                                                      datum['image_id'],
-                                                      datum['member'],
-                                                      session=session)
-
-                # Are we overriding can_share?
-                if datum['can_share'] is None:
-                    datum['can_share'] = membership['can_share']
-
-                existing[membership['id']] = {
-                    'values': datum,
-                    'membership': membership,
-                    }
-            except exception.NotFound:
-                # Default can_share
-                datum['can_share'] = bool(datum['can_share'])
-                add.append(datum)
-
-        # We now have a filtered list of memberships to add and
-        # memberships to modify.  Let's start by walking through all
-        # the existing image memberships...
-        for memb in image['members']:
-            if memb['id'] in existing:
-                # Just update the membership in place
-                update = existing[memb['id']]['values']
-                db_api.image_member_update(req.context, memb, update,
-                                           session=session)
-            else:
-                # Outdated one; needs to be deleted
-                db_api.image_member_delete(req.context, memb, session=session)
-
-        # Now add the non-existant ones
-        for memb in add:
-            db_api.image_member_create(req.context, memb, session=session)
-
-        # Make an appropriate result
-        return exc.HTTPNoContent()
-
-    def add_member(self, req, image_id, member, body=None):
-        """
-        Adds a membership to the image, or updates an existing one.
-        If a body is present, it is a dict with the following format::
-
-            {"member": {
-                "can_share": [True|False]
-            }}
-
-        If "can_share" is provided, the member's ability to share is
-        set accordingly.  If it is not provided, existing memberships
-        remain unchanged and new memberships default to False.
-        """
-        if req.context.read_only:
-            raise exc.HTTPForbidden()
-        elif req.context.owner is None:
-            raise exc.HTTPUnauthorized(_("No authenticated user"))
-
-        # Make sure the image exists
-        try:
-            image = db_api.image_get(req.context, image_id)
-        except exception.NotFound:
-            raise exc.HTTPNotFound()
-        except exception.NotAuthorized:
-            # If it's private and doesn't belong to them, don't let on
-            # that it exists
-            msg = _("Access by %(user)s to image %(id)s "
-                    "denied") % ({'user': req.context.user,
-                    'id': image_id})
-            logger.info(msg)
-            raise exc.HTTPNotFound()
-
-        # Can they manipulate the membership?
-        if not req.context.is_image_sharable(image):
-            raise exc.HTTPForbidden(_("No permission to share that image"))
-
-        # Determine the applicable can_share value
-        can_share = None
-        if body:
-            try:
-                can_share = bool(body['member']['can_share'])
-            except Exception, e:
-                # Malformed entity...
-                msg = _("Invalid membership association: %s") % e
-                raise exc.HTTPBadRequest(explanation=msg)
-
-        # Look up an existing membership...
-        try:
-            session = db_api.get_session()
-            membership = db_api.image_member_find(req.context,
-                                                  image_id, member,
-                                                  session=session)
-            if can_share is not None:
-                values = dict(can_share=can_share)
-                db_api.image_member_update(req.context, membership, values,
-                                           session=session)
-        except exception.NotFound:
-            values = dict(image_id=image['id'], member=member,
-                          can_share=bool(can_share))
-            db_api.image_member_create(req.context, values, session=session)
-
-        # Make an appropriate result
-        return exc.HTTPNoContent()
-
-    def delete_member(self, req, image_id, member):
-        """
-        Removes a membership from the image.
-        """
-        if req.context.read_only:
-            raise exc.HTTPForbidden()
-        elif req.context.owner is None:
-            raise exc.HTTPUnauthorized(_("No authenticated user"))
-
-        # Make sure the image exists
-        try:
-            image = db_api.image_get(req.context, image_id)
-        except exception.NotFound:
-            raise exc.HTTPNotFound()
-        except exception.NotAuthorized:
-            # If it's private and doesn't belong to them, don't let on
-            # that it exists
-            msg = _("Access by %(user)s to image %(id)s "
-                    "denied") % ({'user': req.context.user,
-                    'id': image_id})
-            logger.info(msg)
-            raise exc.HTTPNotFound()
-
-        # Can they manipulate the membership?
-        if not req.context.is_image_sharable(image):
-            raise exc.HTTPForbidden(_("No permission to share that image"))
-
-        # Look up an existing membership
-        try:
-            session = db_api.get_session()
-            member_ref = db_api.image_member_find(req.context,
-                                                  image_id,
-                                                  member,
-                                                  session=session)
-            db_api.image_member_delete(req.context,
-                                       member_ref,
-                                       session=session)
-        except exception.NotFound:
-            pass
-
-        # Make an appropriate result
-        return exc.HTTPNoContent()
-
-
-def create_resource(controller):
-    """Images resource factory method."""
-    deserializer = wsgi.JSONRequestDeserializer()
-    serializer = wsgi.JSONResponseSerializer()
-    return wsgi.Resource(controller, deserializer, serializer)
-
-
-class API(wsgi.Router):
-    """WSGI entry point for all Registry requests."""
-
-    def __init__(self, options):
-        mapper = routes.Mapper()
-        resource = create_resource(Controller(options))
-        mapper.resource("image", "images", controller=resource,
-                        collection={'detail': 'GET'})
-        mapper.connect("/", controller=resource, action="index")
-        mapper.connect("/shared-images/{member}",
-                       controller=resource, action="shared_images")
-        mapper.connect("/images/{image_id}/members",
-                       controller=resource, action="members",
-                       conditions=dict(method=["GET"]))
-        mapper.connect("/images/{image_id}/members",
-                       controller=resource, action="replace_members",
-                       conditions=dict(method=["PUT"]))
-        mapper.connect("/images/{image_id}/members/{member}",
-                       controller=resource, action="add_member",
-                       conditions=dict(method=["PUT"]))
-        mapper.connect("/images/{image_id}/members/{member}",
-                       controller=resource, action="delete_member",
-                       conditions=dict(method=["DELETE"]))
-        super(API, self).__init__(mapper)
-
-
-def make_image_dict(image):
-    """
-    Create a dict representation of an image which we can use to
-    serialize the image.
-    """
-
-    def _fetch_attrs(d, attrs):
-        return dict([(a, d[a]) for a in attrs
-                    if a in d.keys()])
-
-    # TODO(sirp): should this be a dict, or a list of dicts?
-    # A plain dict is more convenient, but list of dicts would provide
-    # access to created_at, etc
-    properties = dict((p['name'], p['value'])
-                      for p in image['properties'] if not p['deleted'])
-
-    image_dict = _fetch_attrs(image, db_api.IMAGE_ATTRS)
-
-    image_dict['properties'] = properties
-    return image_dict
-
-
-def make_member_list(members, **attr_map):
-    """
-    Create a dict representation of a list of members which we can use
-    to serialize the members list.  Keyword arguments map the names of
-    optional attributes to include to the database attribute.
-    """
-
-    def _fetch_memb(memb, attr_map):
-        return dict([(k, memb[v]) for k, v in attr_map.items()
-                                  if v in memb.keys()])
-
-    # Return the list of members with the given attribute mapping
-    return [_fetch_memb(memb, attr_map) for memb in members
-            if not memb.deleted]
-
-
-def app_factory(global_conf, **local_conf):
-    """
-    paste.deploy app factory for creating Glance reference implementation
-    registry server apps
-    """
-    conf = global_conf.copy()
-    conf.update(local_conf)
-    return API(conf)
-=======
 # NOTE(bcwaldon): This is done as a convenience for people
 # so they don't have to update their paste configs just yet.
-from glance.registry.api.v1 import app_factory
->>>>>>> 8f122d95
+from glance.registry.api.v1 import app_factory