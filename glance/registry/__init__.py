--- conflicted
+++ resolved
@@ -27,17 +27,6 @@
 
 logger = logging.getLogger('glance.registry')
 
-<<<<<<< HEAD
-
-def get_registry_client(options, context):
-    host = options['registry_host']
-    port = int(options['registry_port'])
-    return client.RegistryClient(host, port, auth_tok=context.auth_tok)
-
-
-def get_images_list(options, context, **kwargs):
-    c = get_registry_client(options, context)
-=======
 _CLIENT_HOST = None
 _CLIENT_PORT = None
 _CLIENT_KWARGS = {}
@@ -88,7 +77,6 @@
 
 def get_images_list(context, **kwargs):
     c = get_registry_client(context)
->>>>>>> 8f122d95
     return c.get_images(**kwargs)
 
 
