--- conflicted
+++ resolved
@@ -34,8 +34,6 @@
 
     DEFAULT_PORT = 9191
 
-<<<<<<< HEAD
-=======
     def __init__(self, host=None, port=None, metadata_encryption_key=None,
                  **kwargs):
         """
@@ -62,7 +60,6 @@
             image_metadata['location'] = location
         return image_metadata
 
->>>>>>> 8f122d95
     def get_images(self, **kwargs):
         """
         Returns a list of image id/name mappings from Registry
