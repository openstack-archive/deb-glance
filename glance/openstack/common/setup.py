--- conflicted
+++ resolved
@@ -200,11 +200,7 @@
         if os.path.isdir('.git'):
             # don't include jenkins email address in AUTHORS file
             git_log_cmd = ("git log --format='%aN <%aE>' | sort -u | "
-<<<<<<< HEAD
-                           "grep -v " + jenkins_email)
-=======
                            "egrep -v '" + jenkins_email + "'")
->>>>>>> c236ab3d
             changelog = _run_shell_command(git_log_cmd)
             mailmap = parse_mailmap()
             with open(new_authors, 'w') as new_authors_fh:
