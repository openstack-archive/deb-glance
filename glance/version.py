# vim: tabstop=4 shiftwidth=4 softtabstop=4

#    Copyright 2012 OpenStack LLC
#
#    Licensed under the Apache License, Version 2.0 (the "License"); you may
#    not use this file except in compliance with the License. You may obtain
#    a copy of the License at
#
#         http://www.apache.org/licenses/LICENSE-2.0
#
#    Unless required by applicable law or agreed to in writing, software
#    distributed under the License is distributed on an "AS IS" BASIS, WITHOUT
#    WARRANTIES OR CONDITIONS OF ANY KIND, either express or implied. See the
#    License for the specific language governing permissions and limitations
#    under the License.


<<<<<<< HEAD
GLANCE_VERSION = ['2012', '1', '1']
YEAR, COUNT, REVSISION = GLANCE_VERSION

FINAL = True   # This becomes true at Release Candidate time


def canonical_version_string():
    return '.'.join(filter(None, GLANCE_VERSION))


def version_string():
    if FINAL:
        return canonical_version_string()
    else:
        return '%s-dev' % (canonical_version_string(),)


def vcs_version_string():
    return "%s:%s" % (version_info['branch_nick'], version_info['revision_id'])


def version_string_with_vcs():
    return "%s-%s" % (canonical_version_string(), vcs_version_string())
=======
from glance.openstack.common import version as common_version

NEXT_VERSION = '2012.2'
version_info = common_version.VersionInfo('glance',
                                          pre_version=NEXT_VERSION)
>>>>>>> 2580d3b0
<|MERGE_RESOLUTION|>--- conflicted
+++ resolved
@@ -15,34 +15,8 @@
 #    under the License.
 
 
-<<<<<<< HEAD
-GLANCE_VERSION = ['2012', '1', '1']
-YEAR, COUNT, REVSISION = GLANCE_VERSION
-
-FINAL = True   # This becomes true at Release Candidate time
-
-
-def canonical_version_string():
-    return '.'.join(filter(None, GLANCE_VERSION))
-
-
-def version_string():
-    if FINAL:
-        return canonical_version_string()
-    else:
-        return '%s-dev' % (canonical_version_string(),)
-
-
-def vcs_version_string():
-    return "%s:%s" % (version_info['branch_nick'], version_info['revision_id'])
-
-
-def version_string_with_vcs():
-    return "%s-%s" % (canonical_version_string(), vcs_version_string())
-=======
 from glance.openstack.common import version as common_version
 
 NEXT_VERSION = '2012.2'
 version_info = common_version.VersionInfo('glance',
-                                          pre_version=NEXT_VERSION)
->>>>>>> 2580d3b0
+                                          pre_version=NEXT_VERSION)