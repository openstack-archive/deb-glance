--- conflicted
+++ resolved
@@ -21,11 +21,7 @@
                     'revision_id': 'LOCALREVISION',
                     'revno': 0}
 
-<<<<<<< HEAD
-GLANCE_VERSION = ['2012', '2', None]
-=======
 GLANCE_VERSION = ['2012', '1', '1']
->>>>>>> 7bcb60d7
 YEAR, COUNT, REVSISION = GLANCE_VERSION
 
 FINAL = True   # This becomes true at Release Candidate time
