# vim: tabstop=4 shiftwidth=4 softtabstop=4

# Copyright 2010-2011 OpenStack, LLC
# All Rights Reserved.
#
#    Licensed under the Apache License, Version 2.0 (the "License"); you may
#    not use this file except in compliance with the License. You may obtain
#    a copy of the License at
#
#         http://www.apache.org/licenses/LICENSE-2.0
#
#    Unless required by applicable law or agreed to in writing, software
#    distributed under the License is distributed on an "AS IS" BASIS, WITHOUT
#    WARRANTIES OR CONDITIONS OF ANY KIND, either express or implied. See the
#    License for the specific language governing permissions and limitations
#    under the License.

# HTTPSClientAuthConnection code comes courtesy of ActiveState website:
# http://code.activestate.com/recipes/
#   577548-https-httplib-client-connection-with-certificate-v/

import functools
import httplib
import logging
import os
import urllib
import urlparse
<<<<<<< HEAD
=======

from eventlet.green import socket, ssl
>>>>>>> 8f122d95

# See http://code.google.com/p/python-nose/issues/detail?id=373
# The code below enables glance.client standalone to work with i18n _() blocks
import __builtin__
if not hasattr(__builtin__, '_'):
    setattr(__builtin__, '_', lambda x: x)

from glance.common import auth
from glance.common import exception


def handle_unauthorized(func):
    """
    Wrap a function to re-authenticate and retry.
    """
    @functools.wraps(func)
    def wrapped(self, *args, **kwargs):
        try:
            return func(self, *args, **kwargs)
        except exception.NotAuthorized:
            self._authenticate(force_reauth=True)
            return func(self, *args, **kwargs)
    return wrapped


def handle_redirects(func):
    """
    Wrap the _do_request function to handle HTTP redirects.
    """
    MAX_REDIRECTS = 5

    @functools.wraps(func)
    def wrapped(self, method, url, body, headers):
        for _ in xrange(MAX_REDIRECTS):
            try:
                return func(self, method, url, body, headers)
            except exception.RedirectException as redirect:
                if redirect.url is None:
                    raise exception.InvalidRedirect()
                url = redirect.url
        raise exception.MaxRedirectsExceeded(redirects=MAX_REDIRECTS)
    return wrapped


class ImageBodyIterator(object):

    """
    A class that acts as an iterator over an image file's
    chunks of data.  This is returned as part of the result
    tuple from `glance.client.Client.get_image`
    """

    CHUNKSIZE = 65536

    def __init__(self, response):
        """
        Constructs the object from an HTTPResponse object
        """
        self.response = response

    def __iter__(self):
        """
        Exposes an iterator over the chunks of data in the
        image file.
        """
        while True:
            chunk = self.response.read(ImageBodyIterator.CHUNKSIZE)
            if chunk:
                yield chunk
            else:
                break


class HTTPSClientAuthConnection(httplib.HTTPSConnection):
    """
    Class to make a HTTPS connection, with support for
    full client-based SSL Authentication

    :see http://code.activestate.com/recipes/
            577548-https-httplib-client-connection-with-certificate-v/
    """

    def __init__(self, host, port, key_file, cert_file,
                 ca_file, timeout=None):
        httplib.HTTPSConnection.__init__(self, host, port, key_file=key_file,
                                         cert_file=cert_file)
        self.key_file = key_file
        self.cert_file = cert_file
        self.ca_file = ca_file
        self.timeout = timeout

    def connect(self):
        """
        Connect to a host on a given (SSL) port.
        If ca_file is pointing somewhere, use it to check Server Certificate.

        Redefined/copied and extended from httplib.py:1105 (Python 2.6.x).
        This is needed to pass cert_reqs=ssl.CERT_REQUIRED as parameter to
        ssl.wrap_socket(), which forces SSL to check server certificate against
        our client certificate.
        """
        sock = socket.create_connection((self.host, self.port), self.timeout)
        if self._tunnel_host:
            self.sock = sock
            self._tunnel()
        # If there's no CA File, don't force Server Certificate Check
        if self.ca_file:
            self.sock = ssl.wrap_socket(sock, self.key_file, self.cert_file,
                                        ca_certs=self.ca_file,
                                        cert_reqs=ssl.CERT_REQUIRED)
        else:
            self.sock = ssl.wrap_socket(sock, self.key_file, self.cert_file,
                                        cert_reqs=ssl.CERT_NONE)


class BaseClient(object):

    """A base client class"""

    CHUNKSIZE = 65536
    DEFAULT_PORT = 80
    DEFAULT_DOC_ROOT = None

<<<<<<< HEAD
    def __init__(self, host, port=None, use_ssl=False, auth_tok=None,
                 creds=None, doc_root=None):
=======
    OK_RESPONSE_CODES = (
        httplib.OK,
        httplib.CREATED,
        httplib.ACCEPTED,
        httplib.NO_CONTENT,
    )

    REDIRECT_RESPONSE_CODES = (
        httplib.MOVED_PERMANENTLY,
        httplib.FOUND,
        httplib.SEE_OTHER,
        httplib.USE_PROXY,
        httplib.TEMPORARY_REDIRECT,
    )

    def __init__(self, host, port=None, use_ssl=False, auth_tok=None,
                 creds=None, doc_root=None,
                 key_file=None, cert_file=None, ca_file=None):
>>>>>>> 8f122d95
        """
        Creates a new client to some service.

        :param host: The host where service resides
        :param port: The port where service resides
        :param use_ssl: Should we use HTTPS?
        :param auth_tok: The auth token to pass to the server
        :param creds: The credentials to pass to the auth plugin
        :param doc_root: Prefix for all URLs we request from host
<<<<<<< HEAD
=======
        :param key_file: Optional PEM-formatted file that contains the private
                         key.
                         If use_ssl is True, and this param is None (the
                         default), then an environ variable
                         GLANCE_CLIENT_KEY_FILE is looked for. If no such
                         environ variable is found, ClientConnectionError
                         will be raised.
        :param cert_file: Optional PEM-formatted certificate chain file.
                          If use_ssl is True, and this param is None (the
                          default), then an environ variable
                          GLANCE_CLIENT_CERT_FILE is looked for. If no such
                          environ variable is found, ClientConnectionError
                          will be raised.
        :param ca_file: Optional CA cert file to use in SSL connections
                        If use_ssl is True, and this param is None (the
                        default), then an environ variable
                        GLANCE_CLIENT_CA_FILE is looked for.
>>>>>>> 8f122d95
        """
        self.host = host
        self.port = port or self.DEFAULT_PORT
        self.use_ssl = use_ssl
        self.auth_tok = auth_tok
        self.creds = creds or {}
        self.connection = None
<<<<<<< HEAD
        self.doc_root = self.DEFAULT_DOC_ROOT if doc_root is None else doc_root
        self.auth_plugin = self.make_auth_plugin(self.creds)
=======
        # doc_root can be a nullstring, which is valid, and why we
        # cannot simply do doc_root or self.DEFAULT_DOC_ROOT below.
        self.doc_root = (doc_root if doc_root is not None
                         else self.DEFAULT_DOC_ROOT)
        self.auth_plugin = self.make_auth_plugin(self.creds)
        self.connect_kwargs = {}

        if use_ssl:
            if not key_file:
                if not os.environ.get('GLANCE_CLIENT_KEY_FILE'):
                    msg = _("You have selected to use SSL in connecting, "
                            "however you have failed to supply either a "
                            "key_file parameter or set the "
                            "GLANCE_CLIENT_KEY_FILE environ variable")
                    raise exception.ClientConnectionError(msg)
                key_file = os.environ.get('GLANCE_CLIENT_KEY_FILE')

            if not os.path.exists(key_file):
                msg = _("The key file you specified %s does not "
                        "exist") % key_file
                raise exception.ClientConnectionError(msg)
            self.connect_kwargs['key_file'] = key_file

            if not cert_file:
                if not os.environ.get('GLANCE_CLIENT_CERT_FILE'):
                    msg = _("You have selected to use SSL in connecting, "
                            "however you have failed to supply either a "
                            "cert_file parameter or set the "
                            "GLANCE_CLIENT_CERT_FILE environ variable")
                    raise exception.ClientConnectionError(msg)
                cert_file = os.environ.get('GLANCE_CLIENT_CERT_FILE')

            if not os.path.exists(cert_file):
                msg = _("The key file you specified %s does not "
                        "exist") % cert_file
                raise exception.ClientConnectionError(msg)
            self.connect_kwargs['cert_file'] = cert_file

            if not ca_file:
                ca_file = os.environ.get('GLANCE_CLIENT_CA_FILE')

            self.connect_kwargs['ca_file'] = ca_file
>>>>>>> 8f122d95

    def set_auth_token(self, auth_tok):
        """
        Updates the authentication token for this client connection.
        """
        # FIXME(sirp): Nova image/glance.py currently calls this. Since this
        # method isn't really doing anything useful[1], we should go ahead and
        # rip it out, first in Nova, then here. Steps:
        #
        #       1. Change auth_tok in Glance to auth_token
        #       2. Change image/glance.py in Nova to use client.auth_token
        #       3. Remove this method
        #
        # [1] http://mail.python.org/pipermail/tutor/2003-October/025932.html
        self.auth_tok = auth_tok

    def configure_from_url(self, url):
        """
        Setups the connection based on the given url.

        The form is:

            <http|https>://<host>:port/doc_root
        """
        parsed = urlparse.urlparse(url)
        self.use_ssl = parsed.scheme == 'https'
        self.host = parsed.hostname
        self.port = parsed.port or 80
        self.doc_root = parsed.path

    def make_auth_plugin(self, creds):
<<<<<<< HEAD
=======
        """
        Returns an instantiated authentication plugin.
        """
>>>>>>> 8f122d95
        strategy = creds.get('strategy', 'noauth')
        plugin_class = auth.get_plugin_from_strategy(strategy)
        plugin = plugin_class(creds)
        return plugin

    def get_connection_type(self):
        """
        Returns the proper connection type
        """
        if self.use_ssl:
            return HTTPSClientAuthConnection
        else:
            return httplib.HTTPConnection

    def _authenticate(self, force_reauth=False):
<<<<<<< HEAD
=======
        """
        Use the authentication plugin to authenticate and set the auth token.

        :param force_reauth: For re-authentication to bypass cache.
        """
>>>>>>> 8f122d95
        auth_plugin = self.auth_plugin

        if not auth_plugin.is_authenticated or force_reauth:
            auth_plugin.authenticate()

        self.auth_tok = auth_plugin.auth_token

        management_url = auth_plugin.management_url
        if management_url:
            self.configure_from_url(management_url)

<<<<<<< HEAD
=======
    @handle_unauthorized
>>>>>>> 8f122d95
    def do_request(self, method, action, body=None, headers=None,
                   params=None):
        headers = headers or {}

        if not self.auth_tok:
            self._authenticate()

        try:
            return self._do_request(
                method, action, body=body, headers=headers, params=params)
        except exception.NotAuthorized:
            self._authenticate(force_reauth=True)
            try:
                return self._do_request(
                    method, action, body=body, headers=headers, params=params)
            except exception.NotAuthorized:
                raise

    def _do_request(self, method, action, body=None, headers=None,
                   params=None):
        """
        Make a request, returning an HTTP response object.

        :param method: HTTP verb (GET, POST, PUT, etc.)
        :param action: Requested path to append to self.doc_root
        :param body: Data to send in the body of the request
        :param headers: Headers to send with the request
        :param params: Key/value pairs to use in query string
        :returns: HTTP response object
        """
        if not self.auth_tok:
            self._authenticate()

        url = self._construct_url(action, params)

        return self._do_request(method=method, url=url, body=body,
                                headers=headers)

    def _construct_url(self, action, params=None):
        """
        Create a URL object we can use to pass to _do_request().
        """
        path = '/'.join([self.doc_root or '', action.lstrip('/')])
        scheme = "https" if self.use_ssl else "http"
        netloc = "%s:%d" % (self.host, self.port)

        if type(params) is dict:
            for (key, value) in params.items():
                if value is None:
                    del params[key]
            query = urllib.urlencode(params)
        else:
            query = None

        return urlparse.ParseResult(scheme, netloc, path, '', query, '')

    @handle_redirects
    def _do_request(self, method, url, body, headers):
        """
        Connects to the server and issues a request.  Handles converting
        any returned HTTP error status codes to OpenStack/Glance exceptions
        and closing the server connection. Returns the result data, or
        raises an appropriate exception.

        :param method: HTTP method ("GET", "POST", "PUT", etc...)
        :param url: urlparse.ParsedResult object with URL information
        :param body: string of data to send, or None (default)
        :param headers: mapping of key/value pairs to add as headers

        :note

        If the body param has a read attribute, and method is either
        POST or PUT, this method will automatically conduct a chunked-transfer
        encoding and use the body as a file object, transferring chunks
        of data using the connection's send() method. This allows large
        objects to be transferred efficiently without buffering the entire
        body in memory.
        """
        if url.query:
            path = url.path + "?" + url.query
        else:
            path = url.path

        try:
            connection_type = self.get_connection_type()
            headers = headers or {}

            if 'x-auth-token' not in headers and self.auth_tok:
                headers['x-auth-token'] = self.auth_tok

<<<<<<< HEAD
            c = connection_type(self.host, self.port)
=======
            c = connection_type(url.hostname, url.port, **self.connect_kwargs)
>>>>>>> 8f122d95

            if self.doc_root:
                action = '/'.join([self.doc_root, action.lstrip('/')])

            # Do a simple request or a chunked request, depending
            # on whether the body param is a file-like object and
            # the method is PUT or POST
            if hasattr(body, 'read') and method.lower() in ('post', 'put'):
                # Chunk it, baby...
                c.putrequest(method, path)

                for header, value in headers.items():
                    c.putheader(header, value)
                c.putheader('Transfer-Encoding', 'chunked')
                c.endheaders()

                chunk = body.read(self.CHUNKSIZE)
                while chunk:
                    c.send('%x\r\n%s\r\n' % (len(chunk), chunk))
                    chunk = body.read(self.CHUNKSIZE)
                c.send('0\r\n\r\n')
            else:
                # Simple request...
                c.request(method, path, body, headers)
            res = c.getresponse()
            status_code = self.get_status_code(res)
            if status_code in self.OK_RESPONSE_CODES:
                return res
            elif status_code in self.REDIRECT_RESPONSE_CODES:
                raise exception.RedirectException(res.getheader('Location'))
            elif status_code == httplib.UNAUTHORIZED:
                raise exception.NotAuthorized(res.read())
            elif status_code == httplib.FORBIDDEN:
                raise exception.NotAuthorized(res.read())
            elif status_code == httplib.NOT_FOUND:
                raise exception.NotFound(res.read())
            elif status_code == httplib.CONFLICT:
                raise exception.Duplicate(res.read())
            elif status_code == httplib.BAD_REQUEST:
                raise exception.Invalid(res.read())
            elif status_code == httplib.MULTIPLE_CHOICES:
                raise exception.MultipleChoices(body=res.read())
            elif status_code == httplib.INTERNAL_SERVER_ERROR:
                raise Exception("Internal Server error: %s" % res.read())
            else:
                raise Exception("Unknown error occurred! %s" % res.read())

        except (socket.error, IOError), e:
            raise exception.ClientConnectionError(e)

    def get_status_code(self, response):
        """
        Returns the integer status code from the response, which
        can be either a Webob.Response (used in testing) or httplib.Response
        """
        if hasattr(response, 'status_int'):
            return response.status_int
        else:
            return response.status

    def _extract_params(self, actual_params, allowed_params):
        """
        Extract a subset of keys from a dictionary. The filters key
        will also be extracted, and each of its values will be returned
        as an individual param.

        :param actual_params: dict of keys to filter
        :param allowed_params: list of keys that 'actual_params' will be
                               reduced to
        :retval subset of 'params' dict
        """
        try:
            # expect 'filters' param to be a dict here
            result = dict(actual_params.get('filters'))
        except TypeError:
            result = {}

        for allowed_param in allowed_params:
            if allowed_param in actual_params:
                result[allowed_param] = actual_params[allowed_param]

        return result<|MERGE_RESOLUTION|>--- conflicted
+++ resolved
@@ -25,11 +25,8 @@
 import os
 import urllib
 import urlparse
-<<<<<<< HEAD
-=======
 
 from eventlet.green import socket, ssl
->>>>>>> 8f122d95
 
 # See http://code.google.com/p/python-nose/issues/detail?id=373
 # The code below enables glance.client standalone to work with i18n _() blocks
@@ -153,10 +150,6 @@
     DEFAULT_PORT = 80
     DEFAULT_DOC_ROOT = None
 
-<<<<<<< HEAD
-    def __init__(self, host, port=None, use_ssl=False, auth_tok=None,
-                 creds=None, doc_root=None):
-=======
     OK_RESPONSE_CODES = (
         httplib.OK,
         httplib.CREATED,
@@ -175,7 +168,6 @@
     def __init__(self, host, port=None, use_ssl=False, auth_tok=None,
                  creds=None, doc_root=None,
                  key_file=None, cert_file=None, ca_file=None):
->>>>>>> 8f122d95
         """
         Creates a new client to some service.
 
@@ -185,8 +177,6 @@
         :param auth_tok: The auth token to pass to the server
         :param creds: The credentials to pass to the auth plugin
         :param doc_root: Prefix for all URLs we request from host
-<<<<<<< HEAD
-=======
         :param key_file: Optional PEM-formatted file that contains the private
                          key.
                          If use_ssl is True, and this param is None (the
@@ -204,7 +194,6 @@
                         If use_ssl is True, and this param is None (the
                         default), then an environ variable
                         GLANCE_CLIENT_CA_FILE is looked for.
->>>>>>> 8f122d95
         """
         self.host = host
         self.port = port or self.DEFAULT_PORT
@@ -212,10 +201,6 @@
         self.auth_tok = auth_tok
         self.creds = creds or {}
         self.connection = None
-<<<<<<< HEAD
-        self.doc_root = self.DEFAULT_DOC_ROOT if doc_root is None else doc_root
-        self.auth_plugin = self.make_auth_plugin(self.creds)
-=======
         # doc_root can be a nullstring, which is valid, and why we
         # cannot simply do doc_root or self.DEFAULT_DOC_ROOT below.
         self.doc_root = (doc_root if doc_root is not None
@@ -258,7 +243,6 @@
                 ca_file = os.environ.get('GLANCE_CLIENT_CA_FILE')
 
             self.connect_kwargs['ca_file'] = ca_file
->>>>>>> 8f122d95
 
     def set_auth_token(self, auth_tok):
         """
@@ -290,12 +274,9 @@
         self.doc_root = parsed.path
 
     def make_auth_plugin(self, creds):
-<<<<<<< HEAD
-=======
         """
         Returns an instantiated authentication plugin.
         """
->>>>>>> 8f122d95
         strategy = creds.get('strategy', 'noauth')
         plugin_class = auth.get_plugin_from_strategy(strategy)
         plugin = plugin_class(creds)
@@ -311,14 +292,11 @@
             return httplib.HTTPConnection
 
     def _authenticate(self, force_reauth=False):
-<<<<<<< HEAD
-=======
         """
         Use the authentication plugin to authenticate and set the auth token.
 
         :param force_reauth: For re-authentication to bypass cache.
         """
->>>>>>> 8f122d95
         auth_plugin = self.auth_plugin
 
         if not auth_plugin.is_authenticated or force_reauth:
@@ -330,29 +308,8 @@
         if management_url:
             self.configure_from_url(management_url)
 
-<<<<<<< HEAD
-=======
     @handle_unauthorized
->>>>>>> 8f122d95
     def do_request(self, method, action, body=None, headers=None,
-                   params=None):
-        headers = headers or {}
-
-        if not self.auth_tok:
-            self._authenticate()
-
-        try:
-            return self._do_request(
-                method, action, body=body, headers=headers, params=params)
-        except exception.NotAuthorized:
-            self._authenticate(force_reauth=True)
-            try:
-                return self._do_request(
-                    method, action, body=body, headers=headers, params=params)
-            except exception.NotAuthorized:
-                raise
-
-    def _do_request(self, method, action, body=None, headers=None,
                    params=None):
         """
         Make a request, returning an HTTP response object.
@@ -424,14 +381,7 @@
             if 'x-auth-token' not in headers and self.auth_tok:
                 headers['x-auth-token'] = self.auth_tok
 
-<<<<<<< HEAD
-            c = connection_type(self.host, self.port)
-=======
             c = connection_type(url.hostname, url.port, **self.connect_kwargs)
->>>>>>> 8f122d95
-
-            if self.doc_root:
-                action = '/'.join([self.doc_root, action.lstrip('/')])
 
             # Do a simple request or a chunked request, depending
             # on whether the body param is a file-like object and
