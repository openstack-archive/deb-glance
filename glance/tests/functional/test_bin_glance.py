--- conflicted
+++ resolved
@@ -423,13 +423,8 @@
         self.assertEqual(0, exitcode)
         image_lines = out.split("\n")[1:-1]
         self.assertEqual(24, len(image_lines))
-<<<<<<< HEAD
-        self.assertTrue(image_lines[1].startswith('Id: 2'))
-        self.assertTrue(image_lines[13].startswith('Id: 1'))
-=======
         self.assertEqual(image_lines[1].split()[1], image_ids[1])
         self.assertEqual(image_lines[13].split()[1], image_ids[0])
->>>>>>> 8f122d95
 
         # 10. Check min_ram filter
         cmd = "min_ram=256"
@@ -438,11 +433,7 @@
         self.assertEqual(0, exitcode)
         image_lines = out.split("\n")[2:-1]
         self.assertEqual(11, len(image_lines))
-<<<<<<< HEAD
-        self.assertTrue(image_lines[0].startswith('Id: 3'))
-=======
         self.assertEqual(image_lines[0].split()[1], image_ids[2])
->>>>>>> 8f122d95
 
         # 11. Check min_disk filter
         cmd = "min_disk=7"
@@ -451,11 +442,7 @@
         self.assertEqual(0, exitcode)
         image_lines = out.split("\n")[2:-1]
         self.assertEqual(11, len(image_lines))
-<<<<<<< HEAD
-        self.assertTrue(image_lines[0].startswith('Id: 3'))
-=======
         self.assertEqual(image_lines[0].split()[1], image_ids[2])
->>>>>>> 8f122d95
 
         self.stop_servers()
 
@@ -538,13 +525,8 @@
         self.assertEqual(0, exitcode)
         image_lines = out.split("\n")[1:-1]
         self.assertEqual(22, len(image_lines))
-<<<<<<< HEAD
-        self.assertTrue(image_lines[1].startswith('Id: 3'))
-        self.assertTrue(image_lines[12].startswith('Id: 1'))
-=======
         self.assertTrue(image_lines[1].split()[1], image_ids[2])
         self.assertTrue(image_lines[12].split()[1], image_ids[1])
->>>>>>> 8f122d95
 
     def test_results_sorting(self):
         self.cleanup()
@@ -617,12 +599,6 @@
         self.assertEqual(0, exitcode)
         image_lines = out.split("\n")[1:-1]
         self.assertEqual(33, len(image_lines))
-<<<<<<< HEAD
-        self.assertTrue(image_lines[1].startswith('Id: 3'))
-        self.assertTrue(image_lines[12].startswith('Id: 2'))
-        self.assertTrue(image_lines[23].startswith('Id: 5'))
-=======
         self.assertTrue(image_lines[1].split()[1], image_ids[2])
         self.assertTrue(image_lines[12].split()[1], image_ids[1])
-        self.assertTrue(image_lines[23].split()[1], image_ids[4])
->>>>>>> 8f122d95
+        self.assertTrue(image_lines[23].split()[1], image_ids[4])