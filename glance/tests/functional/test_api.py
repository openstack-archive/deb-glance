--- conflicted
+++ resolved
@@ -45,13 +45,7 @@
         - Verify no public images
         1. GET /images/detail
         - Verify no public images
-<<<<<<< HEAD
-        2. HEAD /images/1
-        - Verify 404 returned
-        3. POST /images with public image named Image1
-=======
         2. POST /images with public image named Image1
->>>>>>> 8f122d95
         and no custom properties
         - Verify 201 returned
         3. HEAD image
@@ -185,11 +179,7 @@
             "deleted": False,
             "container_format": None,
             "disk_format": None,
-<<<<<<< HEAD
-            "id": 1,
-=======
             "id": image_id,
->>>>>>> 8f122d95
             "is_public": True,
             "deleted_at": None,
             "properties": {},
@@ -230,11 +220,7 @@
             "deleted": False,
             "container_format": None,
             "disk_format": None,
-<<<<<<< HEAD
-            "id": 1,
-=======
             "id": image_id,
->>>>>>> 8f122d95
             "is_public": True,
             "deleted_at": None,
             "properties": {'distro': 'Ubuntu', 'arch': 'x86_64'},
