# vim: tabstop=4 shiftwidth=4 softtabstop=4

# Copyright 2011 OpenStack, LLC
# All Rights Reserved.
#
#    Licensed under the Apache License, Version 2.0 (the "License"); you may
#    not use this file except in compliance with the License. You may obtain
#    a copy of the License at
#
#         http://www.apache.org/licenses/LICENSE-2.0
#
#    Unless required by applicable law or agreed to in writing, software
#    distributed under the License is distributed on an "AS IS" BASIS, WITHOUT
#    WARRANTIES OR CONDITIONS OF ANY KIND, either express or implied. See the
#    License for the specific language governing permissions and limitations
#    under the License.

"""
Tests a Glance API server which uses an Swift backend by default

This test requires that a real Swift account is available. It looks
in a file GLANCE_TEST_SWIFT_CONF environ variable for the credentials to
use.

Note that this test clears the entire container from the Swift account
for use by the test case, so make sure you supply credentials for
test accounts only.

If a connection cannot be established, all the test cases are
skipped.
"""

import ConfigParser
import hashlib
import httplib
import httplib2
import json
import os
import tempfile
import unittest

<<<<<<< HEAD
=======
from glance.common import crypt
>>>>>>> 8f122d95
import glance.store.swift  # Needed to register driver for location
from glance.store.location import get_location_from_uri
from glance.tests.functional import test_api
from glance.tests.utils import execute, skip_if_disabled

FIVE_KB = 5 * 1024
FIVE_MB = 5 * 1024 * 1024


class TestSwift(test_api.TestApi):

    """Functional tests for the Swift backend"""

    # Test machines can set the GLANCE_TEST_SWIFT_CONF variable
    # to override the location of the config file for migration testing
    CONFIG_FILE_PATH = os.environ.get('GLANCE_TEST_SWIFT_CONF')

    def setUp(self):
        """
        Test a connection to an Swift store using the credentials
        found in the environs or /tests/functional/test_swift.conf, if found.
        If the connection fails, mark all tests to skip.
        """
        self.inited = False
        self.disabled = True

        if self.inited:
            return

        if not self.CONFIG_FILE_PATH:
            self.disabled_message = "GLANCE_TEST_SWIFT_CONF environ not set."
            self.inited = True
            return

        if os.path.exists(TestSwift.CONFIG_FILE_PATH):
            cp = ConfigParser.RawConfigParser()
            try:
                cp.read(TestSwift.CONFIG_FILE_PATH)
                defaults = cp.defaults()
                for key, value in defaults.items():
                    self.__dict__[key] = value
            except ConfigParser.ParsingError, e:
                self.disabled_message = ("Failed to read test_swift.conf "
                                         "file. Got error: %s" % e)
                self.inited = True
                return

        from swift.common import client as swift_client

        try:
            swift_host = self.swift_store_auth_address
            if not swift_host.startswith('http'):
                swift_host = 'https://' + swift_host
            user = self.swift_store_user
            key = self.swift_store_key
            container_name = self.swift_store_container
        except AttributeError, e:
            self.disabled_message = ("Failed to find required configuration "
                                     "options for Swift store. "
                                     "Got error: %s" % e)
            self.inited = True
            return

        self.swift_conn = swift_conn = swift_client.Connection(
            authurl=swift_host, user=user, key=key, snet=False, retries=1)

        try:
            _resp_headers, containers = swift_conn.get_account()
        except Exception, e:
            self.disabled_message = ("Failed to get_account from Swift "
                                     "Got error: %s" % e)
            self.inited = True
            return

        try:
            for container in containers:
                if container == container_name:
                    swift_conn.delete_container(container)
        except swift_client.ClientException, e:
            self.disabled_message = ("Failed to delete container from Swift "
                                     "Got error: %s" % e)
            self.inited = True
            return

        self.swift_conn = swift_conn

        try:
            swift_conn.put_container(container_name)
        except swift_client.ClientException, e:
            self.disabled_message = ("Failed to create container. "
                                     "Got error: %s" % e)
            self.inited = True
            return

        self.disabled = False
        self.inited = True
        self.default_store = 'swift'

        super(TestSwift, self).setUp()

    def tearDown(self):
        if not self.disabled:
            self.clear_container()
        super(TestSwift, self).tearDown()

    def clear_container(self):
        from swift.common import client as swift_client
        try:
            self.swift_conn.delete_container(self.swift_store_container)
        except swift_client.ClientException, e:
            if e.http_status == httplib.CONFLICT:
                pass
            else:
                raise
        self.swift_conn.put_container(self.swift_store_container)

    @skip_if_disabled
    def test_large_objects(self):
        """
        We test the large object manifest code path in the Swift driver.
        In the case where an image file is bigger than the config variable
        swift_store_large_object_size, then we chunk the image into
        Swift, and add a manifest put_object at the end.

        We test that the delete of the large object cleans up all the
        chunks in Swift, in addition to the manifest file (LP Bug# 833285)
        """
        self.cleanup()

        self.swift_store_large_object_size = 2  # In MB
        self.swift_store_large_object_chunk_size = 1  # In MB
        self.start_servers(**self.__dict__.copy())

        api_port = self.api_port
        registry_port = self.registry_port

        # GET /images
        # Verify no public images
        path = "http://%s:%d/v1/images" % ("0.0.0.0", self.api_port)
        http = httplib2.Http()
        response, content = http.request(path, 'GET')
        self.assertEqual(response.status, 200)
        self.assertEqual(content, '{"images": []}')

        # POST /images with public image named Image1
        # attribute and no custom properties. Verify a 200 OK is returned
        image_data = "*" * FIVE_MB
        headers = {'Content-Type': 'application/octet-stream',
                   'X-Image-Meta-Name': 'Image1',
                   'X-Image-Meta-Is-Public': 'True'}
        path = "http://%s:%d/v1/images" % ("0.0.0.0", self.api_port)
        http = httplib2.Http()
        response, content = http.request(path, 'POST', headers=headers,
                                         body=image_data)
        self.assertEqual(response.status, 201, content)
        data = json.loads(content)
        self.assertEqual(data['image']['checksum'],
                         hashlib.md5(image_data).hexdigest())
        self.assertEqual(data['image']['size'], FIVE_MB)
        self.assertEqual(data['image']['name'], "Image1")
        self.assertEqual(data['image']['is_public'], True)

<<<<<<< HEAD
        # HEAD /images/1
=======
        image_id = data['image']['id']

        # HEAD image
>>>>>>> 8f122d95
        # Verify image found now
        path = "http://%s:%d/v1/images/%s" % ("0.0.0.0", self.api_port,
                                              image_id)
        http = httplib2.Http()
        response, content = http.request(path, 'HEAD')
        self.assertEqual(response.status, 200)
        self.assertEqual(response['x-image-meta-name'], "Image1")

<<<<<<< HEAD
        # GET /images/1
=======
        # GET image
>>>>>>> 8f122d95
        # Verify all information on image we just added is correct
        path = "http://%s:%d/v1/images/%s" % ("0.0.0.0", self.api_port,
                                              image_id)
        http = httplib2.Http()
        response, content = http.request(path, 'GET')
        self.assertEqual(response.status, 200)

        expected_image_headers = {
            'x-image-meta-id': image_id,
            'x-image-meta-name': 'Image1',
            'x-image-meta-is_public': 'True',
            'x-image-meta-status': 'active',
            'x-image-meta-disk_format': '',
            'x-image-meta-container_format': '',
            'x-image-meta-size': str(FIVE_MB)
        }

        expected_std_headers = {
            'content-length': str(FIVE_MB),
            'content-type': 'application/octet-stream'}

        for expected_key, expected_value in expected_image_headers.items():
            self.assertEqual(response[expected_key], expected_value,
                            "For key '%s' expected header value '%s'. Got '%s'"
                            % (expected_key, expected_value,
                               response[expected_key]))

        for expected_key, expected_value in expected_std_headers.items():
            self.assertEqual(response[expected_key], expected_value,
                            "For key '%s' expected header value '%s'. Got '%s'"
                            % (expected_key,
                               expected_value,
                               response[expected_key]))

        self.assertEqual(content, "*" * FIVE_MB)
        self.assertEqual(hashlib.md5(content).hexdigest(),
                         hashlib.md5("*" * FIVE_MB).hexdigest())

        # We test that the delete of the large object cleans up all the
        # chunks in Swift, in addition to the manifest file (LP Bug# 833285)

        # Grab the actual Swift location and query the object manifest for
        # the chunks/segments. We will check that the segments don't exist
        # after we delete the object through Glance...
<<<<<<< HEAD
        path = "http://%s:%d/images/1" % ("0.0.0.0", self.registry_port)
=======
        path = "http://%s:%d/images/%s" % ("0.0.0.0", self.registry_port,
                                           image_id)
>>>>>>> 8f122d95
        http = httplib2.Http()
        response, content = http.request(path, 'GET')
        self.assertEqual(response.status, 200)
        data = json.loads(content)
<<<<<<< HEAD
        image_loc = get_location_from_uri(data['image']['location'])
=======
        image_loc = data['image']['location']
        if hasattr(self, 'metadata_encryption_key'):
            key = self.metadata_encryption_key
        else:
            key = self.api_server.metadata_encryption_key
        image_loc = crypt.urlsafe_decrypt(key, image_loc)
        image_loc = get_location_from_uri(image_loc)
>>>>>>> 8f122d95
        swift_loc = image_loc.store_location

        from swift.common import client as swift_client
        swift_conn = swift_client.Connection(
            authurl=swift_loc.swift_auth_url,
            user=swift_loc.user, key=swift_loc.key)

        # Verify the object manifest exists
        headers = swift_conn.head_object(swift_loc.container, swift_loc.obj)
        manifest = headers.get('x-object-manifest')
        self.assertTrue(manifest is not None, "Manifest could not be found!")

        # Grab the segment identifiers
        obj_container, obj_prefix = manifest.split('/', 1)
        segments = [segment['name'] for segment in
                    swift_conn.get_container(obj_container,
                                             prefix=obj_prefix)[1]]

        # Verify the segments exist
        for segment in segments:
            headers = swift_conn.head_object(obj_container, segment)
            self.assertTrue(headers.get('content-length') is not None,
                            headers)

<<<<<<< HEAD
        # DELETE /images/1
        # Verify image and all chunks are gone...
        path = "http://%s:%d/v1/images/1" % ("0.0.0.0", self.api_port)
=======
        # DELETE image
        # Verify image and all chunks are gone...
        path = "http://%s:%d/v1/images/%s" % ("0.0.0.0", self.api_port,
                                              image_id)
>>>>>>> 8f122d95
        http = httplib2.Http()
        response, content = http.request(path, 'DELETE')
        self.assertEqual(response.status, 200)

        # Verify the segments no longer exist
        for segment in segments:
            self.assertRaises(swift_client.ClientException,
                              swift_conn.head_object,
                              obj_container, segment)

        self.stop_servers()

    @skip_if_disabled
    def test_add_large_object_manifest_uneven_size(self):
        """
        Test when large object manifest in scenario where
        image size % chunk size != 0
        """
        self.cleanup()

        self.swift_store_large_object_size = 3  # In MB
        self.swift_store_large_object_chunk_size = 2  # In MB
        self.start_servers(**self.__dict__.copy())

        api_port = self.api_port
        registry_port = self.registry_port

        # 0. GET /images
        # Verify no public images
        path = "http://%s:%d/v1/images" % ("0.0.0.0", self.api_port)
        http = httplib2.Http()
        response, content = http.request(path, 'GET')
        self.assertEqual(response.status, 200)
        self.assertEqual(content, '{"images": []}')

        # 1. POST /images with public image named Image1
        # attribute and no custom properties. Verify a 200 OK is returned
        image_data = "*" * FIVE_MB
        headers = {'Content-Type': 'application/octet-stream',
                   'X-Image-Meta-Name': 'Image1',
                   'X-Image-Meta-Is-Public': 'True'}
        path = "http://%s:%d/v1/images" % ("0.0.0.0", self.api_port)
        http = httplib2.Http()
        response, content = http.request(path, 'POST', headers=headers,
                                         body=image_data)
        self.assertEqual(response.status, 201, content)
        data = json.loads(content)
        self.assertEqual(data['image']['checksum'],
                         hashlib.md5(image_data).hexdigest())
        self.assertEqual(data['image']['size'], FIVE_MB)
        self.assertEqual(data['image']['name'], "Image1")
        self.assertEqual(data['image']['is_public'], True)

        image_id = data['image']['id']

        # 4. HEAD image
        # Verify image found now
        path = "http://%s:%d/v1/images/%s" % ("0.0.0.0", self.api_port,
                                              image_id)
        http = httplib2.Http()
        response, content = http.request(path, 'HEAD')
        self.assertEqual(response.status, 200)
        self.assertEqual(response['x-image-meta-name'], "Image1")

        # 5. GET image
        # Verify all information on image we just added is correct
        path = "http://%s:%d/v1/images/%s" % ("0.0.0.0", self.api_port,
                                              image_id)
        http = httplib2.Http()
        response, content = http.request(path, 'GET')
        self.assertEqual(response.status, 200)

        expected_image_headers = {
            'x-image-meta-id': image_id,
            'x-image-meta-name': 'Image1',
            'x-image-meta-is_public': 'True',
            'x-image-meta-status': 'active',
            'x-image-meta-disk_format': '',
            'x-image-meta-container_format': '',
            'x-image-meta-size': str(FIVE_MB)
        }

        expected_std_headers = {
            'content-length': str(FIVE_MB),
            'content-type': 'application/octet-stream'}

        for expected_key, expected_value in expected_image_headers.items():
            self.assertEqual(response[expected_key], expected_value,
                            "For key '%s' expected header value '%s'. Got '%s'"
                            % (expected_key, expected_value,
                               response[expected_key]))

        for expected_key, expected_value in expected_std_headers.items():
            self.assertEqual(response[expected_key], expected_value,
                            "For key '%s' expected header value '%s'. Got '%s'"
                            % (expected_key,
                               expected_value,
                               response[expected_key]))

        self.assertEqual(content, "*" * FIVE_MB)
        self.assertEqual(hashlib.md5(content).hexdigest(),
                         hashlib.md5("*" * FIVE_MB).hexdigest())

        self.stop_servers()

    @skip_if_disabled
    def test_remote_image(self):
        """
        Ensure we can retrieve an image that was not stored by glance itself
        """
        self.cleanup()

        self.start_servers(**self.__dict__.copy())

        api_port = self.api_port
        registry_port = self.registry_port

        # POST /images with public image named Image1
        image_data = "*" * FIVE_KB
        headers = {'Content-Type': 'application/octet-stream',
                   'X-Image-Meta-Name': 'Image1',
                   'X-Image-Meta-Is-Public': 'True'}
        path = "http://%s:%d/v1/images" % ("0.0.0.0", self.api_port)
        http = httplib2.Http()
        response, content = http.request(path, 'POST', headers=headers,
                                         body=image_data)
        self.assertEqual(response.status, 201, content)
        data = json.loads(content)
        self.assertEqual(data['image']['checksum'],
                         hashlib.md5(image_data).hexdigest())
        self.assertEqual(data['image']['size'], FIVE_KB)
        self.assertEqual(data['image']['name'], "Image1")
        self.assertEqual(data['image']['is_public'], True)

        image_id = data['image']['id']

        # GET image and make sure data was uploaded
        path = "http://%s:%d/v1/images/%s" % ("0.0.0.0", self.api_port,
                                              image_id)
        http = httplib2.Http()
        response, content = http.request(path, 'GET')
        self.assertEqual(response.status, 200)
        self.assertEqual(response['content-length'], str(FIVE_KB))

        self.assertEqual(content, "*" * FIVE_KB)
        self.assertEqual(hashlib.md5(content).hexdigest(),
                         hashlib.md5("*" * FIVE_KB).hexdigest())

        # Find the location that was just added and use it as
        # the remote image location for the next image
        path = "http://%s:%d/images/%s" % ("0.0.0.0", self.registry_port,
                                           image_id)
        http = httplib2.Http()
        response, content = http.request(path, 'GET')
        self.assertEqual(response.status, 200)
        data = json.loads(content)
        self.assertTrue('location' in data['image'].keys())
        loc = data['image']['location']
        if hasattr(self, 'metadata_encryption_key'):
            key = self.metadata_encryption_key
        else:
            key = self.api_server.metadata_encryption_key
        swift_location = crypt.urlsafe_decrypt(key, loc)

        # POST /images with public image named Image1 without uploading data
        image_data = "*" * FIVE_KB
        headers = {'Content-Type': 'application/octet-stream',
                   'X-Image-Meta-Name': 'Image1',
                   'X-Image-Meta-Is-Public': 'True',
                   'X-Image-Meta-Location': swift_location}
        path = "http://%s:%d/v1/images" % ("0.0.0.0", self.api_port)
        http = httplib2.Http()
        response, content = http.request(path, 'POST', headers=headers)
        self.assertEqual(response.status, 201, content)
        data = json.loads(content)
        self.assertEqual(data['image']['checksum'], None)
        self.assertEqual(data['image']['size'], 0)
        self.assertEqual(data['image']['name'], "Image1")
        self.assertEqual(data['image']['is_public'], True)

        image_id2 = data['image']['id']

        # GET /images/2 ensuring the data already in swift is accessible
        path = "http://%s:%d/v1/images/%s" % ("0.0.0.0", self.api_port,
                                              image_id2)
        http = httplib2.Http()
        response, content = http.request(path, 'GET')
        self.assertEqual(response.status, 200)
        self.assertEqual(response['content-length'], str(FIVE_KB))

        self.assertEqual(content, "*" * FIVE_KB)
        self.assertEqual(hashlib.md5(content).hexdigest(),
                         hashlib.md5("*" * FIVE_KB).hexdigest())

        # DELETE boty images
        # Verify image and all chunks are gone...
        path = "http://%s:%d/v1/images/%s" % ("0.0.0.0", self.api_port,
                                              image_id)
        http = httplib2.Http()
        response, content = http.request(path, 'DELETE')
        self.assertEqual(response.status, 200)
        path = "http://%s:%d/v1/images/%s" % ("0.0.0.0", self.api_port,
                                              image_id2)
        http = httplib2.Http()
        response, content = http.request(path, 'DELETE')
        self.assertEqual(response.status, 200)

        self.stop_servers()<|MERGE_RESOLUTION|>--- conflicted
+++ resolved
@@ -39,10 +39,7 @@
 import tempfile
 import unittest
 
-<<<<<<< HEAD
-=======
 from glance.common import crypt
->>>>>>> 8f122d95
 import glance.store.swift  # Needed to register driver for location
 from glance.store.location import get_location_from_uri
 from glance.tests.functional import test_api
@@ -205,13 +202,9 @@
         self.assertEqual(data['image']['name'], "Image1")
         self.assertEqual(data['image']['is_public'], True)
 
-<<<<<<< HEAD
-        # HEAD /images/1
-=======
         image_id = data['image']['id']
 
         # HEAD image
->>>>>>> 8f122d95
         # Verify image found now
         path = "http://%s:%d/v1/images/%s" % ("0.0.0.0", self.api_port,
                                               image_id)
@@ -220,11 +213,7 @@
         self.assertEqual(response.status, 200)
         self.assertEqual(response['x-image-meta-name'], "Image1")
 
-<<<<<<< HEAD
-        # GET /images/1
-=======
         # GET image
->>>>>>> 8f122d95
         # Verify all information on image we just added is correct
         path = "http://%s:%d/v1/images/%s" % ("0.0.0.0", self.api_port,
                                               image_id)
@@ -269,19 +258,12 @@
         # Grab the actual Swift location and query the object manifest for
         # the chunks/segments. We will check that the segments don't exist
         # after we delete the object through Glance...
-<<<<<<< HEAD
-        path = "http://%s:%d/images/1" % ("0.0.0.0", self.registry_port)
-=======
         path = "http://%s:%d/images/%s" % ("0.0.0.0", self.registry_port,
                                            image_id)
->>>>>>> 8f122d95
         http = httplib2.Http()
         response, content = http.request(path, 'GET')
         self.assertEqual(response.status, 200)
         data = json.loads(content)
-<<<<<<< HEAD
-        image_loc = get_location_from_uri(data['image']['location'])
-=======
         image_loc = data['image']['location']
         if hasattr(self, 'metadata_encryption_key'):
             key = self.metadata_encryption_key
@@ -289,7 +271,6 @@
             key = self.api_server.metadata_encryption_key
         image_loc = crypt.urlsafe_decrypt(key, image_loc)
         image_loc = get_location_from_uri(image_loc)
->>>>>>> 8f122d95
         swift_loc = image_loc.store_location
 
         from swift.common import client as swift_client
@@ -314,16 +295,10 @@
             self.assertTrue(headers.get('content-length') is not None,
                             headers)
 
-<<<<<<< HEAD
-        # DELETE /images/1
-        # Verify image and all chunks are gone...
-        path = "http://%s:%d/v1/images/1" % ("0.0.0.0", self.api_port)
-=======
         # DELETE image
         # Verify image and all chunks are gone...
         path = "http://%s:%d/v1/images/%s" % ("0.0.0.0", self.api_port,
                                               image_id)
->>>>>>> 8f122d95
         http = httplib2.Http()
         response, content = http.request(path, 'DELETE')
         self.assertEqual(response.status, 200)
