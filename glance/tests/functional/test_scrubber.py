# vim: tabstop=4 shiftwidth=4 softtabstop=4

# Copyright 2011-2012 OpenStack, LLC
# All Rights Reserved.
#
#    Licensed under the Apache License, Version 2.0 (the "License"); you may
#    not use this file except in compliance with the License. You may obtain
#    a copy of the License at
#
#         http://www.apache.org/licenses/LICENSE-2.0
#
#    Unless required by applicable law or agreed to in writing, software
#    distributed under the License is distributed on an "AS IS" BASIS, WITHOUT
#    WARRANTIES OR CONDITIONS OF ANY KIND, either express or implied. See the
#    License for the specific language governing permissions and limitations
#    under the License.

import httplib2
import json
import nose
import os
import time

from glance.tests import functional
<<<<<<< HEAD

from glance import client
from glance.registry import client as registry_client
=======
from glance.tests.functional.store.test_swift import parse_config
from glance.tests.functional.store.test_swift import read_config
>>>>>>> c236ab3d
from glance.tests.utils import execute


TEST_IMAGE_DATA = '*' * 5 * 1024
TEST_IMAGE_META = {
    'name': 'test_image',
    'is_public': False,
    'disk_format': 'raw',
    'container_format': 'ovf',
}


class TestScrubber(functional.FunctionalTest):

    """Test that delayed_delete works and the scrubber deletes"""

    def test_delayed_delete(self):
        """
        test that images don't get deleted immediatly and that the scrubber
        scrubs them
        """
        self.cleanup()
        self.start_servers(delayed_delete=True, daemon=True)

        headers = {
            'x-image-meta-name': 'test_image',
            'x-image-meta-is_public': 'true',
            'x-image-meta-disk_format': 'raw',
            'x-image-meta-container_format': 'ovf',
            'content-type': 'application/octet-stream',
        }
        path = "http://%s:%d/v1/images" % ("127.0.0.1", self.api_port)
        http = httplib2.Http()
        response, content = http.request(path, 'POST', body='XXX',
                                         headers=headers)
        self.assertEqual(response.status, 201)
        image = json.loads(content)['image']
        self.assertEqual('active', image['status'])
        image_id = image['id']

        path = "http://%s:%d/v1/images/%s" % ("127.0.0.1", self.api_port,
                                              image_id)
        http = httplib2.Http()
        response, content = http.request(path, 'DELETE')
        self.assertEqual(response.status, 200)

        response, content = http.request(path, 'HEAD')
        self.assertEqual(response.status, 200)
        self.assertEqual('pending_delete', response['x-image-meta-status'])

        # NOTE(jkoelker) The build servers sometimes take longer than
        #                15 seconds to scrub. Give it up to 5 min, checking
        #                checking every 15 seconds. When/if it flips to
        #                deleted, bail immediatly.
        for _ in xrange(3):
            time.sleep(5)

            response, content = http.request(path, 'HEAD')
            if (response['x-image-meta-status'] == 'deleted' and
                response['x-image-meta-deleted'] == 'True'):
                break
            else:
                continue
        else:
            self.fail('image was never scrubbed')

        self.stop_servers()

    def test_scrubber_app(self):
        """
        test that the glance-scrubber script runs successfully when not in
        daemon mode
        """
        self.cleanup()
        self.start_servers(delayed_delete=True, daemon=False)

        headers = {
            'x-image-meta-name': 'test_image',
            'x-image-meta-is_public': 'true',
            'x-image-meta-disk_format': 'raw',
            'x-image-meta-container_format': 'ovf',
            'content-type': 'application/octet-stream',
        }
        path = "http://%s:%d/v1/images" % ("127.0.0.1", self.api_port)
        http = httplib2.Http()
        response, content = http.request(path, 'POST', body='XXX',
                                         headers=headers)
        self.assertEqual(response.status, 201)
        image = json.loads(content)['image']
        self.assertEqual('active', image['status'])
        image_id = image['id']

        path = "http://%s:%d/v1/images/%s" % ("127.0.0.1", self.api_port,
                                              image_id)
        http = httplib2.Http()
        response, content = http.request(path, 'DELETE')
        self.assertEqual(response.status, 200)

        response, content = http.request(path, 'HEAD')
        self.assertEqual(response.status, 200)
        self.assertEqual('pending_delete', response['x-image-meta-status'])

        # wait for the scrub time on the image to pass
        time.sleep(self.api_server.scrub_time)

        # scrub images and make sure they get deleted
        cmd = ("bin/glance-scrubber --config-file %s" %
               self.scrubber_daemon.conf_file_name)
        exitcode, out, err = execute(cmd, raise_error=False)
        self.assertEqual(0, exitcode)

        # NOTE(jkoelker) The build servers sometimes take longer than
        #                15 seconds to scrub. Give it up to 5 min, checking
        #                checking every 15 seconds. When/if it flips to
        #                deleted, bail immediatly.
        for _ in xrange(3):
            time.sleep(5)

            response, content = http.request(path, 'HEAD')
            if (response['x-image-meta-status'] == 'deleted' and
                response['x-image-meta-deleted'] == 'True'):
                break
            else:
                continue
        else:
            self.fail('image was never scrubbed')

        self.stop_servers()

    def test_scrubber_app_against_swift(self):
        """
        test that the glance-scrubber script runs successfully against a swift
        backend when not in daemon mode
        """
        config_path = os.environ.get('GLANCE_TEST_SWIFT_CONF')
        if not config_path:
            msg = "GLANCE_TEST_SWIFT_CONF environ not set."
            raise nose.SkipTest(msg)

        raw_config = read_config(config_path)
        swift_config = parse_config(raw_config)

        self.cleanup()
        self.start_servers(delayed_delete=True, daemon=False,
                           default_store='swift', **swift_config)

        # add an image
        headers = {
            'x-image-meta-name': 'test_image',
            'x-image-meta-is_public': 'true',
            'x-image-meta-disk_format': 'raw',
            'x-image-meta-container_format': 'ovf',
            'content-type': 'application/octet-stream',
        }
        path = "http://%s:%d/v1/images" % ("127.0.0.1", self.api_port)
        http = httplib2.Http()
        response, content = http.request(path, 'POST', body='XXX',
                                         headers=headers)
        # ensure the request was successful and the image is active
        self.assertEqual(response.status, 201)
        image = json.loads(content)['image']
        self.assertEqual('active', image['status'])
        image_id = image['id']

        # delete the image
        path = "http://%s:%d/v1/images/%s" % ("127.0.0.1", self.api_port,
                                              image_id)
        http = httplib2.Http()
        response, content = http.request(path, 'DELETE')
        self.assertEqual(response.status, 200)

        # ensure the image is marked pending delete
        response, content = http.request(path, 'HEAD')
        self.assertEqual(response.status, 200)
        self.assertEqual('pending_delete', response['x-image-meta-status'])

        # wait for the scrub time on the image to pass
        time.sleep(self.api_server.scrub_time)

        # call the scrubber to scrub images
        cmd = ("bin/glance-scrubber --config-file %s" %
               self.scrubber_daemon.conf_file_name)
        exitcode, out, err = execute(cmd, raise_error=False)
        self.assertEqual(0, exitcode)

        # ensure the image has been successfully deleted
        # NOTE(jkoelker) The build servers sometimes take longer than
        #                15 seconds to scrub. Give it up to 5 min, checking
        #                checking every 15 seconds. When/if it flips to
        #                deleted, bail immediately.
        for _ in xrange(3):
            time.sleep(5)
            response, content = http.request(path, 'HEAD')
            if (response['x-image-meta-status'] == 'deleted' and
                    response['x-image-meta-deleted'] == 'True'):
                break
            else:
                continue
        else:
            self.fail('image was never scrubbed')

        self.stop_servers()

    def test_scrubber_app(self):
        """
        test that the glance-scrubber script runs successfully when not in
        daemon mode
        """
        self.cleanup()
        self.start_servers(delayed_delete=True, daemon=False)

        client = self._get_client()
        registry = self._get_registry_client()

        # add some images and ensure it was successful
        img_ids = []
        for i in range(0, 3):
            meta = client.add_image(TEST_IMAGE_META, TEST_IMAGE_DATA)
            id = meta['id']
            img_ids.append(id)
        filters = {'deleted': True, 'is_public': 'none',
                   'status': 'pending_delete'}
        recs = registry.get_images_detailed(filters=filters)
        self.assertFalse(recs)

        # delete those images
        for img_id in img_ids:
            client.delete_image(img_id)
        recs = registry.get_images_detailed(filters=filters)
        self.assertTrue(recs)

        filters = {'deleted': True, 'is_public': 'none'}
        recs = registry.get_images_detailed(filters=filters)
        self.assertTrue(recs)
        for rec in recs:
            self.assertEqual(rec['status'], 'pending_delete')

        # wait for the scrub time on the image to pass
        time.sleep(self.api_server.scrub_time)

        # scrub images and make sure they get deleted
        cmd = ("bin/glance-scrubber --config-file %s" %
               self.scrubber_daemon.conf_file_name)
        exitcode, out, err = execute(cmd, raise_error=False)
        self.assertEqual(0, exitcode)

        filters = {'deleted': True, 'is_public': 'none'}
        recs = registry.get_images_detailed(filters=filters)
        self.assertTrue(recs)
        for rec in recs:
            self.assertEqual(rec['status'], 'deleted')

        self.stop_servers()<|MERGE_RESOLUTION|>--- conflicted
+++ resolved
@@ -22,14 +22,8 @@
 import time
 
 from glance.tests import functional
-<<<<<<< HEAD
-
-from glance import client
-from glance.registry import client as registry_client
-=======
 from glance.tests.functional.store.test_swift import parse_config
 from glance.tests.functional.store.test_swift import read_config
->>>>>>> c236ab3d
 from glance.tests.utils import execute
 
 
