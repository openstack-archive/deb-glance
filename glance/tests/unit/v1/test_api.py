# -*- coding: utf-8 -*-

# Copyright 2010-2011 OpenStack Foundation
# All Rights Reserved.
#
#    Licensed under the Apache License, Version 2.0 (the "License"); you may
#    not use this file except in compliance with the License. You may obtain
#    a copy of the License at
#
#         http://www.apache.org/licenses/LICENSE-2.0
#
#    Unless required by applicable law or agreed to in writing, software
#    distributed under the License is distributed on an "AS IS" BASIS, WITHOUT
#    WARRANTIES OR CONDITIONS OF ANY KIND, either express or implied. See the
#    License for the specific language governing permissions and limitations
#    under the License.

import copy
import datetime
import hashlib
import uuid

import mock
from oslo.config import cfg
import routes
import six
import webob

import glance.api
import glance.api.common
from glance.api.v1 import router
from glance.api.v1 import upload_utils
import glance.common.config
from glance.common import exception
import glance.context
from glance.db.sqlalchemy import api as db_api
from glance.db.sqlalchemy import models as db_models
from glance.openstack.common import jsonutils
from glance.openstack.common import timeutils

import glance.registry.client.v1.api as registry
import glance.store.filesystem
from glance.store import http
from glance.tests.unit import base
import glance.tests.unit.utils as unit_test_utils
from glance.tests import utils as test_utils

CONF = cfg.CONF

_gen_uuid = lambda: str(uuid.uuid4())

UUID1 = _gen_uuid()
UUID2 = _gen_uuid()


class TestGlanceAPI(base.IsolatedUnitTest):
    def setUp(self):
        """Establish a clean test environment"""
        super(TestGlanceAPI, self).setUp()
        self.mapper = routes.Mapper()
        self.api = test_utils.FakeAuthMiddleware(router.API(self.mapper))
        self.FIXTURES = [
            {'id': UUID1,
             'name': 'fake image #1',
             'status': 'active',
             'disk_format': 'ami',
             'container_format': 'ami',
             'is_public': False,
             'created_at': timeutils.utcnow(),
             'updated_at': timeutils.utcnow(),
             'deleted_at': None,
             'deleted': False,
             'checksum': None,
             'size': 13,
             'locations': [{'url': "file:///%s/%s" % (self.test_dir, UUID1),
                            'metadata': {}}],
             'properties': {'type': 'kernel'}},
            {'id': UUID2,
             'name': 'fake image #2',
             'status': 'active',
             'disk_format': 'vhd',
             'container_format': 'ovf',
             'is_public': True,
             'created_at': timeutils.utcnow(),
             'updated_at': timeutils.utcnow(),
             'deleted_at': None,
             'deleted': False,
             'checksum': 'abc123',
             'size': 19,
             'locations': [{'url': "file:///%s/%s" % (self.test_dir, UUID2),
                            'metadata': {}}],
             'properties': {}}]
        self.context = glance.context.RequestContext(is_admin=True)
        db_api.get_engine()
        self.destroy_fixtures()
        self.create_fixtures()

    def tearDown(self):
        """Clear the test environment"""
        super(TestGlanceAPI, self).tearDown()
        self.destroy_fixtures()

    def create_fixtures(self):
        for fixture in self.FIXTURES:
            db_api.image_create(self.context, fixture)
            # We write a fake image file to the filesystem
            with open("%s/%s" % (self.test_dir, fixture['id']), 'wb') as image:
                image.write("chunk00000remainder")
                image.flush()

    def destroy_fixtures(self):
        # Easiest to just drop the models and re-create them...
        db_models.unregister_models(db_api.get_engine())
        db_models.register_models(db_api.get_engine())

    def _do_test_defaulted_format(self, format_key, format_value):
        fixture_headers = {'x-image-meta-name': 'defaulted',
                           'x-image-meta-location': 'http://localhost:0/image',
                           format_key: format_value}

        req = webob.Request.blank("/images")
        req.method = 'POST'
        for k, v in six.iteritems(fixture_headers):
            req.headers[k] = v

        with mock.patch.object(http.Store, 'get_size') as mocked_size:
            mocked_size.return_value = 0
            res = req.get_response(self.api)
            self.assertEqual(res.status_int, 201)
            res_body = jsonutils.loads(res.body)['image']
            self.assertEqual(format_value, res_body['disk_format'])
            self.assertEqual(format_value, res_body['container_format'])

    def test_defaulted_amazon_format(self):
        for key in ('x-image-meta-disk-format',
                    'x-image-meta-container-format'):
            for value in ('aki', 'ari', 'ami'):
                self._do_test_defaulted_format(key, value)

    def test_bad_min_disk_size_create(self):
        fixture_headers = {'x-image-meta-store': 'file',
                           'x-image-meta-disk-format': 'vhd',
                           'x-image-meta-container-format': 'ovf',
                           'x-image-meta-min-disk': '-42',
                           'x-image-meta-name': 'fake image #3'}

        req = webob.Request.blank("/images")
        req.method = 'POST'
        for k, v in six.iteritems(fixture_headers):
            req.headers[k] = v
        res = req.get_response(self.api)
        self.assertEqual(res.status_int, 400)
        self.assertIn('Invalid value', res.body)

    def test_bad_min_disk_size_update(self):
        fixture_headers = {'x-image-meta-disk-format': 'vhd',
                           'x-image-meta-container-format': 'ovf',
                           'x-image-meta-name': 'fake image #3'}

        req = webob.Request.blank("/images")
        req.method = 'POST'
        for k, v in six.iteritems(fixture_headers):
            req.headers[k] = v
        res = req.get_response(self.api)
        self.assertEqual(res.status_int, 201)

        res_body = jsonutils.loads(res.body)['image']
        self.assertEqual('queued', res_body['status'])
        image_id = res_body['id']
        req = webob.Request.blank("/images/%s" % image_id)
        req.method = 'PUT'
        req.headers['x-image-meta-min-disk'] = '-42'
        res = req.get_response(self.api)
        self.assertEqual(res.status_int, 400)
        self.assertIn('Invalid value', res.body)

    def test_bad_min_ram_size_create(self):
        fixture_headers = {'x-image-meta-store': 'file',
                           'x-image-meta-disk-format': 'vhd',
                           'x-image-meta-container-format': 'ovf',
                           'x-image-meta-min-ram': '-42',
                           'x-image-meta-name': 'fake image #3'}

        req = webob.Request.blank("/images")
        req.method = 'POST'
        for k, v in six.iteritems(fixture_headers):
            req.headers[k] = v
        res = req.get_response(self.api)
        self.assertEqual(res.status_int, 400)
        self.assertIn('Invalid value', res.body)

    def test_bad_min_ram_size_update(self):
        fixture_headers = {'x-image-meta-disk-format': 'vhd',
                           'x-image-meta-container-format': 'ovf',
                           'x-image-meta-name': 'fake image #3'}

        req = webob.Request.blank("/images")
        req.method = 'POST'
        for k, v in six.iteritems(fixture_headers):
            req.headers[k] = v
        res = req.get_response(self.api)
        self.assertEqual(res.status_int, 201)

        res_body = jsonutils.loads(res.body)['image']
        self.assertEqual('queued', res_body['status'])
        image_id = res_body['id']
        req = webob.Request.blank("/images/%s" % image_id)
        req.method = 'PUT'
        req.headers['x-image-meta-min-ram'] = '-42'
        res = req.get_response(self.api)
        self.assertEqual(res.status_int, 400)
        self.assertIn('Invalid value', res.body)

    def test_bad_disk_format(self):
        fixture_headers = {
            'x-image-meta-store': 'bad',
            'x-image-meta-name': 'bogus',
            'x-image-meta-location': 'http://localhost:0/image.tar.gz',
            'x-image-meta-disk-format': 'invalid',
            'x-image-meta-container-format': 'ami',
        }

        req = webob.Request.blank("/images")
        req.method = 'POST'
        for k, v in six.iteritems(fixture_headers):
            req.headers[k] = v

        res = req.get_response(self.api)
        self.assertEqual(res.status_int, 400)
        self.assertIn('Invalid disk format', res.body)

    def test_configured_disk_format_good(self):
        self.config(disk_formats=['foo'], group="image_format")
        fixture_headers = {
            'x-image-meta-name': 'bogus',
            'x-image-meta-location': 'http://localhost:0/image.tar.gz',
            'x-image-meta-disk-format': 'foo',
            'x-image-meta-container-format': 'bare',
        }

        req = webob.Request.blank("/images")
        req.method = 'POST'
        for k, v in six.iteritems(fixture_headers):
            req.headers[k] = v

        with mock.patch.object(http.Store, 'get_size') as mocked_size:
            mocked_size.return_value = 0
            res = req.get_response(self.api)
            self.assertEqual(res.status_int, 201)

    def test_configured_disk_format_bad(self):
        self.config(disk_formats=['foo'], group="image_format")
        fixture_headers = {
            'x-image-meta-store': 'bad',
            'x-image-meta-name': 'bogus',
            'x-image-meta-location': 'http://localhost:0/image.tar.gz',
            'x-image-meta-disk-format': 'bar',
            'x-image-meta-container-format': 'bare',
        }

        req = webob.Request.blank("/images")
        req.method = 'POST'
        for k, v in six.iteritems(fixture_headers):
            req.headers[k] = v

        res = req.get_response(self.api)
        self.assertEqual(res.status_int, 400)
        self.assertIn('Invalid disk format', res.body)

    def test_configured_container_format_good(self):
        self.config(container_formats=['foo'], group="image_format")
        fixture_headers = {
            'x-image-meta-name': 'bogus',
            'x-image-meta-location': 'http://localhost:0/image.tar.gz',
            'x-image-meta-disk-format': 'raw',
            'x-image-meta-container-format': 'foo',
        }

        req = webob.Request.blank("/images")
        req.method = 'POST'
        for k, v in six.iteritems(fixture_headers):
            req.headers[k] = v

        with mock.patch.object(http.Store, 'get_size') as mocked_size:
            mocked_size.return_value = 0
            res = req.get_response(self.api)
            self.assertEqual(res.status_int, 201)

    def test_configured_container_format_bad(self):
        self.config(container_formats=['foo'], group="image_format")
        fixture_headers = {
            'x-image-meta-store': 'bad',
            'x-image-meta-name': 'bogus',
            'x-image-meta-location': 'http://localhost:0/image.tar.gz',
            'x-image-meta-disk-format': 'raw',
            'x-image-meta-container-format': 'bar',
        }

        req = webob.Request.blank("/images")
        req.method = 'POST'
        for k, v in six.iteritems(fixture_headers):
            req.headers[k] = v

        res = req.get_response(self.api)
        self.assertEqual(res.status_int, 400)
        self.assertIn('Invalid container format', res.body)

    def test_container_and_disk_amazon_format_differs(self):
        fixture_headers = {
            'x-image-meta-store': 'bad',
            'x-image-meta-name': 'bogus',
            'x-image-meta-location': 'http://localhost:0/image.tar.gz',
            'x-image-meta-disk-format': 'aki',
            'x-image-meta-container-format': 'ami'}

        req = webob.Request.blank("/images")
        req.method = 'POST'
        for k, v in six.iteritems(fixture_headers):
            req.headers[k] = v

        res = req.get_response(self.api)
        expected = ("Invalid mix of disk and container formats. "
                    "When setting a disk or container format to one of "
                    "'aki', 'ari', or 'ami', "
                    "the container and disk formats must match.")
        self.assertEqual(res.status_int, 400)
        self.assertIn(expected, res.body)

    def test_create_with_location_no_container_format(self):
        fixture_headers = {
            'x-image-meta-name': 'bogus',
            'x-image-meta-location': 'http://localhost:0/image.tar.gz',
            'x-image-meta-disk-format': 'vhd',
        }

        req = webob.Request.blank("/images")
        req.method = 'POST'
        for k, v in six.iteritems(fixture_headers):
            req.headers[k] = v

        with mock.patch.object(http.Store, 'get_size') as mocked_size:
            mocked_size.return_value = 0
            res = req.get_response(self.api)
            self.assertEqual(res.status_int, 400)
            self.assertIn('Invalid container format', res.body)

    def test_create_with_bad_store_name(self):
        fixture_headers = {
            'x-image-meta-store': 'bad',
            'x-image-meta-name': 'bogus',
            'x-image-meta-disk-format': 'qcow2',
            'x-image-meta-container-format': 'bare',
        }

        req = webob.Request.blank("/images")
        req.method = 'POST'
        for k, v in six.iteritems(fixture_headers):
            req.headers[k] = v

        res = req.get_response(self.api)
        self.assertEqual(res.status_int, 400)
        self.assertIn('Required store bad is invalid', res.body)

    def test_create_with_location_unknown_scheme(self):
        fixture_headers = {
            'x-image-meta-store': 'bad',
            'x-image-meta-name': 'bogus',
            'x-image-meta-location': 'bad+scheme://localhost:0/image.qcow2',
            'x-image-meta-disk-format': 'qcow2',
            'x-image-meta-container-format': 'bare',
        }

        req = webob.Request.blank("/images")
        req.method = 'POST'
        for k, v in six.iteritems(fixture_headers):
            req.headers[k] = v

        res = req.get_response(self.api)
        self.assertEqual(res.status_int, 400)
        self.assertIn('External sourcing not supported', res.body)

    def test_create_with_location_bad_store_uri(self):
        fixture_headers = {
            'x-image-meta-store': 'swift',
            'x-image-meta-name': 'bogus',
            'x-image-meta-location': 'http://',
            'x-image-meta-disk-format': 'qcow2',
            'x-image-meta-container-format': 'bare',
        }

        req = webob.Request.blank("/images")
        req.method = 'POST'
        for k, v in six.iteritems(fixture_headers):
            req.headers[k] = v

        res = req.get_response(self.api)
        self.assertEqual(res.status_int, 400)
        self.assertIn('Invalid location', res.body)

    def test_create_image_with_too_many_properties(self):
        self.config(image_property_quota=1)
        another_request = unit_test_utils.get_fake_request(
            path='/images', method='POST')
        headers = {'x-auth-token': 'user:tenant:joe_soap',
                   'x-image-meta-property-x_all_permitted': '1',
                   'x-image-meta-property-x_all_permitted_foo': '2'}
        for k, v in six.iteritems(headers):
            another_request.headers[k] = v
        output = another_request.get_response(self.api)
        self.assertEqual(output.status_int, 413)

    def test_bad_container_format(self):
        fixture_headers = {
            'x-image-meta-store': 'bad',
            'x-image-meta-name': 'bogus',
            'x-image-meta-location': 'http://localhost:0/image.tar.gz',
            'x-image-meta-disk-format': 'vhd',
            'x-image-meta-container-format': 'invalid',
        }

        req = webob.Request.blank("/images")
        req.method = 'POST'
        for k, v in six.iteritems(fixture_headers):
            req.headers[k] = v

        res = req.get_response(self.api)
        self.assertEqual(res.status_int, 400)
        self.assertIn('Invalid container format', res.body)

    def test_bad_image_size(self):
        fixture_headers = {
            'x-image-meta-store': 'bad',
            'x-image-meta-name': 'bogus',
            'x-image-meta-location': 'http://example.com/image.tar.gz',
            'x-image-meta-disk-format': 'vhd',
            'x-image-meta-container-format': 'bare',
        }

        def exec_bad_size_test(bad_size, expected_substr):
            fixture_headers['x-image-meta-size'] = bad_size
            req = webob.Request.blank("/images",
                                      method='POST',
                                      headers=fixture_headers)
            res = req.get_response(self.api)
            self.assertEqual(res.status_int, 400)
            self.assertIn(expected_substr, res.body)

        expected = "Cannot convert image size 'invalid' to an integer."
        exec_bad_size_test('invalid', expected)
        expected = "Image size must be >= 0 ('-10' specified)."
        exec_bad_size_test(-10, expected)

    def test_bad_image_name(self):
        fixture_headers = {
            'x-image-meta-store': 'bad',
            'x-image-meta-name': 'X' * 256,
            'x-image-meta-location': 'http://example.com/image.tar.gz',
            'x-image-meta-disk-format': 'vhd',
            'x-image-meta-container-format': 'bare',
        }

        req = webob.Request.blank("/images")
        req.method = 'POST'
        for k, v in six.iteritems(fixture_headers):
            req.headers[k] = v

        res = req.get_response(self.api)
        self.assertEqual(res.status_int, 400)

    def test_add_image_no_location_no_image_as_body(self):
        """Tests creates a queued image for no body and no loc header"""
        fixture_headers = {'x-image-meta-store': 'file',
                           'x-image-meta-disk-format': 'vhd',
                           'x-image-meta-container-format': 'ovf',
                           'x-image-meta-name': 'fake image #3'}

        req = webob.Request.blank("/images")
        req.method = 'POST'
        for k, v in six.iteritems(fixture_headers):
            req.headers[k] = v
        res = req.get_response(self.api)
        self.assertEqual(res.status_int, 201)

        res_body = jsonutils.loads(res.body)['image']
        self.assertEqual('queued', res_body['status'])
        image_id = res_body['id']

        # Test that we are able to edit the Location field
        # per LP Bug #911599

        req = webob.Request.blank("/images/%s" % image_id)
        req.method = 'PUT'
        req.headers['x-image-meta-location'] = 'http://localhost:0/images/123'

        with mock.patch.object(http.Store, 'get_size') as mocked_size:
            mocked_size.return_value = 0
            res = req.get_response(self.api)
            self.assertEqual(res.status_int, 200)

        res_body = jsonutils.loads(res.body)['image']
        # Once the location is set, the image should be activated
        # see LP Bug #939484
        self.assertEqual('active', res_body['status'])
        self.assertNotIn('location', res_body)  # location never shown

    def test_add_image_no_location_no_content_type(self):
        """Tests creates a queued image for no body and no loc header"""
        fixture_headers = {'x-image-meta-store': 'file',
                           'x-image-meta-disk-format': 'vhd',
                           'x-image-meta-container-format': 'ovf',
                           'x-image-meta-name': 'fake image #3'}

        req = webob.Request.blank("/images")
        req.method = 'POST'
        req.body = "chunk00000remainder"
        for k, v in six.iteritems(fixture_headers):
            req.headers[k] = v
        res = req.get_response(self.api)
        self.assertEqual(res.status_int, 400)

    def test_add_image_size_header_too_big(self):
        """Tests raises BadRequest for supplied image size that is too big"""
        fixture_headers = {'x-image-meta-size': CONF.image_size_cap + 1,
                           'x-image-meta-name': 'fake image #3'}

        req = webob.Request.blank("/images")
        req.method = 'POST'
        for k, v in six.iteritems(fixture_headers):
            req.headers[k] = v

        res = req.get_response(self.api)
        self.assertEqual(res.status_int, 400)

    def test_add_image_size_chunked_data_too_big(self):
        self.config(image_size_cap=512)
        fixture_headers = {
            'x-image-meta-name': 'fake image #3',
            'x-image-meta-container_format': 'ami',
            'x-image-meta-disk_format': 'ami',
            'transfer-encoding': 'chunked',
            'content-type': 'application/octet-stream',
        }

        req = webob.Request.blank("/images")
        req.method = 'POST'

        req.body_file = six.StringIO('X' * (CONF.image_size_cap + 1))
        for k, v in six.iteritems(fixture_headers):
            req.headers[k] = v

        res = req.get_response(self.api)
        self.assertEqual(res.status_int, 413)

    def test_add_image_size_data_too_big(self):
        self.config(image_size_cap=512)
        fixture_headers = {
            'x-image-meta-name': 'fake image #3',
            'x-image-meta-container_format': 'ami',
            'x-image-meta-disk_format': 'ami',
            'content-type': 'application/octet-stream',
        }

        req = webob.Request.blank("/images")
        req.method = 'POST'

        req.body = 'X' * (CONF.image_size_cap + 1)
        for k, v in six.iteritems(fixture_headers):
            req.headers[k] = v

        res = req.get_response(self.api)
        self.assertEqual(res.status_int, 400)

    def test_add_image_size_header_exceed_quota(self):
        quota = 500
        self.config(user_storage_quota=str(quota))
        fixture_headers = {'x-image-meta-size': quota + 1,
                           'x-image-meta-name': 'fake image #3',
                           'x-image-meta-container_format': 'bare',
                           'x-image-meta-disk_format': 'qcow2',
                           'content-type': 'application/octet-stream',
                           }

        req = webob.Request.blank("/images")
        req.method = 'POST'
        for k, v in six.iteritems(fixture_headers):
            req.headers[k] = v
        req.body = 'X' * (quota + 1)
        res = req.get_response(self.api)
        self.assertEqual(res.status_int, 413)

    def test_add_image_size_data_exceed_quota(self):
        quota = 500
        self.config(user_storage_quota=str(quota))
        fixture_headers = {
            'x-image-meta-name': 'fake image #3',
            'x-image-meta-container_format': 'bare',
            'x-image-meta-disk_format': 'qcow2',
            'content-type': 'application/octet-stream',
        }

        req = webob.Request.blank("/images")
        req.method = 'POST'

        req.body = 'X' * (quota + 1)
        for k, v in six.iteritems(fixture_headers):
            req.headers[k] = v

        res = req.get_response(self.api)
        self.assertEqual(res.status_int, 413)

    def test_add_image_size_data_exceed_quota_readd(self):
        quota = 500
        self.config(user_storage_quota=str(quota))
        fixture_headers = {
            'x-image-meta-name': 'fake image #3',
            'x-image-meta-container_format': 'bare',
            'x-image-meta-disk_format': 'qcow2',
            'content-type': 'application/octet-stream',
        }

        req = webob.Request.blank("/images")
        req.method = 'POST'
        req.body = 'X' * (quota + 1)
        for k, v in six.iteritems(fixture_headers):
            req.headers[k] = v

        res = req.get_response(self.api)
        self.assertEqual(res.status_int, 413)

        used_size = sum([f['size'] for f in self.FIXTURES])

        req = webob.Request.blank("/images")
        req.method = 'POST'
        req.body = 'X' * (quota - used_size)
        for k, v in six.iteritems(fixture_headers):
            req.headers[k] = v

        res = req.get_response(self.api)
        self.assertEqual(res.status_int, 201)

    def _add_check_no_url_info(self):

        fixture_headers = {'x-image-meta-disk-format': 'ami',
                           'x-image-meta-container-format': 'ami',
                           'x-image-meta-size': '0',
                           'x-image-meta-name': 'empty image'}

        req = webob.Request.blank("/images")
        req.method = 'POST'
        for k, v in six.iteritems(fixture_headers):
            req.headers[k] = v
        res = req.get_response(self.api)
        res_body = jsonutils.loads(res.body)['image']
        self.assertNotIn('locations', res_body)
        self.assertNotIn('direct_url', res_body)
        image_id = res_body['id']

        # HEAD empty image
        req = webob.Request.blank("/images/%s" % image_id)
        req.method = 'HEAD'
        res = req.get_response(self.api)
        self.assertEqual(res.status_int, 200)
        self.assertNotIn('x-image-meta-locations', res.headers)
        self.assertNotIn('x-image-meta-direct_url', res.headers)

    def test_add_check_no_url_info_ml(self):
        self.config(show_multiple_locations=True)
        self._add_check_no_url_info()

    def test_add_check_no_url_info_direct_url(self):
        self.config(show_image_direct_url=True)
        self._add_check_no_url_info()

    def test_add_check_no_url_info_both_on(self):
        self.config(show_image_direct_url=True)
        self.config(show_multiple_locations=True)
        self._add_check_no_url_info()

    def test_add_check_no_url_info_both_off(self):
        self._add_check_no_url_info()

    def test_add_image_zero_size(self):
        """Tests creating an active image with explicitly zero size"""
        fixture_headers = {'x-image-meta-disk-format': 'ami',
                           'x-image-meta-container-format': 'ami',
                           'x-image-meta-size': '0',
                           'x-image-meta-name': 'empty image'}

        req = webob.Request.blank("/images")
        req.method = 'POST'
        for k, v in six.iteritems(fixture_headers):
            req.headers[k] = v
        res = req.get_response(self.api)
        self.assertEqual(res.status_int, 201)

        res_body = jsonutils.loads(res.body)['image']
        self.assertEqual('active', res_body['status'])
        image_id = res_body['id']

        # GET empty image
        req = webob.Request.blank("/images/%s" % image_id)
        res = req.get_response(self.api)
        self.assertEqual(res.status_int, 200)
        self.assertEqual(len(res.body), 0)

    def _do_test_add_image_attribute_mismatch(self, attributes):
        fixture_headers = {
            'x-image-meta-name': 'fake image #3',
        }
        fixture_headers.update(attributes)

        req = webob.Request.blank("/images")
        req.method = 'POST'
        for k, v in six.iteritems(fixture_headers):
            req.headers[k] = v

        req.headers['Content-Type'] = 'application/octet-stream'
        req.body = "XXXX"
        res = req.get_response(self.api)
        self.assertEqual(res.status_int, 400)

    def test_add_image_checksum_mismatch(self):
        attributes = {
            'x-image-meta-checksum': 'asdf',
        }
        self._do_test_add_image_attribute_mismatch(attributes)

    def test_add_image_size_mismatch(self):
        attributes = {
            'x-image-meta-size': str(len("XXXX") + 1),
        }
        self._do_test_add_image_attribute_mismatch(attributes)

    def test_add_image_checksum_and_size_mismatch(self):
        attributes = {
            'x-image-meta-checksum': 'asdf',
            'x-image-meta-size': str(len("XXXX") + 1),
        }
        self._do_test_add_image_attribute_mismatch(attributes)

    def test_add_image_bad_store(self):
        """Tests raises BadRequest for invalid store header"""
        fixture_headers = {'x-image-meta-store': 'bad',
                           'x-image-meta-name': 'fake image #3'}

        req = webob.Request.blank("/images")
        req.method = 'POST'
        for k, v in six.iteritems(fixture_headers):
            req.headers[k] = v

        req.headers['Content-Type'] = 'application/octet-stream'
        req.body = "chunk00000remainder"
        res = req.get_response(self.api)
        self.assertEqual(res.status_int, 400)

    def test_add_image_basic_file_store(self):
        """Tests to add a basic image in the file store"""
        fixture_headers = {'x-image-meta-store': 'file',
                           'x-image-meta-disk-format': 'vhd',
                           'x-image-meta-container-format': 'ovf',
                           'x-image-meta-name': 'fake image #3'}

        req = webob.Request.blank("/images")
        req.method = 'POST'
        for k, v in six.iteritems(fixture_headers):
            req.headers[k] = v

        req.headers['Content-Type'] = 'application/octet-stream'
        req.body = "chunk00000remainder"
        res = req.get_response(self.api)
        self.assertEqual(res.status_int, 201)

        # Test that the Location: header is set to the URI to
        # edit the newly-created image, as required by APP.
        # See LP Bug #719825
        self.assertTrue('location' in res.headers,
                        "'location' not in response headers.\n"
                        "res.headerlist = %r" % res.headerlist)
        res_body = jsonutils.loads(res.body)['image']
        self.assertIn('/images/%s' % res_body['id'], res.headers['location'])
        self.assertEqual('active', res_body['status'])
        image_id = res_body['id']

        # Test that we are NOT able to edit the Location field
        # per LP Bug #911599

        req = webob.Request.blank("/images/%s" % image_id)
        req.method = 'PUT'
        req.headers['x-image-meta-location'] = 'http://example.com/images/123'
        res = req.get_response(self.api)
        self.assertEqual(res.status_int, 400)

    def test_add_image_unauthorized(self):
        rules = {"add_image": '!'}
        self.set_policy_rules(rules)
        fixture_headers = {'x-image-meta-store': 'file',
                           'x-image-meta-disk-format': 'vhd',
                           'x-image-meta-container-format': 'ovf',
                           'x-image-meta-name': 'fake image #3'}

        req = webob.Request.blank("/images")
        req.method = 'POST'
        for k, v in six.iteritems(fixture_headers):
            req.headers[k] = v

        req.headers['Content-Type'] = 'application/octet-stream'
        req.body = "chunk00000remainder"
        res = req.get_response(self.api)
        self.assertEqual(res.status_int, 403)

    def test_add_publicize_image_unauthorized(self):
        rules = {"add_image": '@', "modify_image": '@',
                 "publicize_image": '!'}
        self.set_policy_rules(rules)
        fixture_headers = {'x-image-meta-store': 'file',
                           'x-image-meta-is-public': 'true',
                           'x-image-meta-disk-format': 'vhd',
                           'x-image-meta-container-format': 'ovf',
                           'x-image-meta-name': 'fake image #3'}

        req = webob.Request.blank("/images")
        req.method = 'POST'
        for k, v in six.iteritems(fixture_headers):
            req.headers[k] = v

        req.headers['Content-Type'] = 'application/octet-stream'
        req.body = "chunk00000remainder"
        res = req.get_response(self.api)
        self.assertEqual(res.status_int, 403)

    def test_add_publicize_image_authorized(self):
        rules = {"add_image": '@', "modify_image": '@',
                 "publicize_image": '@', "upload_image": '@'}
        self.set_policy_rules(rules)
        fixture_headers = {'x-image-meta-store': 'file',
                           'x-image-meta-is-public': 'true',
                           'x-image-meta-disk-format': 'vhd',
                           'x-image-meta-container-format': 'ovf',
                           'x-image-meta-name': 'fake image #3'}

        req = webob.Request.blank("/images")
        req.method = 'POST'
        for k, v in six.iteritems(fixture_headers):
            req.headers[k] = v

        req.headers['Content-Type'] = 'application/octet-stream'
        req.body = "chunk00000remainder"
        res = req.get_response(self.api)
        self.assertEqual(res.status_int, 201)

    def test_add_copy_from_image_unauthorized(self):
        rules = {"add_image": '@', "copy_from": '!'}
        self.set_policy_rules(rules)
        fixture_headers = {'x-image-meta-store': 'file',
                           'x-image-meta-disk-format': 'vhd',
                           'x-glance-api-copy-from': 'http://glance.com/i.ovf',
                           'x-image-meta-container-format': 'ovf',
                           'x-image-meta-name': 'fake image #F'}

        req = webob.Request.blank("/images")
        req.method = 'POST'
        for k, v in six.iteritems(fixture_headers):
            req.headers[k] = v

        req.headers['Content-Type'] = 'application/octet-stream'
        req.body = "chunk00000remainder"
        res = req.get_response(self.api)
        self.assertEqual(res.status_int, 403)

    def test_add_copy_from_upload_image_unauthorized(self):
        rules = {"add_image": '@', "copy_from": '@', "upload_image": '!'}
        self.set_policy_rules(rules)
        fixture_headers = {'x-image-meta-store': 'file',
                           'x-image-meta-disk-format': 'vhd',
                           'x-glance-api-copy-from': 'http://glance.com/i.ovf',
                           'x-image-meta-container-format': 'ovf',
                           'x-image-meta-name': 'fake image #F'}

        req = webob.Request.blank("/images")
        req.method = 'POST'
        for k, v in six.iteritems(fixture_headers):
            req.headers[k] = v

        req.headers['Content-Type'] = 'application/octet-stream'
        res = req.get_response(self.api)
        self.assertEqual(res.status_int, 403)

    def test_add_copy_from_image_authorized_upload_image_authorized(self):
        rules = {"add_image": '@', "copy_from": '@', "upload_image": '@'}
        self.set_policy_rules(rules)
        fixture_headers = {'x-image-meta-store': 'file',
                           'x-image-meta-disk-format': 'vhd',
                           'x-glance-api-copy-from': 'http://glance.com/i.ovf',
                           'x-image-meta-container-format': 'ovf',
                           'x-image-meta-name': 'fake image #F'}

        req = webob.Request.blank("/images")
        req.method = 'POST'
        for k, v in six.iteritems(fixture_headers):
            req.headers[k] = v

        req.headers['Content-Type'] = 'application/octet-stream'
        res = req.get_response(self.api)
        self.assertEqual(res.status_int, 201)

    def test_add_copy_from_with_nonempty_body(self):
        """Tests creates an image from copy-from and nonempty body"""
        fixture_headers = {'x-image-meta-store': 'file',
                           'x-image-meta-disk-format': 'vhd',
                           'x-glance-api-copy-from': 'http://a/b/c.ovf',
                           'x-image-meta-container-format': 'ovf',
                           'x-image-meta-name': 'fake image #F'}

        req = webob.Request.blank("/images")
        req.headers['Content-Type'] = 'application/octet-stream'
        req.method = 'POST'
        req.body = "chunk00000remainder"
        for k, v in six.iteritems(fixture_headers):
            req.headers[k] = v
        res = req.get_response(self.api)
        self.assertEqual(res.status_int, 400)

    def test_add_location_with_nonempty_body(self):
        """Tests creates an image from location and nonempty body"""
        fixture_headers = {'x-image-meta-store': 'file',
                           'x-image-meta-disk-format': 'vhd',
                           'x-image-meta-location': 'http://a/b/c.tar.gz',
                           'x-image-meta-container-format': 'ovf',
                           'x-image-meta-name': 'fake image #F'}

        req = webob.Request.blank("/images")
        req.headers['Content-Type'] = 'application/octet-stream'
        req.method = 'POST'
        req.body = "chunk00000remainder"
        for k, v in six.iteritems(fixture_headers):
            req.headers[k] = v
        res = req.get_response(self.api)
        self.assertEqual(res.status_int, 400)

    def test_add_location_with_conflict_image_size(self):
        """Tests creates an image from location and conflict image size"""

        fixture_headers = {'x-image-meta-store': 'file',
                           'x-image-meta-disk-format': 'vhd',
                           'x-image-meta-location': 'http://a/b/c.tar.gz',
                           'x-image-meta-container-format': 'ovf',
                           'x-image-meta-name': 'fake image #F',
                           'x-image-meta-size': '1'}

        req = webob.Request.blank("/images")
        req.headers['Content-Type'] = 'application/octet-stream'
        req.method = 'POST'
        with mock.patch.object(http.Store, 'get_size') as size:
            size.return_value = 2

<<<<<<< HEAD
            for k, v in fixture_headers.iteritems():
=======
            for k, v in six.iteritems(fixture_headers):
>>>>>>> 9c87169c
                req.headers[k] = v

            res = req.get_response(self.api)
            self.assertEqual(res.status_int, 409)

    def test_add_copy_from_with_location(self):
        """Tests creates an image from copy-from and location"""
        fixture_headers = {'x-image-meta-store': 'file',
                           'x-image-meta-disk-format': 'vhd',
                           'x-glance-api-copy-from': 'http://a/b/c.ovf',
                           'x-image-meta-container-format': 'ovf',
                           'x-image-meta-name': 'fake image #F',
                           'x-image-meta-location': 'http://a/b/c.tar.gz'}

        req = webob.Request.blank("/images")
        req.method = 'POST'
        for k, v in six.iteritems(fixture_headers):
            req.headers[k] = v
        res = req.get_response(self.api)
        self.assertEqual(res.status_int, 400)

    def test_add_copy_from_upload_image_unauthorized_with_body(self):
        rules = {"upload_image": '!', "modify_image": '@',
                 "add_image": '@'}
        self.set_policy_rules(rules)
        self.config(image_size_cap=512)
        fixture_headers = {
            'x-image-meta-name': 'fake image #3',
            'x-image-meta-container_format': 'ami',
            'x-image-meta-disk_format': 'ami',
            'transfer-encoding': 'chunked',
            'content-type': 'application/octet-stream',
        }

        req = webob.Request.blank("/images")
        req.method = 'POST'

        req.body_file = six.StringIO('X' * (CONF.image_size_cap))
        for k, v in six.iteritems(fixture_headers):
            req.headers[k] = v

        res = req.get_response(self.api)
        self.assertEqual(res.status_int, 403)

    def test_update_data_upload_bad_store_uri(self):
        fixture_headers = {'x-image-meta-name': 'fake image #3'}

        req = webob.Request.blank("/images")
        req.method = 'POST'
        for k, v in six.iteritems(fixture_headers):
            req.headers[k] = v
        res = req.get_response(self.api)
        self.assertEqual(res.status_int, 201)

        res_body = jsonutils.loads(res.body)['image']
        self.assertEqual('queued', res_body['status'])
        image_id = res_body['id']
        req = webob.Request.blank("/images/%s" % image_id)
        req.method = 'PUT'
        req.headers['Content-Type'] = 'application/octet-stream'
        req.headers['x-image-disk-format'] = 'vhd'
        req.headers['x-image-container-format'] = 'ovf'
        req.headers['x-image-meta-location'] = 'http://'
        res = req.get_response(self.api)
        self.assertEqual(res.status_int, 400)
        self.assertIn('Invalid location', res.body)

    def test_update_data_upload_image_unauthorized(self):
        rules = {"upload_image": '!', "modify_image": '@',
                 "add_image": '@'}
        self.set_policy_rules(rules)
        """Tests creates a queued image for no body and no loc header"""
        self.config(image_size_cap=512)
        fixture_headers = {'x-image-meta-store': 'file',
                           'x-image-meta-name': 'fake image #3'}

        req = webob.Request.blank("/images")
        req.method = 'POST'
        for k, v in six.iteritems(fixture_headers):
            req.headers[k] = v
        res = req.get_response(self.api)
        self.assertEqual(res.status_int, 201)

        res_body = jsonutils.loads(res.body)['image']
        self.assertEqual('queued', res_body['status'])
        image_id = res_body['id']
        req = webob.Request.blank("/images/%s" % image_id)
        req.method = 'PUT'
        req.headers['Content-Type'] = 'application/octet-stream'
        req.headers['transfer-encoding'] = 'chunked'
        req.headers['x-image-disk-format'] = 'vhd'
        req.headers['x-image-container-format'] = 'ovf'
        req.body_file = six.StringIO('X' * (CONF.image_size_cap))
        res = req.get_response(self.api)
        self.assertEqual(res.status_int, 403)

    def test_update_copy_from_upload_image_unauthorized(self):
        rules = {"upload_image": '!', "modify_image": '@',
                 "add_image": '@', "copy_from": '@'}
        self.set_policy_rules(rules)

        fixture_headers = {'x-image-meta-disk-format': 'vhd',
                           'x-image-meta-container-format': 'ovf',
                           'x-image-meta-name': 'fake image #3'}

        req = webob.Request.blank("/images")
        req.method = 'POST'
        for k, v in six.iteritems(fixture_headers):
            req.headers[k] = v
        res = req.get_response(self.api)
        self.assertEqual(res.status_int, 201)

        res_body = jsonutils.loads(res.body)['image']
        self.assertEqual('queued', res_body['status'])
        image_id = res_body['id']
        req = webob.Request.blank("/images/%s" % image_id)
        req.method = 'PUT'
        req.headers['Content-Type'] = 'application/octet-stream'
        req.headers['x-glance-api-copy-from'] = 'http://glance.com/i.ovf'
        res = req.get_response(self.api)
        self.assertEqual(res.status_int, 403)

    def test_update_copy_from_unauthorized(self):
        rules = {"upload_image": '@', "modify_image": '@',
                 "add_image": '@', "copy_from": '!'}
        self.set_policy_rules(rules)

        fixture_headers = {'x-image-meta-disk-format': 'vhd',
                           'x-image-meta-container-format': 'ovf',
                           'x-image-meta-name': 'fake image #3'}

        req = webob.Request.blank("/images")
        req.method = 'POST'
        for k, v in six.iteritems(fixture_headers):
            req.headers[k] = v
        res = req.get_response(self.api)
        self.assertEqual(res.status_int, 201)

        res_body = jsonutils.loads(res.body)['image']
        self.assertEqual('queued', res_body['status'])
        image_id = res_body['id']
        req = webob.Request.blank("/images/%s" % image_id)
        req.method = 'PUT'
        req.headers['Content-Type'] = 'application/octet-stream'
        req.headers['x-glance-api-copy-from'] = 'http://glance.com/i.ovf'
        res = req.get_response(self.api)
        self.assertEqual(res.status_int, 403)

    def _do_test_post_image_content_missing_format(self, missing):
        """Tests creation of an image with missing format"""
        fixture_headers = {'x-image-meta-store': 'file',
                           'x-image-meta-disk-format': 'vhd',
                           'x-image-meta-container-format': 'ovf',
                           'x-image-meta-name': 'fake image #3'}

        header = 'x-image-meta-' + missing.replace('_', '-')

        del fixture_headers[header]

        req = webob.Request.blank("/images")
        req.method = 'POST'
        for k, v in six.iteritems(fixture_headers):
            req.headers[k] = v

        req.headers['Content-Type'] = 'application/octet-stream'
        req.body = "chunk00000remainder"
        res = req.get_response(self.api)
        self.assertEqual(res.status_int, 400)

    def test_post_image_content_missing_disk_format(self):
        """Tests creation of an image with missing disk format"""
        self._do_test_post_image_content_missing_format('disk_format')

    def test_post_image_content_missing_container_type(self):
        """Tests creation of an image with missing container format"""
        self._do_test_post_image_content_missing_format('container_format')

    def _do_test_put_image_content_missing_format(self, missing):
        """Tests delayed activation of an image with missing format"""
        fixture_headers = {'x-image-meta-store': 'file',
                           'x-image-meta-disk-format': 'vhd',
                           'x-image-meta-container-format': 'ovf',
                           'x-image-meta-name': 'fake image #3'}

        header = 'x-image-meta-' + missing.replace('_', '-')

        del fixture_headers[header]

        req = webob.Request.blank("/images")
        req.method = 'POST'
        for k, v in six.iteritems(fixture_headers):
            req.headers[k] = v
        res = req.get_response(self.api)
        self.assertEqual(res.status_int, 201)

        res_body = jsonutils.loads(res.body)['image']
        self.assertEqual('queued', res_body['status'])
        image_id = res_body['id']

        req = webob.Request.blank("/images/%s" % image_id)
        req.method = 'PUT'
        for k, v in six.iteritems(fixture_headers):
            req.headers[k] = v
        req.headers['Content-Type'] = 'application/octet-stream'
        req.body = "chunk00000remainder"
        res = req.get_response(self.api)
        self.assertEqual(res.status_int, 400)

    def test_put_image_content_missing_disk_format(self):
        """Tests delayed activation of image with missing disk format"""
        self._do_test_put_image_content_missing_format('disk_format')

    def test_put_image_content_missing_container_type(self):
        """Tests delayed activation of image with missing container format"""
        self._do_test_put_image_content_missing_format('container_format')

    def test_update_deleted_image(self):
        """Tests that exception raised trying to update a deleted image"""
        req = webob.Request.blank("/images/%s" % UUID2)
        req.method = 'DELETE'
        res = req.get_response(self.api)
        self.assertEqual(res.status_int, 200)

        fixture = {'name': 'test_del_img'}
        req = webob.Request.blank('/images/%s' % UUID2)
        req.method = 'PUT'
        req.content_type = 'application/json'
        req.body = jsonutils.dumps(dict(image=fixture))

        res = req.get_response(self.api)
        self.assertEqual(res.status_int, 403)
        self.assertIn('Forbidden to update deleted image', res.body)

    def test_delete_deleted_image(self):
        """Tests that exception raised trying to delete a deleted image"""
        req = webob.Request.blank("/images/%s" % UUID2)
        req.method = 'DELETE'
        res = req.get_response(self.api)
        self.assertEqual(res.status_int, 200)

        # Verify the status is deleted
        req = webob.Request.blank("/images/%s" % UUID2)
        req.method = 'HEAD'
        res = req.get_response(self.api)
        self.assertEqual(res.status_int, 200)
        self.assertEqual("deleted", res.headers['x-image-meta-status'])

        req = webob.Request.blank("/images/%s" % UUID2)
        req.method = 'DELETE'
        res = req.get_response(self.api)
        self.assertEqual(res.status_int, 404)
        msg = "Image %s not found." % UUID2
        self.assertIn(msg, res.body)

        # Verify the status is still deleted
        req = webob.Request.blank("/images/%s" % UUID2)
        req.method = 'HEAD'
        res = req.get_response(self.api)
        self.assertEqual(res.status_int, 200)
        self.assertEqual("deleted", res.headers['x-image-meta-status'])

    @mock.patch.object(glance.store.filesystem.Store, 'delete')
    def test_image_status_when_delete_fails(self, mock_fsstore_delete):
        """
        Tests that the image status set to active if deletion of image fails.
        """
        mock_fsstore_delete.side_effect = exception.Forbidden()

        # trigger the v1 delete api
        req = webob.Request.blank("/images/%s" % UUID2)
        req.method = 'DELETE'
        res = req.get_response(self.api)
        self.assertEqual(res.status_int, 403)
        self.assertTrue('Forbidden to delete image' in res.body)

        # check image metadata is still there with active state
        req = webob.Request.blank("/images/%s" % UUID2)
        req.method = 'HEAD'
        res = req.get_response(self.api)
        self.assertEqual(res.status_int, 200)
        self.assertEqual("active", res.headers['x-image-meta-status'])

    def test_delete_pending_delete_image(self):
        """
        Tests that correct response returned when deleting
        a pending_delete image
        """
        # First deletion
        self.config(delayed_delete=True, scrubber_datadir='/tmp/scrubber')
        req = webob.Request.blank("/images/%s" % UUID2)
        req.method = 'DELETE'
        res = req.get_response(self.api)
        self.assertEqual(res.status_int, 200)

        # Verify the status is pending_delete
        req = webob.Request.blank("/images/%s" % UUID2)
        req.method = 'HEAD'
        res = req.get_response(self.api)
        self.assertEqual(res.status_int, 200)
        self.assertEqual("pending_delete", res.headers['x-image-meta-status'])

        # Second deletion
        req = webob.Request.blank("/images/%s" % UUID2)
        req.method = 'DELETE'
        res = req.get_response(self.api)
        self.assertEqual(res.status_int, 403)
        self.assertIn('Forbidden to delete a pending_delete image', res.body)

        # Verify the status is still pending_delete
        req = webob.Request.blank("/images/%s" % UUID2)
        req.method = 'HEAD'
        res = req.get_response(self.api)
        self.assertEqual(res.status_int, 200)
        self.assertEqual("pending_delete", res.headers['x-image-meta-status'])

    def test_upload_to_image_status_saving(self):
        """Test image upload conflict.

        If an image is uploaded before an existing upload operation completes
        to the same image, the original image should succeed and the
        conflicting should fail and any data deleted.
        """
        fixture_headers = {'x-image-meta-store': 'file',
                           'x-image-meta-disk-format': 'vhd',
                           'x-image-meta-container-format': 'ovf',
                           'x-image-meta-name': 'some-foo-image'}

        # create an image but don't upload yet.
        req = webob.Request.blank("/images")
        req.method = 'POST'
        for k, v in six.iteritems(fixture_headers):
            req.headers[k] = v

        res = req.get_response(self.api)
        self.assertEqual(res.status_int, 201)
        res_body = jsonutils.loads(res.body)['image']

        image_id = res_body['id']
        self.assertIn('/images/%s' % image_id, res.headers['location'])

        # verify the status is 'queued'
        self.assertEqual('queued', res_body['status'])

        orig_get_image_metadata = registry.get_image_metadata
        orig_image_get = db_api._image_get
        orig_image_update = db_api._image_update

        # this will be used to track what is called and their order.
        called = []
        # use this to determine if we are within a db session i.e. atomic
        # operation, that is setting our active state.
        test_status = {'activate_session_started': False}
        # We want first status check to be 'queued' so we get past the first
        # guard.
        test_status['queued_guard_passed'] = False

        def mock_image_update(context, values, image_id, purge_props=False,
                              from_state=None):
            if values.get('status', None) == 'active':
                # We only expect this state to be entered once.
                if test_status['activate_session_started']:
                    raise Exception("target session already started")

                test_status['activate_session_started'] = True
                called.append('update_active')

            return orig_image_update(context, values, image_id,
                                     purge_props=purge_props,
                                     from_state=from_state)

        def mock_image_get(*args, **kwargs):
            """Force status to 'saving' if not within activate db session.

            If we are in the activate db session we return 'active' which we
            then expect to cause exception.Conflict to be raised since this
            indicates that another upload has succeeded.
            """
            image = orig_image_get(*args, **kwargs)
            if test_status['activate_session_started']:
                called.append('image_get_active')
                setattr(image, 'status', 'active')
            else:
                setattr(image, 'status', 'saving')

            return image

        def mock_get_image_metadata(*args, **kwargs):
            """Force image status sequence.
            """
            called.append('get_image_meta')
            meta = orig_get_image_metadata(*args, **kwargs)
            if not test_status['queued_guard_passed']:
                meta['status'] = 'queued'
                test_status['queued_guard_passed'] = True

            return meta

        req = webob.Request.blank("/images/%s" % image_id)
        req.method = 'PUT'
        req.headers['Content-Type'] = \
            'application/octet-stream'
        req.body = "chunk00000remainder"

        mpo = mock.patch.object
        with mpo(upload_utils, 'initiate_deletion') as mock_initiate_deletion:
            with mpo(registry, 'get_image_metadata', mock_get_image_metadata):
                with mpo(db_api, '_image_get', mock_image_get):
                    with mpo(db_api, '_image_update', mock_image_update):
                        res = req.get_response(self.api)
                        self.assertEqual(res.status_int, 409)

                        # Check expected call sequence
                        self.assertEqual(['get_image_meta', 'get_image_meta',
                                          'update_active', 'image_get_active'],
                                         called)

                        # Ensure cleanup occurred.
                        self.assertTrue(mock_initiate_deletion.called)

    def test_register_and_upload(self):
        """
        Test that the process of registering an image with
        some metadata, then uploading an image file with some
        more metadata doesn't mark the original metadata deleted
        :see LP Bug#901534
        """
        fixture_headers = {'x-image-meta-store': 'file',
                           'x-image-meta-disk-format': 'vhd',
                           'x-image-meta-container-format': 'ovf',
                           'x-image-meta-name': 'fake image #3',
                           'x-image-meta-property-key1': 'value1'}

        req = webob.Request.blank("/images")
        req.method = 'POST'
        for k, v in six.iteritems(fixture_headers):
            req.headers[k] = v

        res = req.get_response(self.api)
        self.assertEqual(res.status_int, 201)
        res_body = jsonutils.loads(res.body)['image']

        self.assertIn('id', res_body)

        image_id = res_body['id']
        self.assertIn('/images/%s' % image_id, res.headers['location'])

        # Verify the status is queued
        self.assertIn('status', res_body)
        self.assertEqual('queued', res_body['status'])

        # Check properties are not deleted
        self.assertIn('properties', res_body)
        self.assertIn('key1', res_body['properties'])
        self.assertEqual('value1', res_body['properties']['key1'])

        # Now upload the image file along with some more
        # metadata and verify original metadata properties
        # are not marked deleted
        req = webob.Request.blank("/images/%s" % image_id)
        req.method = 'PUT'
        req.headers['Content-Type'] = 'application/octet-stream'
        req.headers['x-image-meta-property-key2'] = 'value2'
        req.body = "chunk00000remainder"
        res = req.get_response(self.api)
        self.assertEqual(res.status_int, 200)

        # Verify the status is queued
        req = webob.Request.blank("/images/%s" % image_id)
        req.method = 'HEAD'

        res = req.get_response(self.api)
        self.assertEqual(res.status_int, 200)
        self.assertTrue('x-image-meta-property-key1' in res.headers,
                        "Did not find required property in headers. "
                        "Got headers: %r" % res.headers)
        self.assertEqual("active", res.headers['x-image-meta-status'])

    def test_delete_during_image_upload(self):
        req = unit_test_utils.get_fake_request()

        fixture_headers = {'x-image-meta-store': 'file',
                           'x-image-meta-disk-format': 'vhd',
                           'x-image-meta-container-format': 'ovf',
                           'x-image-meta-name': 'fake image #3',
                           'x-image-meta-property-key1': 'value1'}

        req = webob.Request.blank("/images")
        req.method = 'POST'
        for k, v in six.iteritems(fixture_headers):
            req.headers[k] = v

        res = req.get_response(self.api)
        self.assertEqual(res.status_int, 201)
        res_body = jsonutils.loads(res.body)['image']

        self.assertIn('id', res_body)

        image_id = res_body['id']
        self.assertIn('/images/%s' % image_id, res.headers['location'])

        # Verify the status is queued
        self.assertEqual('queued', res_body['status'])

        called = {'initiate_deletion': False}

        def mock_initiate_deletion(*args, **kwargs):
            called['initiate_deletion'] = True

        self.stubs.Set(glance.api.v1.upload_utils, 'initiate_deletion',
                       mock_initiate_deletion)

        orig_update_image_metadata = registry.update_image_metadata
        ctlr = glance.api.v1.controller.BaseController
        orig_get_image_meta_or_404 = ctlr.get_image_meta_or_404

        def mock_update_image_metadata(*args, **kwargs):

            if args[2].get('status', None) == 'deleted':

                # One shot.
                def mock_get_image_meta_or_404(*args, **kwargs):
                    ret = orig_get_image_meta_or_404(*args, **kwargs)
                    ret['status'] = 'queued'
                    self.stubs.Set(ctlr, 'get_image_meta_or_404',
                                   orig_get_image_meta_or_404)
                    return ret

                self.stubs.Set(ctlr, 'get_image_meta_or_404',
                               mock_get_image_meta_or_404)

                req = webob.Request.blank("/images/%s" % image_id)
                req.method = 'PUT'
                req.headers['Content-Type'] = 'application/octet-stream'
                req.body = "somedata"
                res = req.get_response(self.api)
                self.assertEqual(res.status_int, 200)
                self.assertFalse(res.location)

                self.stubs.Set(registry, 'update_image_metadata',
                               orig_update_image_metadata)

            return orig_update_image_metadata(*args, **kwargs)

        self.stubs.Set(registry, 'update_image_metadata',
                       mock_update_image_metadata)

        req = webob.Request.blank("/images/%s" % image_id)
        req.method = 'DELETE'
        res = req.get_response(self.api)
        self.assertEqual(res.status_int, 200)

        self.assertTrue(called['initiate_deletion'])

        req = webob.Request.blank("/images/%s" % image_id)
        req.method = 'HEAD'
        res = req.get_response(self.api)
        self.assertEqual(res.status_int, 200)
        self.assertEqual(res.headers['x-image-meta-deleted'], 'True')
        self.assertEqual(res.headers['x-image-meta-status'], 'deleted')

    def test_disable_purge_props(self):
        """
        Test the special x-glance-registry-purge-props header controls
        the purge property behaviour of the registry.
        :see LP Bug#901534
        """
        fixture_headers = {'x-image-meta-store': 'file',
                           'x-image-meta-disk-format': 'vhd',
                           'x-image-meta-container-format': 'ovf',
                           'x-image-meta-name': 'fake image #3',
                           'x-image-meta-property-key1': 'value1'}

        req = webob.Request.blank("/images")
        req.method = 'POST'
        for k, v in six.iteritems(fixture_headers):
            req.headers[k] = v

        req.headers['Content-Type'] = 'application/octet-stream'
        req.body = "chunk00000remainder"
        res = req.get_response(self.api)
        self.assertEqual(res.status_int, 201)
        res_body = jsonutils.loads(res.body)['image']

        self.assertIn('id', res_body)

        image_id = res_body['id']
        self.assertIn('/images/%s' % image_id, res.headers['location'])

        # Verify the status is queued
        self.assertIn('status', res_body)
        self.assertEqual('active', res_body['status'])

        # Check properties are not deleted
        self.assertIn('properties', res_body)
        self.assertIn('key1', res_body['properties'])
        self.assertEqual('value1', res_body['properties']['key1'])

        # Now update the image, setting new properties without
        # passing the x-glance-registry-purge-props header and
        # verify that original properties are marked deleted.
        req = webob.Request.blank("/images/%s" % image_id)
        req.method = 'PUT'
        req.headers['x-image-meta-property-key2'] = 'value2'
        res = req.get_response(self.api)
        self.assertEqual(res.status_int, 200)

        # Verify the original property no longer in headers
        req = webob.Request.blank("/images/%s" % image_id)
        req.method = 'HEAD'

        res = req.get_response(self.api)
        self.assertEqual(res.status_int, 200)
        self.assertTrue('x-image-meta-property-key2' in res.headers,
                        "Did not find required property in headers. "
                        "Got headers: %r" % res.headers)
        self.assertFalse('x-image-meta-property-key1' in res.headers,
                         "Found property in headers that was not expected. "
                         "Got headers: %r" % res.headers)

        # Now update the image, setting new properties and
        # passing the x-glance-registry-purge-props header with
        # a value of "false" and verify that second property
        # still appears in headers.
        req = webob.Request.blank("/images/%s" % image_id)
        req.method = 'PUT'
        req.headers['x-image-meta-property-key3'] = 'value3'
        req.headers['x-glance-registry-purge-props'] = 'false'
        res = req.get_response(self.api)
        self.assertEqual(res.status_int, 200)

        # Verify the second and third property in headers
        req = webob.Request.blank("/images/%s" % image_id)
        req.method = 'HEAD'

        res = req.get_response(self.api)
        self.assertEqual(res.status_int, 200)
        self.assertTrue('x-image-meta-property-key2' in res.headers,
                        "Did not find required property in headers. "
                        "Got headers: %r" % res.headers)
        self.assertTrue('x-image-meta-property-key3' in res.headers,
                        "Did not find required property in headers. "
                        "Got headers: %r" % res.headers)

    def test_publicize_image_unauthorized(self):
        """Create a non-public image then fail to make public"""
        rules = {"add_image": '@', "publicize_image": '!'}
        self.set_policy_rules(rules)

        fixture_headers = {'x-image-meta-store': 'file',
                           'x-image-meta-disk-format': 'vhd',
                           'x-image-meta-is-public': 'false',
                           'x-image-meta-container-format': 'ovf',
                           'x-image-meta-name': 'fake image #3'}

        req = webob.Request.blank("/images")
        req.method = 'POST'
        for k, v in six.iteritems(fixture_headers):
            req.headers[k] = v
        res = req.get_response(self.api)
        self.assertEqual(res.status_int, 201)

        res_body = jsonutils.loads(res.body)['image']
        req = webob.Request.blank("/images/%s" % res_body['id'])
        req.method = 'PUT'
        req.headers['x-image-meta-is-public'] = 'true'
        res = req.get_response(self.api)
        self.assertEqual(res.status_int, 403)

    def test_update_image_size_header_too_big(self):
        """Tests raises BadRequest for supplied image size that is too big"""
        fixture_headers = {'x-image-meta-size': CONF.image_size_cap + 1}

        req = webob.Request.blank("/images/%s" % UUID2)
        req.method = 'PUT'
        for k, v in six.iteritems(fixture_headers):
            req.headers[k] = v

        res = req.get_response(self.api)
        self.assertEqual(res.status_int, 400)

    def test_update_image_size_data_too_big(self):
        self.config(image_size_cap=512)

        fixture_headers = {'content-type': 'application/octet-stream'}
        req = webob.Request.blank("/images/%s" % UUID2)
        req.method = 'PUT'

        req.body = 'X' * (CONF.image_size_cap + 1)
        for k, v in six.iteritems(fixture_headers):
            req.headers[k] = v

        res = req.get_response(self.api)
        self.assertEqual(res.status_int, 400)

    def test_update_image_size_chunked_data_too_big(self):
        self.config(image_size_cap=512)

        # Create new image that has no data
        req = webob.Request.blank("/images")
        req.method = 'POST'
        req.headers['x-image-meta-name'] = 'something'
        req.headers['x-image-meta-container_format'] = 'ami'
        req.headers['x-image-meta-disk_format'] = 'ami'
        res = req.get_response(self.api)
        image_id = jsonutils.loads(res.body)['image']['id']

        fixture_headers = {
            'content-type': 'application/octet-stream',
            'transfer-encoding': 'chunked',
        }
        req = webob.Request.blank("/images/%s" % image_id)
        req.method = 'PUT'

        req.body_file = six.StringIO('X' * (CONF.image_size_cap + 1))
        for k, v in six.iteritems(fixture_headers):
            req.headers[k] = v

        res = req.get_response(self.api)
        self.assertEqual(res.status_int, 413)

    def test_update_non_existing_image(self):
        self.config(image_size_cap=100)

        req = webob.Request.blank("images/%s" % _gen_uuid)
        req.method = 'PUT'
        req.body = 'test'
        req.headers['x-image-meta-name'] = 'test'
        req.headers['x-image-meta-container_format'] = 'ami'
        req.headers['x-image-meta-disk_format'] = 'ami'
        req.headers['x-image-meta-is_public'] = 'False'
        res = req.get_response(self.api)
        self.assertEqual(res.status_int, 404)

    def test_update_public_image(self):
        fixture_headers = {'x-image-meta-store': 'file',
                           'x-image-meta-disk-format': 'vhd',
                           'x-image-meta-is-public': 'true',
                           'x-image-meta-container-format': 'ovf',
                           'x-image-meta-name': 'fake image #3'}

        req = webob.Request.blank("/images")
        req.method = 'POST'
        for k, v in six.iteritems(fixture_headers):
            req.headers[k] = v
        res = req.get_response(self.api)
        self.assertEqual(res.status_int, 201)

        res_body = jsonutils.loads(res.body)['image']
        req = webob.Request.blank("/images/%s" % res_body['id'])
        req.method = 'PUT'
        req.headers['x-image-meta-name'] = 'updated public image'
        res = req.get_response(self.api)
        self.assertEqual(res.status_int, 200)

    def test_add_image_wrong_content_type(self):
        fixture_headers = {
            'x-image-meta-name': 'fake image #3',
            'x-image-meta-container_format': 'ami',
            'x-image-meta-disk_format': 'ami',
            'transfer-encoding': 'chunked',
            'content-type': 'application/octet-st',
        }

        req = webob.Request.blank("/images")
        req.method = 'POST'
        for k, v in six.iteritems(fixture_headers):
            req.headers[k] = v

        res = req.get_response(self.api)
        self.assertEqual(res.status_int, 400)

    def test_get_index_sort_name_asc(self):
        """
        Tests that the /images registry API returns list of
        public images sorted alphabetically by name in
        ascending order.
        """
        UUID3 = _gen_uuid()
        extra_fixture = {'id': UUID3,
                         'status': 'active',
                         'is_public': True,
                         'disk_format': 'vhd',
                         'container_format': 'ovf',
                         'name': 'asdf',
                         'size': 19,
                         'checksum': None}

        db_api.image_create(self.context, extra_fixture)

        UUID4 = _gen_uuid()
        extra_fixture = {'id': UUID4,
                         'status': 'active',
                         'is_public': True,
                         'disk_format': 'vhd',
                         'container_format': 'ovf',
                         'name': 'xyz',
                         'size': 20,
                         'checksum': None}

        db_api.image_create(self.context, extra_fixture)

        req = webob.Request.blank('/images?sort_key=name&sort_dir=asc')
        res = req.get_response(self.api)
        self.assertEqual(res.status_int, 200)
        res_dict = jsonutils.loads(res.body)

        images = res_dict['images']
        self.assertEqual(len(images), 3)
        self.assertEqual(images[0]['id'], UUID3)
        self.assertEqual(images[1]['id'], UUID2)
        self.assertEqual(images[2]['id'], UUID4)

    def test_get_details_filter_changes_since(self):
        """
        Tests that the /images/detail registry API returns list of
        public images that have a size less than or equal to size_max
        """
        dt1 = timeutils.utcnow() - datetime.timedelta(1)
        iso1 = timeutils.isotime(dt1)

        date_only1 = dt1.strftime('%Y-%m-%d')
        date_only2 = dt1.strftime('%Y%m%d')
        date_only3 = dt1.strftime('%Y-%m%d')

        dt2 = timeutils.utcnow() + datetime.timedelta(1)
        iso2 = timeutils.isotime(dt2)

        image_ts = timeutils.utcnow() + datetime.timedelta(2)
        hour_before = image_ts.strftime('%Y-%m-%dT%H:%M:%S%%2B01:00')
        hour_after = image_ts.strftime('%Y-%m-%dT%H:%M:%S-01:00')

        dt4 = timeutils.utcnow() + datetime.timedelta(3)
        iso4 = timeutils.isotime(dt4)

        UUID3 = _gen_uuid()
        extra_fixture = {'id': UUID3,
                         'status': 'active',
                         'is_public': True,
                         'disk_format': 'vhd',
                         'container_format': 'ovf',
                         'name': 'fake image #3',
                         'size': 18,
                         'checksum': None}

        db_api.image_create(self.context, extra_fixture)
        db_api.image_destroy(self.context, UUID3)

        UUID4 = _gen_uuid()
        extra_fixture = {'id': UUID4,
                         'status': 'active',
                         'is_public': True,
                         'disk_format': 'ami',
                         'container_format': 'ami',
                         'name': 'fake image #4',
                         'size': 20,
                         'checksum': None,
                         'created_at': image_ts,
                         'updated_at': image_ts}

        db_api.image_create(self.context, extra_fixture)

        # Check a standard list, 4 images in db (2 deleted)
        req = webob.Request.blank('/images/detail')
        res = req.get_response(self.api)
        self.assertEqual(res.status_int, 200)
        res_dict = jsonutils.loads(res.body)
        images = res_dict['images']
        self.assertEqual(len(images), 2)
        self.assertEqual(images[0]['id'], UUID4)
        self.assertEqual(images[1]['id'], UUID2)

        # Expect 3 images (1 deleted)
        req = webob.Request.blank('/images/detail?changes-since=%s' % iso1)
        res = req.get_response(self.api)
        self.assertEqual(res.status_int, 200)
        res_dict = jsonutils.loads(res.body)
        images = res_dict['images']
        self.assertEqual(len(images), 3)
        self.assertEqual(images[0]['id'], UUID4)
        self.assertEqual(images[1]['id'], UUID3)  # deleted
        self.assertEqual(images[2]['id'], UUID2)

        # Expect 1 images (0 deleted)
        req = webob.Request.blank('/images/detail?changes-since=%s' % iso2)
        res = req.get_response(self.api)
        self.assertEqual(res.status_int, 200)
        res_dict = jsonutils.loads(res.body)
        images = res_dict['images']
        self.assertEqual(len(images), 1)
        self.assertEqual(images[0]['id'], UUID4)

        # Expect 1 images (0 deleted)
        req = webob.Request.blank('/images/detail?changes-since=%s' %
                                  hour_before)
        res = req.get_response(self.api)
        self.assertEqual(res.status_int, 200)
        res_dict = jsonutils.loads(res.body)
        images = res_dict['images']
        self.assertEqual(len(images), 1)
        self.assertEqual(images[0]['id'], UUID4)

        # Expect 0 images (0 deleted)
        req = webob.Request.blank('/images/detail?changes-since=%s' %
                                  hour_after)
        res = req.get_response(self.api)
        self.assertEqual(res.status_int, 200)
        res_dict = jsonutils.loads(res.body)
        images = res_dict['images']
        self.assertEqual(len(images), 0)

        # Expect 0 images (0 deleted)
        req = webob.Request.blank('/images/detail?changes-since=%s' % iso4)
        res = req.get_response(self.api)
        self.assertEqual(res.status_int, 200)
        res_dict = jsonutils.loads(res.body)
        images = res_dict['images']
        self.assertEqual(len(images), 0)

        for param in [date_only1, date_only2, date_only3]:
            # Expect 3 images (1 deleted)
            req = webob.Request.blank('/images/detail?changes-since=%s' %
                                      param)
            res = req.get_response(self.api)
            self.assertEqual(res.status_int, 200)
            res_dict = jsonutils.loads(res.body)
            images = res_dict['images']
            self.assertEqual(len(images), 3)
            self.assertEqual(images[0]['id'], UUID4)
            self.assertEqual(images[1]['id'], UUID3)  # deleted
            self.assertEqual(images[2]['id'], UUID2)

        # Bad request (empty changes-since param)
        req = webob.Request.blank('/images/detail?changes-since=')
        res = req.get_response(self.api)
        self.assertEqual(res.status_int, 400)

    def test_get_images_bad_urls(self):
        """Check that routes collections are not on (LP bug 1185828)"""
        req = webob.Request.blank('/images/detail.xxx')
        res = req.get_response(self.api)
        self.assertEqual(res.status_int, 404)

        req = webob.Request.blank('/images.xxx')
        res = req.get_response(self.api)
        self.assertEqual(res.status_int, 404)

        req = webob.Request.blank('/images/new')
        res = req.get_response(self.api)
        self.assertEqual(res.status_int, 404)

        req = webob.Request.blank("/images/%s/members" % UUID1)
        res = req.get_response(self.api)
        self.assertEqual(res.status_int, 200)

        req = webob.Request.blank("/images/%s/members.xxx" % UUID1)
        res = req.get_response(self.api)
        self.assertEqual(res.status_int, 404)

    def test_get_index_filter_on_user_defined_properties(self):
        """Check that image filtering works on user-defined properties"""

        image1_id = _gen_uuid()
        properties = {'distro': 'ubuntu', 'arch': 'i386'}
        extra_fixture = {'id': image1_id,
                         'status': 'active',
                         'is_public': True,
                         'disk_format': 'vhd',
                         'container_format': 'ovf',
                         'name': 'image-extra-1',
                         'size': 18, 'properties': properties,
                         'checksum': None}
        db_api.image_create(self.context, extra_fixture)

        image2_id = _gen_uuid()
        properties = {'distro': 'ubuntu', 'arch': 'x86_64', 'foo': 'bar'}
        extra_fixture = {'id': image2_id,
                         'status': 'active',
                         'is_public': True,
                         'disk_format': 'ami',
                         'container_format': 'ami',
                         'name': 'image-extra-2',
                         'size': 20, 'properties': properties,
                         'checksum': None}
        db_api.image_create(self.context, extra_fixture)

        # Test index with filter containing one user-defined property.
        # Filter is 'property-distro=ubuntu'.
        # Verify both image1 and image2 are returned
        req = webob.Request.blank('/images?property-distro=ubuntu')
        res = req.get_response(self.api)
        self.assertEqual(res.status_int, 200)
        images = jsonutils.loads(res.body)['images']
        self.assertEqual(len(images), 2)
        self.assertEqual(images[0]['id'], image2_id)
        self.assertEqual(images[1]['id'], image1_id)

        # Test index with filter containing one user-defined property but
        # non-existent value. Filter is 'property-distro=fedora'.
        # Verify neither images are returned
        req = webob.Request.blank('/images?property-distro=fedora')
        res = req.get_response(self.api)
        self.assertEqual(res.status_int, 200)
        images = jsonutils.loads(res.body)['images']
        self.assertEqual(len(images), 0)

        # Test index with filter containing one user-defined property but
        # unique value. Filter is 'property-arch=i386'.
        # Verify only image1 is returned.
        req = webob.Request.blank('/images?property-arch=i386')
        res = req.get_response(self.api)
        self.assertEqual(res.status_int, 200)
        images = jsonutils.loads(res.body)['images']
        self.assertEqual(len(images), 1)
        self.assertEqual(images[0]['id'], image1_id)

        # Test index with filter containing one user-defined property but
        # unique value. Filter is 'property-arch=x86_64'.
        # Verify only image1 is returned.
        req = webob.Request.blank('/images?property-arch=x86_64')
        res = req.get_response(self.api)
        self.assertEqual(res.status_int, 200)
        images = jsonutils.loads(res.body)['images']
        self.assertEqual(len(images), 1)
        self.assertEqual(images[0]['id'], image2_id)

        # Test index with filter containing unique user-defined property.
        # Filter is 'property-foo=bar'.
        # Verify only image2 is returned.
        req = webob.Request.blank('/images?property-foo=bar')
        res = req.get_response(self.api)
        self.assertEqual(res.status_int, 200)
        images = jsonutils.loads(res.body)['images']
        self.assertEqual(len(images), 1)
        self.assertEqual(images[0]['id'], image2_id)

        # Test index with filter containing unique user-defined property but
        # .value is non-existent. Filter is 'property-foo=baz'.
        # Verify neither images are returned.
        req = webob.Request.blank('/images?property-foo=baz')
        res = req.get_response(self.api)
        self.assertEqual(res.status_int, 200)
        images = jsonutils.loads(res.body)['images']
        self.assertEqual(len(images), 0)

        # Test index with filter containing multiple user-defined properties
        # Filter is 'property-arch=x86_64&property-distro=ubuntu'.
        # Verify only image2 is returned.
        req = webob.Request.blank('/images?property-arch=x86_64&'
                                  'property-distro=ubuntu')
        res = req.get_response(self.api)
        self.assertEqual(res.status_int, 200)
        images = jsonutils.loads(res.body)['images']
        self.assertEqual(len(images), 1)
        self.assertEqual(images[0]['id'], image2_id)

        # Test index with filter containing multiple user-defined properties
        # Filter is 'property-arch=i386&property-distro=ubuntu'.
        # Verify only image1 is returned.
        req = webob.Request.blank('/images?property-arch=i386&'
                                  'property-distro=ubuntu')
        res = req.get_response(self.api)
        self.assertEqual(res.status_int, 200)
        images = jsonutils.loads(res.body)['images']
        self.assertEqual(len(images), 1)
        self.assertEqual(images[0]['id'], image1_id)

        # Test index with filter containing multiple user-defined properties.
        # Filter is 'property-arch=random&property-distro=ubuntu'.
        # Verify neither images are returned.
        req = webob.Request.blank('/images?property-arch=random&'
                                  'property-distro=ubuntu')
        res = req.get_response(self.api)
        self.assertEqual(res.status_int, 200)
        images = jsonutils.loads(res.body)['images']
        self.assertEqual(len(images), 0)

        # Test index with filter containing multiple user-defined properties.
        # Filter is 'property-arch=random&property-distro=random'.
        # Verify neither images are returned.
        req = webob.Request.blank('/images?property-arch=random&'
                                  'property-distro=random')
        res = req.get_response(self.api)
        self.assertEqual(res.status_int, 200)
        images = jsonutils.loads(res.body)['images']
        self.assertEqual(len(images), 0)

        # Test index with filter containing multiple user-defined properties.
        # Filter is 'property-boo=far&property-poo=far'.
        # Verify neither images are returned.
        req = webob.Request.blank('/images?property-boo=far&'
                                  'property-poo=far')
        res = req.get_response(self.api)
        self.assertEqual(res.status_int, 200)
        images = jsonutils.loads(res.body)['images']
        self.assertEqual(len(images), 0)

        # Test index with filter containing multiple user-defined properties.
        # Filter is 'property-foo=bar&property-poo=far'.
        # Verify neither images are returned.
        req = webob.Request.blank('/images?property-foo=bar&'
                                  'property-poo=far')
        res = req.get_response(self.api)
        self.assertEqual(res.status_int, 200)
        images = jsonutils.loads(res.body)['images']
        self.assertEqual(len(images), 0)

    def test_get_images_detailed_unauthorized(self):
        rules = {"get_images": '!'}
        self.set_policy_rules(rules)
        req = webob.Request.blank('/images/detail')
        res = req.get_response(self.api)
        self.assertEqual(res.status_int, 403)

    def test_get_images_unauthorized(self):
        rules = {"get_images": '!'}
        self.set_policy_rules(rules)
        req = webob.Request.blank('/images')
        res = req.get_response(self.api)
        self.assertEqual(res.status_int, 403)

    def test_store_location_not_revealed(self):
        """
        Test that the internal store location is NOT revealed
        through the API server
        """
        # Check index and details...
        for url in ('/images', '/images/detail'):
            req = webob.Request.blank(url)
            res = req.get_response(self.api)
            self.assertEqual(res.status_int, 200)
            res_dict = jsonutils.loads(res.body)

            images = res_dict['images']
            num_locations = sum([1 for record in images
                                if 'location' in record.keys()])
            self.assertEqual(0, num_locations, images)

        # Check GET
        req = webob.Request.blank("/images/%s" % UUID2)
        res = req.get_response(self.api)
        self.assertEqual(res.status_int, 200)
        self.assertNotIn('X-Image-Meta-Location', res.headers)

        # Check HEAD
        req = webob.Request.blank("/images/%s" % UUID2)
        req.method = 'HEAD'
        res = req.get_response(self.api)
        self.assertEqual(res.status_int, 200)
        self.assertNotIn('X-Image-Meta-Location', res.headers)

        # Check PUT
        req = webob.Request.blank("/images/%s" % UUID2)
        req.body = res.body
        req.method = 'PUT'
        res = req.get_response(self.api)
        self.assertEqual(res.status_int, 200)
        res_body = jsonutils.loads(res.body)
        self.assertNotIn('location', res_body['image'])

        # Check POST
        req = webob.Request.blank("/images")
        headers = {'x-image-meta-location': 'http://localhost',
                   'x-image-meta-disk-format': 'vhd',
                   'x-image-meta-container-format': 'ovf',
                   'x-image-meta-name': 'fake image #3'}
        for k, v in six.iteritems(headers):
            req.headers[k] = v
        req.method = 'POST'

        with mock.patch.object(http.Store, 'get_size') as size:
            size.return_value = 0
            res = req.get_response(self.api)
            self.assertEqual(res.status_int, 201)
            res_body = jsonutils.loads(res.body)
            self.assertNotIn('location', res_body['image'])

    def test_image_is_checksummed(self):
        """Test that the image contents are checksummed properly"""
        fixture_headers = {'x-image-meta-store': 'file',
                           'x-image-meta-disk-format': 'vhd',
                           'x-image-meta-container-format': 'ovf',
                           'x-image-meta-name': 'fake image #3'}
        image_contents = "chunk00000remainder"
        image_checksum = hashlib.md5(image_contents).hexdigest()

        req = webob.Request.blank("/images")
        req.method = 'POST'
        for k, v in six.iteritems(fixture_headers):
            req.headers[k] = v

        req.headers['Content-Type'] = 'application/octet-stream'
        req.body = image_contents
        res = req.get_response(self.api)
        self.assertEqual(res.status_int, 201)

        res_body = jsonutils.loads(res.body)['image']
        self.assertEqual(image_checksum, res_body['checksum'],
                         "Mismatched checksum. Expected %s, got %s" %
                         (image_checksum, res_body['checksum']))

    def test_etag_equals_checksum_header(self):
        """Test that the ETag header matches the x-image-meta-checksum"""
        fixture_headers = {'x-image-meta-store': 'file',
                           'x-image-meta-disk-format': 'vhd',
                           'x-image-meta-container-format': 'ovf',
                           'x-image-meta-name': 'fake image #3'}
        image_contents = "chunk00000remainder"
        image_checksum = hashlib.md5(image_contents).hexdigest()

        req = webob.Request.blank("/images")
        req.method = 'POST'
        for k, v in six.iteritems(fixture_headers):
            req.headers[k] = v

        req.headers['Content-Type'] = 'application/octet-stream'
        req.body = image_contents
        res = req.get_response(self.api)
        self.assertEqual(res.status_int, 201)

        image = jsonutils.loads(res.body)['image']

        # HEAD the image and check the ETag equals the checksum header...
        expected_headers = {'x-image-meta-checksum': image_checksum,
                            'etag': image_checksum}
        req = webob.Request.blank("/images/%s" % image['id'])
        req.method = 'HEAD'
        res = req.get_response(self.api)
        self.assertEqual(res.status_int, 200)

        for key in expected_headers.keys():
            self.assertTrue(key in res.headers,
                            "required header '%s' missing from "
                            "returned headers" % key)
        for key, value in six.iteritems(expected_headers):
            self.assertEqual(value, res.headers[key])

    def test_bad_checksum_prevents_image_creation(self):
        """Test that the image contents are checksummed properly"""
        image_contents = "chunk00000remainder"
        bad_checksum = hashlib.md5("invalid").hexdigest()
        fixture_headers = {'x-image-meta-store': 'file',
                           'x-image-meta-disk-format': 'vhd',
                           'x-image-meta-container-format': 'ovf',
                           'x-image-meta-name': 'fake image #3',
                           'x-image-meta-checksum': bad_checksum,
                           'x-image-meta-is-public': 'true'}

        req = webob.Request.blank("/images")
        req.method = 'POST'
        for k, v in six.iteritems(fixture_headers):
            req.headers[k] = v

        req.headers['Content-Type'] = 'application/octet-stream'
        req.body = image_contents
        res = req.get_response(self.api)
        self.assertEqual(res.status_int, 400)

        # Test that only one image was returned (that already exists)
        req = webob.Request.blank("/images")
        req.method = 'GET'
        res = req.get_response(self.api)
        self.assertEqual(res.status_int, 200)
        images = jsonutils.loads(res.body)['images']
        self.assertEqual(len(images), 1)

    def test_image_meta(self):
        """Test for HEAD /images/<ID>"""
        expected_headers = {'x-image-meta-id': UUID2,
                            'x-image-meta-name': 'fake image #2'}
        req = webob.Request.blank("/images/%s" % UUID2)
        req.method = 'HEAD'
        res = req.get_response(self.api)
        self.assertEqual(res.status_int, 200)
        self.assertFalse(res.location)

        for key, value in six.iteritems(expected_headers):
            self.assertEqual(value, res.headers[key])

    def test_image_meta_unauthorized(self):
        rules = {"get_image": '!'}
        self.set_policy_rules(rules)
        req = webob.Request.blank("/images/%s" % UUID2)
        req.method = 'HEAD'
        res = req.get_response(self.api)
        self.assertEqual(res.status_int, 403)

    def test_show_image_basic(self):
        req = webob.Request.blank("/images/%s" % UUID2)
        res = req.get_response(self.api)
        self.assertEqual(res.status_int, 200)
        self.assertFalse(res.location)
        self.assertEqual(res.content_type, 'application/octet-stream')
        self.assertEqual('chunk00000remainder', res.body)

    def test_show_non_exists_image(self):
        req = webob.Request.blank("/images/%s" % _gen_uuid())
        res = req.get_response(self.api)
        self.assertEqual(res.status_int, 404)

    def test_show_image_unauthorized(self):
        rules = {"get_image": '!'}
        self.set_policy_rules(rules)
        req = webob.Request.blank("/images/%s" % UUID2)
        res = req.get_response(self.api)
        self.assertEqual(res.status_int, 403)

    def test_show_image_unauthorized_download(self):
        rules = {"download_image": '!'}
        self.set_policy_rules(rules)
        req = webob.Request.blank("/images/%s" % UUID2)
        res = req.get_response(self.api)
        self.assertEqual(res.status_int, 403)

    def test_delete_image(self):
        req = webob.Request.blank("/images/%s" % UUID2)
        req.method = 'DELETE'
        res = req.get_response(self.api)
        self.assertEqual(res.status_int, 200)
        self.assertFalse(res.location)
        self.assertEqual(res.body, '')

        req = webob.Request.blank("/images/%s" % UUID2)
        req.method = 'GET'
        res = req.get_response(self.api)
        self.assertEqual(res.status_int, 404, res.body)

        req = webob.Request.blank("/images/%s" % UUID2)
        req.method = 'HEAD'
        res = req.get_response(self.api)
        self.assertEqual(res.status_int, 200)
        self.assertEqual(res.headers['x-image-meta-deleted'], 'True')
        self.assertEqual(res.headers['x-image-meta-status'], 'deleted')

    def test_delete_non_exists_image(self):
        req = webob.Request.blank("/images/%s" % _gen_uuid())
        req.method = 'DELETE'
        res = req.get_response(self.api)
        self.assertEqual(res.status_int, 404)

    def test_delete_not_allowed(self):
        # Verify we can get the image data
        req = webob.Request.blank("/images/%s" % UUID2)
        req.method = 'GET'
        req.headers['X-Auth-Token'] = 'user:tenant:'
        res = req.get_response(self.api)
        self.assertEqual(res.status_int, 200)
        self.assertEqual(len(res.body), 19)

        # Verify we cannot delete the image
        req.method = 'DELETE'
        res = req.get_response(self.api)
        self.assertEqual(res.status_int, 403)

        # Verify the image data is still there
        req.method = 'GET'
        res = req.get_response(self.api)
        self.assertEqual(res.status_int, 200)
        self.assertEqual(len(res.body), 19)

    def test_delete_queued_image(self):
        """Delete an image in a queued state

        Bug #747799 demonstrated that trying to DELETE an image
        that had had its save process killed manually results in failure
        because the location attribute is None.

        Bug #1048851 demonstrated that the status was not properly
        being updated to 'deleted' from 'queued'.
        """
        fixture_headers = {'x-image-meta-store': 'file',
                           'x-image-meta-disk-format': 'vhd',
                           'x-image-meta-container-format': 'ovf',
                           'x-image-meta-name': 'fake image #3'}

        req = webob.Request.blank("/images")
        req.method = 'POST'
        for k, v in six.iteritems(fixture_headers):
            req.headers[k] = v
        res = req.get_response(self.api)
        self.assertEqual(res.status_int, 201)

        res_body = jsonutils.loads(res.body)['image']
        self.assertEqual('queued', res_body['status'])

        # Now try to delete the image...
        req = webob.Request.blank("/images/%s" % res_body['id'])
        req.method = 'DELETE'
        res = req.get_response(self.api)
        self.assertEqual(res.status_int, 200)

        req = webob.Request.blank('/images/%s' % res_body['id'])
        req.method = 'HEAD'
        res = req.get_response(self.api)
        self.assertEqual(res.status_int, 200)
        self.assertEqual(res.headers['x-image-meta-deleted'], 'True')
        self.assertEqual(res.headers['x-image-meta-status'], 'deleted')

    def test_delete_queued_image_delayed_delete(self):
        """Delete an image in a queued state when delayed_delete is on

        Bug #1048851 demonstrated that the status was not properly
        being updated to 'deleted' from 'queued'.
        """
        self.config(delayed_delete=True)
        fixture_headers = {'x-image-meta-store': 'file',
                           'x-image-meta-disk-format': 'vhd',
                           'x-image-meta-container-format': 'ovf',
                           'x-image-meta-name': 'fake image #3'}

        req = webob.Request.blank("/images")
        req.method = 'POST'
        for k, v in six.iteritems(fixture_headers):
            req.headers[k] = v
        res = req.get_response(self.api)
        self.assertEqual(res.status_int, 201)

        res_body = jsonutils.loads(res.body)['image']
        self.assertEqual('queued', res_body['status'])

        # Now try to delete the image...
        req = webob.Request.blank("/images/%s" % res_body['id'])
        req.method = 'DELETE'
        res = req.get_response(self.api)
        self.assertEqual(res.status_int, 200)

        req = webob.Request.blank('/images/%s' % res_body['id'])
        req.method = 'HEAD'
        res = req.get_response(self.api)
        self.assertEqual(res.status_int, 200)
        self.assertEqual(res.headers['x-image-meta-deleted'], 'True')
        self.assertEqual(res.headers['x-image-meta-status'], 'deleted')

    def test_delete_protected_image(self):
        fixture_headers = {'x-image-meta-store': 'file',
                           'x-image-meta-name': 'fake image #3',
                           'x-image-meta-disk-format': 'vhd',
                           'x-image-meta-container-format': 'ovf',
                           'x-image-meta-protected': 'True'}

        req = webob.Request.blank("/images")
        req.method = 'POST'
        for k, v in six.iteritems(fixture_headers):
            req.headers[k] = v
        res = req.get_response(self.api)
        self.assertEqual(res.status_int, 201)

        res_body = jsonutils.loads(res.body)['image']
        self.assertEqual('queued', res_body['status'])

        # Now try to delete the image...
        req = webob.Request.blank("/images/%s" % res_body['id'])
        req.method = 'DELETE'
        res = req.get_response(self.api)
        self.assertEqual(res.status_int, 403)

    def test_delete_image_unauthorized(self):
        rules = {"delete_image": '!'}
        self.set_policy_rules(rules)
        req = webob.Request.blank("/images/%s" % UUID2)
        req.method = 'DELETE'
        res = req.get_response(self.api)
        self.assertEqual(res.status_int, 403)

    def test_head_details(self):
        req = webob.Request.blank('/images/detail')
        req.method = 'HEAD'
        res = req.get_response(self.api)
        self.assertEqual(405, res.status_int)
        self.assertEqual('GET', res.headers.get('Allow'))
        self.assertEqual(('GET',), res.allow)
        req.method = 'GET'
        res = req.get_response(self.api)
        self.assertEqual(200, res.status_int)

    def test_get_details_invalid_marker(self):
        """
        Tests that the /images/detail registry API returns a 400
        when an invalid marker is provided
        """
        req = webob.Request.blank('/images/detail?marker=%s' % _gen_uuid())
        res = req.get_response(self.api)
        self.assertEqual(res.status_int, 400)

    def test_get_image_members(self):
        """
        Tests members listing for existing images
        """
        req = webob.Request.blank('/images/%s/members' % UUID2)
        req.method = 'GET'

        res = req.get_response(self.api)
        self.assertEqual(res.status_int, 200)

        memb_list = jsonutils.loads(res.body)
        num_members = len(memb_list['members'])
        self.assertEqual(num_members, 0)

    def test_get_image_members_allowed_by_policy(self):
        rules = {"get_members": '@'}
        self.set_policy_rules(rules)

        req = webob.Request.blank('/images/%s/members' % UUID2)
        req.method = 'GET'

        res = req.get_response(self.api)
        self.assertEqual(res.status_int, 200)

        memb_list = jsonutils.loads(res.body)
        num_members = len(memb_list['members'])
        self.assertEqual(num_members, 0)

    def test_get_image_members_forbidden_by_policy(self):
        rules = {"get_members": '!'}
        self.set_policy_rules(rules)

        req = webob.Request.blank('/images/%s/members' % UUID2)
        req.method = 'GET'

        res = req.get_response(self.api)
        self.assertEqual(res.status_int, webob.exc.HTTPForbidden.code)

    def test_get_image_members_not_existing(self):
        """
        Tests proper exception is raised if attempt to get members of
        non-existing image
        """
        req = webob.Request.blank('/images/%s/members' % _gen_uuid())
        req.method = 'GET'

        res = req.get_response(self.api)
        self.assertEqual(res.status_int, 404)

    def test_add_member_positive(self):
        """
        Tests adding image members
        """
        test_router_api = router.API(self.mapper)
        self.api = test_utils.FakeAuthMiddleware(
            test_router_api, is_admin=True)
        req = webob.Request.blank('/images/%s/members/pattieblack' % UUID2)
        req.method = 'PUT'

        res = req.get_response(self.api)
        self.assertEqual(res.status_int, 204)

    def test_get_member_images(self):
        """
        Tests image listing for members
        """
        req = webob.Request.blank('/shared-images/pattieblack')
        req.method = 'GET'

        res = req.get_response(self.api)
        self.assertEqual(res.status_int, 200)

        memb_list = jsonutils.loads(res.body)
        num_members = len(memb_list['shared_images'])
        self.assertEqual(num_members, 0)

    def test_replace_members(self):
        """
        Tests replacing image members raises right exception
        """
        test_router_api = router.API(self.mapper)
        self.api = test_utils.FakeAuthMiddleware(
            test_router_api, is_admin=False)
        fixture = dict(member_id='pattieblack')

        req = webob.Request.blank('/images/%s/members' % UUID2)
        req.method = 'PUT'
        req.content_type = 'application/json'
        req.body = jsonutils.dumps(dict(image_memberships=fixture))

        res = req.get_response(self.api)
        self.assertEqual(res.status_int, 401)

    def test_active_image_immutable_props_for_user(self):
        """
        Tests user cannot update immutable props of active image
        """
        test_router_api = router.API(self.mapper)
        self.api = test_utils.FakeAuthMiddleware(
            test_router_api, is_admin=False)
        fixture_header_list = [{'x-image-meta-checksum': '1234'},
                               {'x-image-meta-size': '12345'}]
        for fixture_header in fixture_header_list:
            req = webob.Request.blank('/images/%s' % UUID2)
            req.method = 'PUT'
            for k, v in six.iteritems(fixture_header):
                req = webob.Request.blank('/images/%s' % UUID2)
                req.method = 'HEAD'
                res = req.get_response(self.api)
                self.assertEqual(res.status_int, 200)
                orig_value = res.headers[k]

                req = webob.Request.blank('/images/%s' % UUID2)
                req.headers[k] = v
                req.method = 'PUT'
                res = req.get_response(self.api)
                self.assertEqual(res.status_int, 403)
                prop = k[len('x-image-meta-'):]
                self.assertNotEqual(res.body.find("Forbidden to modify '%s' "
                                                  "of active "
                                                  "image" % prop), -1)

                req = webob.Request.blank('/images/%s' % UUID2)
                req.method = 'HEAD'
                res = req.get_response(self.api)
                self.assertEqual(res.status_int, 200)
                self.assertEqual(orig_value, res.headers[k])

    def test_props_of_active_image_mutable_for_admin(self):
        """
        Tests admin can update 'immutable' props of active image
        """
        test_router_api = router.API(self.mapper)
        self.api = test_utils.FakeAuthMiddleware(
            test_router_api, is_admin=True)
        fixture_header_list = [{'x-image-meta-checksum': '1234'},
                               {'x-image-meta-size': '12345'}]
        for fixture_header in fixture_header_list:
            req = webob.Request.blank('/images/%s' % UUID2)
            req.method = 'PUT'
            for k, v in six.iteritems(fixture_header):
                req = webob.Request.blank('/images/%s' % UUID2)
                req.method = 'HEAD'
                res = req.get_response(self.api)
                self.assertEqual(res.status_int, 200)

                req = webob.Request.blank('/images/%s' % UUID2)
                req.headers[k] = v
                req.method = 'PUT'
                res = req.get_response(self.api)
                self.assertEqual(res.status_int, 200)

                req = webob.Request.blank('/images/%s' % UUID2)
                req.method = 'HEAD'
                res = req.get_response(self.api)
                self.assertEqual(res.status_int, 200)
                self.assertEqual(v, res.headers[k])

    def test_replace_members_non_existing_image(self):
        """
        Tests replacing image members raises right exception
        """
        test_router_api = router.API(self.mapper)
        self.api = test_utils.FakeAuthMiddleware(
            test_router_api, is_admin=True)
        fixture = dict(member_id='pattieblack')
        req = webob.Request.blank('/images/%s/members' % _gen_uuid())
        req.method = 'PUT'
        req.content_type = 'application/json'
        req.body = jsonutils.dumps(dict(image_memberships=fixture))

        res = req.get_response(self.api)
        self.assertEqual(res.status_int, 404)

    def test_replace_members_bad_request(self):
        """
        Tests replacing image members raises bad request if body is wrong
        """
        test_router_api = router.API(self.mapper)
        self.api = test_utils.FakeAuthMiddleware(
            test_router_api, is_admin=True)
        fixture = dict(member_id='pattieblack')

        req = webob.Request.blank('/images/%s/members' % UUID2)
        req.method = 'PUT'
        req.content_type = 'application/json'
        req.body = jsonutils.dumps(dict(image_memberships=fixture))

        res = req.get_response(self.api)
        self.assertEqual(res.status_int, 400)

    def test_replace_members_positive(self):
        """
        Tests replacing image members
        """
        test_router = router.API(self.mapper)
        self.api = test_utils.FakeAuthMiddleware(
            test_router, is_admin=True)

        fixture = [dict(member_id='pattieblack', can_share=False)]
        # Replace
        req = webob.Request.blank('/images/%s/members' % UUID2)
        req.method = 'PUT'
        req.content_type = 'application/json'
        req.body = jsonutils.dumps(dict(memberships=fixture))
        res = req.get_response(self.api)
        self.assertEqual(res.status_int, 204)

    def test_replace_members_forbidden_by_policy(self):
        rules = {"modify_member": '!'}
        self.set_policy_rules(rules)
        self.api = test_utils.FakeAuthMiddleware(router.API(self.mapper),
                                                 is_admin=True)
        fixture = [{'member_id': 'pattieblack', 'can_share': 'false'}]

        req = webob.Request.blank('/images/%s/members' % UUID1)
        req.method = 'PUT'
        req.content_type = 'application/json'
        req.body = jsonutils.dumps(dict(memberships=fixture))

        res = req.get_response(self.api)
        self.assertEqual(res.status_int, webob.exc.HTTPForbidden.code)

    def test_replace_members_allowed_by_policy(self):
        rules = {"modify_member": '@'}
        self.set_policy_rules(rules)
        self.api = test_utils.FakeAuthMiddleware(router.API(self.mapper),
                                                 is_admin=True)
        fixture = [{'member_id': 'pattieblack', 'can_share': 'false'}]

        req = webob.Request.blank('/images/%s/members' % UUID1)
        req.method = 'PUT'
        req.content_type = 'application/json'
        req.body = jsonutils.dumps(dict(memberships=fixture))

        res = req.get_response(self.api)
        self.assertEqual(res.status_int, webob.exc.HTTPNoContent.code)

    def test_add_member_unauthorized(self):
        """
        Tests adding image members raises right exception
        """
        test_router = router.API(self.mapper)
        self.api = test_utils.FakeAuthMiddleware(
            test_router, is_admin=False)
        req = webob.Request.blank('/images/%s/members/pattieblack' % UUID2)
        req.method = 'PUT'

        res = req.get_response(self.api)
        self.assertEqual(res.status_int, 401)

    def test_add_member_non_existing_image(self):
        """
        Tests adding image members raises right exception
        """
        test_router = router.API(self.mapper)
        self.api = test_utils.FakeAuthMiddleware(
            test_router, is_admin=True)
        test_uri = '/images/%s/members/pattieblack'
        req = webob.Request.blank(test_uri % _gen_uuid())
        req.method = 'PUT'

        res = req.get_response(self.api)
        self.assertEqual(res.status_int, 404)

    def test_add_member_with_body(self):
        """
        Tests adding image members
        """
        fixture = dict(can_share=True)
        test_router = router.API(self.mapper)
        self.api = test_utils.FakeAuthMiddleware(
            test_router, is_admin=True)
        req = webob.Request.blank('/images/%s/members/pattieblack' % UUID2)
        req.method = 'PUT'
        req.body = jsonutils.dumps(dict(member=fixture))
        res = req.get_response(self.api)
        self.assertEqual(res.status_int, 204)

    def test_add_member_overlimit(self):
        self.config(image_member_quota=0)
        test_router_api = router.API(self.mapper)
        self.api = test_utils.FakeAuthMiddleware(
            test_router_api, is_admin=True)
        req = webob.Request.blank('/images/%s/members/pattieblack' % UUID2)
        req.method = 'PUT'

        res = req.get_response(self.api)
        self.assertEqual(res.status_int, 413)

    def test_add_member_unlimited(self):
        self.config(image_member_quota=-1)
        test_router_api = router.API(self.mapper)
        self.api = test_utils.FakeAuthMiddleware(
            test_router_api, is_admin=True)
        req = webob.Request.blank('/images/%s/members/pattieblack' % UUID2)
        req.method = 'PUT'

        res = req.get_response(self.api)
        self.assertEqual(res.status_int, 204)

    def test_add_member_forbidden_by_policy(self):
        rules = {"modify_member": '!'}
        self.set_policy_rules(rules)
        self.api = test_utils.FakeAuthMiddleware(router.API(self.mapper),
                                                 is_admin=True)
        req = webob.Request.blank('/images/%s/members/pattieblack' % UUID1)
        req.method = 'PUT'

        res = req.get_response(self.api)
        self.assertEqual(res.status_int, webob.exc.HTTPForbidden.code)

    def test_add_member_allowed_by_policy(self):
        rules = {"modify_member": '@'}
        self.set_policy_rules(rules)
        self.api = test_utils.FakeAuthMiddleware(router.API(self.mapper),
                                                 is_admin=True)
        req = webob.Request.blank('/images/%s/members/pattieblack' % UUID1)
        req.method = 'PUT'

        res = req.get_response(self.api)
        self.assertEqual(res.status_int, webob.exc.HTTPNoContent.code)

    def test_get_members_of_deleted_image_raises_404(self):
        """
        Tests members listing for deleted image raises 404.
        """
        req = webob.Request.blank("/images/%s" % UUID2)
        req.method = 'DELETE'
        res = req.get_response(self.api)
        self.assertEqual(res.status_int, 200)

        req = webob.Request.blank('/images/%s/members' % UUID2)
        req.method = 'GET'

        res = req.get_response(self.api)
        self.assertEqual(res.status_int, webob.exc.HTTPNotFound.code)
        self.assertIn(
            'Image with identifier %s has been deleted.' % UUID2, res.body)

    def test_delete_member_of_deleted_image_raises_404(self):
        """
        Tests deleting members of deleted image raises 404.
        """
        test_router = router.API(self.mapper)
        self.api = test_utils.FakeAuthMiddleware(test_router, is_admin=True)
        req = webob.Request.blank("/images/%s" % UUID2)
        req.method = 'DELETE'
        res = req.get_response(self.api)
        self.assertEqual(res.status_int, 200)

        req = webob.Request.blank('/images/%s/members/pattieblack' % UUID2)
        req.method = 'DELETE'

        res = req.get_response(self.api)
        self.assertEqual(res.status_int, webob.exc.HTTPNotFound.code)
        self.assertIn(
            'Image with identifier %s has been deleted.' % UUID2, res.body)

    def test_update_members_of_deleted_image_raises_404(self):
        """
        Tests update members of deleted image raises 404.
        """
        test_router = router.API(self.mapper)
        self.api = test_utils.FakeAuthMiddleware(test_router, is_admin=True)

        req = webob.Request.blank('/images/%s/members/pattieblack' % UUID2)
        req.method = 'PUT'
        res = req.get_response(self.api)
        self.assertEqual(res.status_int, 204)

        req = webob.Request.blank("/images/%s" % UUID2)
        req.method = 'DELETE'
        res = req.get_response(self.api)
        self.assertEqual(res.status_int, 200)

        fixture = [{'member_id': 'pattieblack', 'can_share': 'false'}]
        req = webob.Request.blank('/images/%s/members' % UUID2)
        req.method = 'PUT'
        req.content_type = 'application/json'
        req.body = jsonutils.dumps(dict(memberships=fixture))
        res = req.get_response(self.api)
        self.assertEqual(res.status_int, webob.exc.HTTPNotFound.code)
        self.assertIn(
            'Image with identifier %s has been deleted.' % UUID2, res.body)

    def test_replace_members_of_image(self):
        test_router = router.API(self.mapper)
        self.api = test_utils.FakeAuthMiddleware(test_router, is_admin=True)

        fixture = [{'member_id': 'pattieblack', 'can_share': 'false'}]
        req = webob.Request.blank('/images/%s/members' % UUID2)
        req.method = 'PUT'
        req.body = jsonutils.dumps(dict(memberships=fixture))
        res = req.get_response(self.api)
        self.assertEqual(res.status_int, 204)

        req = webob.Request.blank('/images/%s/members' % UUID2)
        req.method = 'GET'
        res = req.get_response(self.api)
        self.assertEqual(res.status_int, 200)

        memb_list = jsonutils.loads(res.body)
        self.assertEqual(len(memb_list), 1)

    def test_replace_members_of_image_overlimit(self):
        # Set image_member_quota to 1
        self.config(image_member_quota=1)
        test_router = router.API(self.mapper)
        self.api = test_utils.FakeAuthMiddleware(test_router, is_admin=True)

        # PUT an original member entry
        fixture = [{'member_id': 'baz', 'can_share': False}]
        req = webob.Request.blank('/images/%s/members' % UUID2)
        req.method = 'PUT'
        req.body = jsonutils.dumps(dict(memberships=fixture))
        res = req.get_response(self.api)
        self.assertEqual(res.status_int, 204)

        # GET original image member list
        req = webob.Request.blank('/images/%s/members' % UUID2)
        req.method = 'GET'
        res = req.get_response(self.api)
        self.assertEqual(res.status_int, 200)
        original_members = jsonutils.loads(res.body)['members']
        self.assertEqual(len(original_members), 1)

        # PUT 2 image members to replace existing (overlimit)
        fixture = [{'member_id': 'foo1', 'can_share': False},
                   {'member_id': 'foo2', 'can_share': False}]
        req = webob.Request.blank('/images/%s/members' % UUID2)
        req.method = 'PUT'
        req.body = jsonutils.dumps(dict(memberships=fixture))
        res = req.get_response(self.api)
        self.assertEqual(res.status_int, 413)

        # GET member list
        req = webob.Request.blank('/images/%s/members' % UUID2)
        req.method = 'GET'
        res = req.get_response(self.api)
        self.assertEqual(res.status_int, 200)

        # Assert the member list was not changed
        memb_list = jsonutils.loads(res.body)['members']
        self.assertEqual(memb_list, original_members)

    def test_replace_members_of_image_unlimited(self):
        self.config(image_member_quota=-1)
        test_router = router.API(self.mapper)
        self.api = test_utils.FakeAuthMiddleware(test_router, is_admin=True)

        fixture = [{'member_id': 'foo1', 'can_share': False},
                   {'member_id': 'foo2', 'can_share': False}]
        req = webob.Request.blank('/images/%s/members' % UUID2)
        req.method = 'PUT'
        req.body = jsonutils.dumps(dict(memberships=fixture))
        res = req.get_response(self.api)
        self.assertEqual(res.status_int, 204)

        req = webob.Request.blank('/images/%s/members' % UUID2)
        req.method = 'GET'
        res = req.get_response(self.api)
        self.assertEqual(res.status_int, 200)

        memb_list = jsonutils.loads(res.body)['members']
        self.assertEqual(memb_list, fixture)

    def test_create_member_to_deleted_image_raises_404(self):
        """
        Tests adding members to deleted image raises 404.
        """
        test_router = router.API(self.mapper)
        self.api = test_utils.FakeAuthMiddleware(test_router, is_admin=True)
        req = webob.Request.blank("/images/%s" % UUID2)
        req.method = 'DELETE'
        res = req.get_response(self.api)
        self.assertEqual(res.status_int, 200)

        req = webob.Request.blank('/images/%s/members/pattieblack' % UUID2)
        req.method = 'PUT'

        res = req.get_response(self.api)
        self.assertEqual(res.status_int, webob.exc.HTTPNotFound.code)
        self.assertIn(
            'Image with identifier %s has been deleted.' % UUID2, res.body)

    def test_delete_member(self):
        """
        Tests deleting image members raises right exception
        """
        test_router = router.API(self.mapper)
        self.api = test_utils.FakeAuthMiddleware(
            test_router, is_admin=False)
        req = webob.Request.blank('/images/%s/members/pattieblack' % UUID2)
        req.method = 'DELETE'

        res = req.get_response(self.api)
        self.assertEqual(res.status_int, 401)

    def test_delete_member_on_non_existing_image(self):
        """
        Tests deleting image members raises right exception
        """
        test_router = router.API(self.mapper)
        api = test_utils.FakeAuthMiddleware(test_router, is_admin=True)
        test_uri = '/images/%s/members/pattieblack'
        req = webob.Request.blank(test_uri % _gen_uuid())
        req.method = 'DELETE'

        res = req.get_response(api)
        self.assertEqual(res.status_int, 404)

    def test_delete_non_exist_member(self):
        """
        Test deleting image members raises right exception
        """
        test_router = router.API(self.mapper)
        api = test_utils.FakeAuthMiddleware(
            test_router, is_admin=True)
        req = webob.Request.blank('/images/%s/members/test_user' % UUID2)
        req.method = 'DELETE'
        res = req.get_response(api)
        self.assertEqual(res.status_int, 404)

    def test_delete_image_member(self):
        test_rserver = router.API(self.mapper)
        self.api = test_utils.FakeAuthMiddleware(
            test_rserver, is_admin=True)

        # Add member to image:
        fixture = dict(can_share=True)
        test_uri = '/images/%s/members/test_add_member_positive'
        req = webob.Request.blank(test_uri % UUID2)
        req.method = 'PUT'
        req.content_type = 'application/json'
        req.body = jsonutils.dumps(dict(member=fixture))
        res = req.get_response(self.api)
        self.assertEqual(res.status_int, 204)

        # Delete member
        test_uri = '/images/%s/members/test_add_member_positive'
        req = webob.Request.blank(test_uri % UUID2)
        req.headers['X-Auth-Token'] = 'test1:test1:'
        req.method = 'DELETE'
        req.content_type = 'application/json'
        res = req.get_response(self.api)
        self.assertEqual(res.status_int, 404)
        self.assertIn('Forbidden', res.body)

    def test_delete_member_allowed_by_policy(self):
        rules = {"delete_member": '@', "modify_member": '@'}
        self.set_policy_rules(rules)
        self.api = test_utils.FakeAuthMiddleware(router.API(self.mapper),
                                                 is_admin=True)
        req = webob.Request.blank('/images/%s/members/pattieblack' % UUID2)
        req.method = 'PUT'
        res = req.get_response(self.api)
        self.assertEqual(res.status_int, webob.exc.HTTPNoContent.code)
        req.method = 'DELETE'
        res = req.get_response(self.api)
        self.assertEqual(res.status_int, webob.exc.HTTPNoContent.code)

    def test_delete_member_forbidden_by_policy(self):
        rules = {"delete_member": '!', "modify_member": '@'}
        self.set_policy_rules(rules)
        self.api = test_utils.FakeAuthMiddleware(router.API(self.mapper),
                                                 is_admin=True)
        req = webob.Request.blank('/images/%s/members/pattieblack' % UUID2)
        req.method = 'PUT'
        res = req.get_response(self.api)
        self.assertEqual(res.status_int, webob.exc.HTTPNoContent.code)
        req.method = 'DELETE'
        res = req.get_response(self.api)
        self.assertEqual(res.status_int, webob.exc.HTTPForbidden.code)


class TestImageSerializer(base.IsolatedUnitTest):
    def setUp(self):
        """Establish a clean test environment"""
        super(TestImageSerializer, self).setUp()
        self.receiving_user = 'fake_user'
        self.receiving_tenant = 2
        self.context = glance.context.RequestContext(
            is_admin=True,
            user=self.receiving_user,
            tenant=self.receiving_tenant)
        self.serializer = glance.api.v1.images.ImageSerializer()

        def image_iter():
            for x in ['chunk', '678911234', '56789']:
                yield x

        self.FIXTURE = {
            'image_iterator': image_iter(),
            'image_meta': {
                'id': UUID2,
                'name': 'fake image #2',
                'status': 'active',
                'disk_format': 'vhd',
                'container_format': 'ovf',
                'is_public': True,
                'created_at': timeutils.utcnow(),
                'updated_at': timeutils.utcnow(),
                'deleted_at': None,
                'deleted': False,
                'checksum': '06ff575a2856444fbe93100157ed74ab92eb7eff',
                'size': 19,
                'owner': _gen_uuid(),
                'location': "file:///tmp/glance-tests/2",
                'properties': {},
            }
        }

    def test_meta(self):
        exp_headers = {'x-image-meta-id': UUID2,
                       'x-image-meta-location': 'file:///tmp/glance-tests/2',
                       'ETag': self.FIXTURE['image_meta']['checksum'],
                       'x-image-meta-name': 'fake image #2'}
        req = webob.Request.blank("/images/%s" % UUID2)
        req.method = 'HEAD'
        req.remote_addr = "1.2.3.4"
        req.context = self.context
        response = webob.Response(request=req)
        self.serializer.meta(response, self.FIXTURE)
        for key, value in six.iteritems(exp_headers):
            self.assertEqual(value, response.headers[key])

    def test_meta_utf8(self):
        # We get unicode strings from JSON, and therefore all strings in the
        # metadata will actually be unicode when handled internally. But we
        # want to output utf-8.
        FIXTURE = {
            'image_meta': {
                'id': six.text_type(UUID2),
                'name': u'fake image #2 with utf-8 éàè',
                'status': u'active',
                'disk_format': u'vhd',
                'container_format': u'ovf',
                'is_public': True,
                'created_at': timeutils.utcnow(),
                'updated_at': timeutils.utcnow(),
                'deleted_at': None,
                'deleted': False,
                'checksum': u'06ff575a2856444fbe93100157ed74ab92eb7eff',
                'size': 19,
                'owner': six.text_type(_gen_uuid()),
                'location': u"file:///tmp/glance-tests/2",
                'properties': {
                    u'prop_éé': u'ça marche',
                    u'prop_çé': u'çé',
                }
            }
        }
        exp_headers = {'x-image-meta-id': UUID2.encode('utf-8'),
                       'x-image-meta-location': 'file:///tmp/glance-tests/2',
                       'ETag': '06ff575a2856444fbe93100157ed74ab92eb7eff',
                       'x-image-meta-size': '19',  # str, not int
                       'x-image-meta-name': 'fake image #2 with utf-8 éàè',
                       'x-image-meta-property-prop_éé': 'ça marche',
                       'x-image-meta-property-prop_çé': u'çé'.encode('utf-8')}
        req = webob.Request.blank("/images/%s" % UUID2)
        req.method = 'HEAD'
        req.remote_addr = "1.2.3.4"
        req.context = self.context
        response = webob.Response(request=req)
        self.serializer.meta(response, FIXTURE)
        self.assertNotEqual(type(FIXTURE['image_meta']['name']),
                            type(response.headers['x-image-meta-name']))
        self.assertEqual(response.headers['x-image-meta-name'].decode('utf-8'),
                         FIXTURE['image_meta']['name'])
        for key, value in six.iteritems(exp_headers):
            self.assertEqual(value, response.headers[key])

        FIXTURE['image_meta']['properties'][u'prop_bad'] = 'çé'
        self.assertRaises(UnicodeDecodeError,
                          self.serializer.meta, response, FIXTURE)

    def test_show(self):
        exp_headers = {'x-image-meta-id': UUID2,
                       'x-image-meta-location': 'file:///tmp/glance-tests/2',
                       'ETag': self.FIXTURE['image_meta']['checksum'],
                       'x-image-meta-name': 'fake image #2'}
        req = webob.Request.blank("/images/%s" % UUID2)
        req.method = 'GET'
        req.context = self.context
        response = webob.Response(request=req)
        self.serializer.show(response, self.FIXTURE)
        for key, value in six.iteritems(exp_headers):
            self.assertEqual(value, response.headers[key])

        self.assertEqual(response.body, 'chunk67891123456789')

    def test_show_notify(self):
        """Make sure an eventlet posthook for notify_image_sent is added."""
        req = webob.Request.blank("/images/%s" % UUID2)
        req.method = 'GET'
        req.context = self.context
        response = webob.Response(request=req)
        response.request.environ['eventlet.posthooks'] = []

        self.serializer.show(response, self.FIXTURE)

        #just make sure the app_iter is called
        for chunk in response.app_iter:
            pass

        self.assertNotEqual(response.request.environ['eventlet.posthooks'], [])

    def test_image_send_notification(self):
        req = webob.Request.blank("/images/%s" % UUID2)
        req.method = 'GET'
        req.remote_addr = '1.2.3.4'
        req.context = self.context

        image_meta = self.FIXTURE['image_meta']
        called = {"notified": False}
        expected_payload = {
            'bytes_sent': 19,
            'image_id': UUID2,
            'owner_id': image_meta['owner'],
            'receiver_tenant_id': self.receiving_tenant,
            'receiver_user_id': self.receiving_user,
            'destination_ip': '1.2.3.4',
        }

        def fake_info(_event_type, _payload):
            self.assertEqual(_payload, expected_payload)
            called['notified'] = True

        self.stubs.Set(self.serializer.notifier, 'info', fake_info)

        glance.api.common.image_send_notification(19, 19, image_meta, req,
                                                  self.serializer.notifier)

        self.assertTrue(called['notified'])

    def test_image_send_notification_error(self):
        """Ensure image.send notification is sent on error."""
        req = webob.Request.blank("/images/%s" % UUID2)
        req.method = 'GET'
        req.remote_addr = '1.2.3.4'
        req.context = self.context

        image_meta = self.FIXTURE['image_meta']
        called = {"notified": False}
        expected_payload = {
            'bytes_sent': 17,
            'image_id': UUID2,
            'owner_id': image_meta['owner'],
            'receiver_tenant_id': self.receiving_tenant,
            'receiver_user_id': self.receiving_user,
            'destination_ip': '1.2.3.4',
        }

        def fake_error(_event_type, _payload):
            self.assertEqual(_payload, expected_payload)
            called['notified'] = True

        self.stubs.Set(self.serializer.notifier, 'error', fake_error)

        #expected and actually sent bytes differ
        glance.api.common.image_send_notification(17, 19, image_meta, req,
                                                  self.serializer.notifier)

        self.assertTrue(called['notified'])

    def test_redact_location(self):
        """Ensure location redaction does not change original metadata"""
        image_meta = {'size': 3, 'id': '123', 'location': 'http://localhost'}
        redacted_image_meta = {'size': 3, 'id': '123'}
        copy_image_meta = copy.deepcopy(image_meta)
        tmp_image_meta = glance.api.v1.images.redact_loc(image_meta)

        self.assertEqual(image_meta, copy_image_meta)
        self.assertEqual(tmp_image_meta, redacted_image_meta)

    def test_noop_redact_location(self):
        """Check no-op location redaction does not change original metadata"""
        image_meta = {'size': 3, 'id': '123'}
        redacted_image_meta = {'size': 3, 'id': '123'}
        copy_image_meta = copy.deepcopy(image_meta)
        tmp_image_meta = glance.api.v1.images.redact_loc(image_meta)

        self.assertEqual(image_meta, copy_image_meta)
        self.assertEqual(tmp_image_meta, redacted_image_meta)
        self.assertEqual(image_meta, redacted_image_meta)


class TestFilterValidator(base.IsolatedUnitTest):
    def test_filter_validator(self):
        self.assertFalse(glance.api.v1.filters.validate('size_max', -1))
        self.assertTrue(glance.api.v1.filters.validate('size_max', 1))
        self.assertTrue(glance.api.v1.filters.validate('protected', 'True'))
        self.assertTrue(glance.api.v1.filters.validate('protected', 'FALSE'))
        self.assertFalse(glance.api.v1.filters.validate('protected', '-1'))


class TestAPIProtectedProps(base.IsolatedUnitTest):
    def setUp(self):
        """Establish a clean test environment"""
        super(TestAPIProtectedProps, self).setUp()
        self.mapper = routes.Mapper()
        # turn on property protections
        self.set_property_protections()
        self.api = test_utils.FakeAuthMiddleware(router.API(self.mapper))
        db_api.get_engine()
        db_models.unregister_models(db_api.get_engine())
        db_models.register_models(db_api.get_engine())

    def tearDown(self):
        """Clear the test environment"""
        super(TestAPIProtectedProps, self).tearDown()
        self.destroy_fixtures()

    def destroy_fixtures(self):
        # Easiest to just drop the models and re-create them...
        db_models.unregister_models(db_api.get_engine())
        db_models.register_models(db_api.get_engine())

    def _create_admin_image(self, props=None):
        if props is None:
            props = {}
        request = unit_test_utils.get_fake_request(path='/images')
        headers = {'x-image-meta-disk-format': 'ami',
                   'x-image-meta-container-format': 'ami',
                   'x-image-meta-name': 'foo',
                   'x-image-meta-size': '0',
                   'x-auth-token': 'user:tenant:admin'}
        headers.update(props)
        for k, v in six.iteritems(headers):
            request.headers[k] = v
        created_image = request.get_response(self.api)
        res_body = jsonutils.loads(created_image.body)['image']
        image_id = res_body['id']
        return image_id

    def test_prop_protection_with_create_and_permitted_role(self):
        """
        As admin role, create an image and verify permitted role 'member' can
        create a protected property
        """
        image_id = self._create_admin_image()
        another_request = unit_test_utils.get_fake_request(
            path='/images/%s' % image_id, method='PUT')
        headers = {'x-auth-token': 'user:tenant:member',
                   'x-image-meta-property-x_owner_foo': 'bar'}
        for k, v in six.iteritems(headers):
            another_request.headers[k] = v
        output = another_request.get_response(self.api)
        res_body = jsonutils.loads(output.body)['image']
        self.assertEqual(res_body['properties']['x_owner_foo'], 'bar')

    def test_prop_protection_with_permitted_policy_config(self):
        """
        As admin role, create an image and verify permitted role 'member' can
        create a protected property
        """
        self.set_property_protections(use_policies=True)
        image_id = self._create_admin_image()
        another_request = unit_test_utils.get_fake_request(
            path='/images/%s' % image_id, method='PUT')
        headers = {'x-auth-token': 'user:tenant:admin',
                   'x-image-meta-property-spl_create_prop_policy': 'bar'}
        for k, v in six.iteritems(headers):
            another_request.headers[k] = v
        output = another_request.get_response(self.api)
        self.assertEqual(output.status_int, 200)
        res_body = jsonutils.loads(output.body)['image']
        self.assertEqual(res_body['properties']['spl_create_prop_policy'],
                         'bar')

    def test_prop_protection_with_create_and_unpermitted_role(self):
        """
        As admin role, create an image and verify unpermitted role
        'fake_member' can *not* create a protected property
        """
        image_id = self._create_admin_image()
        another_request = unit_test_utils.get_fake_request(
            path='/images/%s' % image_id, method='PUT')
        headers = {'x-auth-token': 'user:tenant:fake_member',
                   'x-image-meta-property-x_owner_foo': 'bar'}
        for k, v in six.iteritems(headers):
            another_request.headers[k] = v
        another_request.get_response(self.api)
        output = another_request.get_response(self.api)
        self.assertEqual(output.status_int, webob.exc.HTTPForbidden.code)
        self.assertIn("Property '%s' is protected" %
                      "x_owner_foo", output.body)

    def test_prop_protection_with_show_and_permitted_role(self):
        """
        As admin role, create an image with a protected property, and verify
        permitted role 'member' can read that protected property via HEAD
        """
        image_id = self._create_admin_image(
            {'x-image-meta-property-x_owner_foo': 'bar'})
        another_request = unit_test_utils.get_fake_request(
            method='HEAD', path='/images/%s' % image_id)
        headers = {'x-auth-token': 'user:tenant:member'}
        for k, v in six.iteritems(headers):
            another_request.headers[k] = v
        res2 = another_request.get_response(self.api)
        self.assertEqual(res2.headers['x-image-meta-property-x_owner_foo'],
                         'bar')

    def test_prop_protection_with_show_and_unpermitted_role(self):
        """
        As admin role, create an image with a protected property, and verify
        permitted role 'fake_role' can *not* read that protected property via
        HEAD
        """
        image_id = self._create_admin_image(
            {'x-image-meta-property-x_owner_foo': 'bar'})
        another_request = unit_test_utils.get_fake_request(
            method='HEAD', path='/images/%s' % image_id)
        headers = {'x-auth-token': 'user:tenant:fake_role'}
        for k, v in six.iteritems(headers):
            another_request.headers[k] = v
        output = another_request.get_response(self.api)
        self.assertEqual(output.status_int, 200)
        self.assertEqual('', output.body)
        self.assertNotIn('x-image-meta-property-x_owner_foo', output.headers)

    def test_prop_protection_with_get_and_permitted_role(self):
        """
        As admin role, create an image with a protected property, and verify
        permitted role 'member' can read that protected property via GET
        """
        image_id = self._create_admin_image(
            {'x-image-meta-property-x_owner_foo': 'bar'})
        another_request = unit_test_utils.get_fake_request(
            method='GET', path='/images/%s' % image_id)
        headers = {'x-auth-token': 'user:tenant:member'}
        for k, v in six.iteritems(headers):
            another_request.headers[k] = v
        res2 = another_request.get_response(self.api)
        self.assertEqual(res2.headers['x-image-meta-property-x_owner_foo'],
                         'bar')

    def test_prop_protection_with_get_and_unpermitted_role(self):
        """
        As admin role, create an image with a protected property, and verify
        permitted role 'fake_role' can *not* read that protected property via
        GET
        """
        image_id = self._create_admin_image(
            {'x-image-meta-property-x_owner_foo': 'bar'})
        another_request = unit_test_utils.get_fake_request(
            method='GET', path='/images/%s' % image_id)
        headers = {'x-auth-token': 'user:tenant:fake_role'}
        for k, v in six.iteritems(headers):
            another_request.headers[k] = v
        output = another_request.get_response(self.api)
        self.assertEqual(output.status_int, 200)
        self.assertEqual('', output.body)
        self.assertNotIn('x-image-meta-property-x_owner_foo', output.headers)

    def test_prop_protection_with_detail_and_permitted_role(self):
        """
        As admin role, create an image with a protected property, and verify
        permitted role 'member' can read that protected property via
        /images/detail
        """
        self._create_admin_image({'x-image-meta-property-x_owner_foo': 'bar'})
        another_request = unit_test_utils.get_fake_request(
            method='GET', path='/images/detail')
        headers = {'x-auth-token': 'user:tenant:member'}
        for k, v in six.iteritems(headers):
            another_request.headers[k] = v
        output = another_request.get_response(self.api)
        self.assertEqual(output.status_int, 200)
        res_body = jsonutils.loads(output.body)['images'][0]
        self.assertEqual(res_body['properties']['x_owner_foo'], 'bar')

    def test_prop_protection_with_detail_and_permitted_policy(self):
        """
        As admin role, create an image with a protected property, and verify
        permitted role 'member' can read that protected property via
        /images/detail
        """
        self.set_property_protections(use_policies=True)
        self._create_admin_image({'x-image-meta-property-x_owner_foo': 'bar'})
        another_request = unit_test_utils.get_fake_request(
            method='GET', path='/images/detail')
        headers = {'x-auth-token': 'user:tenant:member'}
        for k, v in six.iteritems(headers):
            another_request.headers[k] = v
        output = another_request.get_response(self.api)
        self.assertEqual(output.status_int, 200)
        res_body = jsonutils.loads(output.body)['images'][0]
        self.assertEqual(res_body['properties']['x_owner_foo'], 'bar')

    def test_prop_protection_with_detail_and_unpermitted_role(self):
        """
        As admin role, create an image with a protected property, and verify
        permitted role 'fake_role' can *not* read that protected property via
        /images/detail
        """
        self._create_admin_image({'x-image-meta-property-x_owner_foo': 'bar'})
        another_request = unit_test_utils.get_fake_request(
            method='GET', path='/images/detail')
        headers = {'x-auth-token': 'user:tenant:fake_role'}
        for k, v in six.iteritems(headers):
            another_request.headers[k] = v
        output = another_request.get_response(self.api)
        self.assertEqual(output.status_int, 200)
        res_body = jsonutils.loads(output.body)['images'][0]
        self.assertNotIn('x-image-meta-property-x_owner_foo',
                         res_body['properties'])

    def test_prop_protection_with_detail_and_unpermitted_policy(self):
        """
        As admin role, create an image with a protected property, and verify
        permitted role 'fake_role' can *not* read that protected property via
        /images/detail
        """
        self.set_property_protections(use_policies=True)
        self._create_admin_image({'x-image-meta-property-x_owner_foo': 'bar'})
        another_request = unit_test_utils.get_fake_request(
            method='GET', path='/images/detail')
        headers = {'x-auth-token': 'user:tenant:fake_role'}
        for k, v in six.iteritems(headers):
            another_request.headers[k] = v
        output = another_request.get_response(self.api)
        self.assertEqual(output.status_int, 200)
        res_body = jsonutils.loads(output.body)['images'][0]
        self.assertNotIn('x-image-meta-property-x_owner_foo',
                         res_body['properties'])

    def test_prop_protection_with_update_and_permitted_role(self):
        """
        As admin role, create an image with protected property, and verify
        permitted role 'member' can update that protected property
        """
        image_id = self._create_admin_image(
            {'x-image-meta-property-x_owner_foo': 'bar'})
        another_request = unit_test_utils.get_fake_request(
            path='/images/%s' % image_id, method='PUT')
        headers = {'x-auth-token': 'user:tenant:member',
                   'x-image-meta-property-x_owner_foo': 'baz'}
        for k, v in six.iteritems(headers):
            another_request.headers[k] = v
        output = another_request.get_response(self.api)
        res_body = jsonutils.loads(output.body)['image']
        self.assertEqual(res_body['properties']['x_owner_foo'], 'baz')

    def test_prop_protection_with_update_and_permitted_policy(self):
        """
        As admin role, create an image with protected property, and verify
        permitted role 'admin' can update that protected property
        """
        self.set_property_protections(use_policies=True)
        image_id = self._create_admin_image(
            {'x-image-meta-property-spl_default_policy': 'bar'})
        another_request = unit_test_utils.get_fake_request(
            path='/images/%s' % image_id, method='PUT')
        headers = {'x-auth-token': 'user:tenant:admin',
                   'x-image-meta-property-spl_default_policy': 'baz'}
        for k, v in six.iteritems(headers):
            another_request.headers[k] = v
        output = another_request.get_response(self.api)
        res_body = jsonutils.loads(output.body)['image']
        self.assertEqual(res_body['properties']['spl_default_policy'], 'baz')

    def test_prop_protection_with_update_and_unpermitted_role(self):
        """
        As admin role, create an image with protected property, and verify
        unpermitted role 'fake_role' can *not* update that protected property
        """
        image_id = self._create_admin_image(
            {'x-image-meta-property-x_owner_foo': 'bar'})
        another_request = unit_test_utils.get_fake_request(
            path='/images/%s' % image_id, method='PUT')
        headers = {'x-auth-token': 'user:tenant:fake_role',
                   'x-image-meta-property-x_owner_foo': 'baz'}
        for k, v in six.iteritems(headers):
            another_request.headers[k] = v
        output = another_request.get_response(self.api)
        self.assertEqual(output.status_int, webob.exc.HTTPForbidden.code)
        self.assertIn("Property '%s' is protected" %
                      "x_owner_foo", output.body)

    def test_prop_protection_with_update_and_unpermitted_policy(self):
        """
        As admin role, create an image with protected property, and verify
        unpermitted role 'fake_role' can *not* update that protected property
        """
        self.set_property_protections(use_policies=True)
        image_id = self._create_admin_image(
            {'x-image-meta-property-x_owner_foo': 'bar'})
        another_request = unit_test_utils.get_fake_request(
            path='/images/%s' % image_id, method='PUT')
        headers = {'x-auth-token': 'user:tenant:fake_role',
                   'x-image-meta-property-x_owner_foo': 'baz'}
        for k, v in six.iteritems(headers):
            another_request.headers[k] = v
        output = another_request.get_response(self.api)
        self.assertEqual(output.status_int, webob.exc.HTTPForbidden.code)
        self.assertIn("Property '%s' is protected" %
                      "x_owner_foo", output.body)

    def test_prop_protection_update_without_read(self):
        """
        Test protected property cannot be updated without read permission
        """
        image_id = self._create_admin_image(
            {'x-image-meta-property-spl_update_only_prop': 'foo'})
        another_request = unit_test_utils.get_fake_request(
            path='/images/%s' % image_id, method='PUT')
        headers = {'x-auth-token': 'user:tenant:spl_role',
                   'x-image-meta-property-spl_update_only_prop': 'bar'}
        for k, v in six.iteritems(headers):
            another_request.headers[k] = v
        output = another_request.get_response(self.api)
        self.assertEqual(output.status_int, webob.exc.HTTPForbidden.code)
        self.assertIn("Property '%s' is protected" %
                      "spl_update_only_prop", output.body)

    def test_prop_protection_update_noop(self):
        """
        Test protected property update is allowed as long as the user has read
        access and the value is unchanged
        """
        image_id = self._create_admin_image(
            {'x-image-meta-property-spl_read_prop': 'foo'})
        another_request = unit_test_utils.get_fake_request(
            path='/images/%s' % image_id, method='PUT')
        headers = {'x-auth-token': 'user:tenant:spl_role',
                   'x-image-meta-property-spl_read_prop': 'foo'}
        for k, v in six.iteritems(headers):
            another_request.headers[k] = v
        output = another_request.get_response(self.api)
        res_body = jsonutils.loads(output.body)['image']
        self.assertEqual(res_body['properties']['spl_read_prop'], 'foo')
        self.assertEqual(output.status_int, 200)

    def test_prop_protection_with_delete_and_permitted_role(self):
        """
        As admin role, create an image with protected property, and verify
        permitted role 'member' can can delete that protected property
        """
        image_id = self._create_admin_image(
            {'x-image-meta-property-x_owner_foo': 'bar'})
        another_request = unit_test_utils.get_fake_request(
            path='/images/%s' % image_id, method='PUT')
        headers = {'x-auth-token': 'user:tenant:member',
                   'X-Glance-Registry-Purge-Props': 'True'}
        for k, v in six.iteritems(headers):
            another_request.headers[k] = v
        output = another_request.get_response(self.api)
        res_body = jsonutils.loads(output.body)['image']
        self.assertEqual(res_body['properties'], {})

    def test_prop_protection_with_delete_and_permitted_policy(self):
        """
        As admin role, create an image with protected property, and verify
        permitted role 'member' can can delete that protected property
        """
        self.set_property_protections(use_policies=True)
        image_id = self._create_admin_image(
            {'x-image-meta-property-x_owner_foo': 'bar'})
        another_request = unit_test_utils.get_fake_request(
            path='/images/%s' % image_id, method='PUT')
        headers = {'x-auth-token': 'user:tenant:member',
                   'X-Glance-Registry-Purge-Props': 'True'}
        for k, v in six.iteritems(headers):
            another_request.headers[k] = v
        output = another_request.get_response(self.api)
        res_body = jsonutils.loads(output.body)['image']
        self.assertEqual(res_body['properties'], {})

    def test_prop_protection_with_delete_and_unpermitted_read(self):
        """
        Test protected property cannot be deleted without read permission
        """
        image_id = self._create_admin_image(
            {'x-image-meta-property-x_owner_foo': 'bar'})

        another_request = unit_test_utils.get_fake_request(
            path='/images/%s' % image_id, method='PUT')
        headers = {'x-auth-token': 'user:tenant:fake_role',
                   'X-Glance-Registry-Purge-Props': 'True'}
        for k, v in six.iteritems(headers):
            another_request.headers[k] = v
        output = another_request.get_response(self.api)
        self.assertEqual(output.status_int, 200)
        self.assertNotIn('x-image-meta-property-x_owner_foo', output.headers)

        another_request = unit_test_utils.get_fake_request(
            method='HEAD', path='/images/%s' % image_id)
        headers = {'x-auth-token': 'user:tenant:admin'}
        for k, v in six.iteritems(headers):
            another_request.headers[k] = v
        output = another_request.get_response(self.api)
        self.assertEqual(output.status_int, 200)
        self.assertEqual('', output.body)
        self.assertEqual(output.headers['x-image-meta-property-x_owner_foo'],
                         'bar')

    def test_prop_protection_with_delete_and_unpermitted_delete(self):
        """
        Test protected property cannot be deleted without delete permission
        """
        image_id = self._create_admin_image(
            {'x-image-meta-property-spl_update_prop': 'foo'})

        another_request = unit_test_utils.get_fake_request(
            path='/images/%s' % image_id, method='PUT')
        headers = {'x-auth-token': 'user:tenant:spl_role',
                   'X-Glance-Registry-Purge-Props': 'True'}
        for k, v in six.iteritems(headers):
            another_request.headers[k] = v
        output = another_request.get_response(self.api)
        self.assertEqual(output.status_int, 403)
        self.assertIn("Property '%s' is protected" %
                      "spl_update_prop", output.body)

        another_request = unit_test_utils.get_fake_request(
            method='HEAD', path='/images/%s' % image_id)
        headers = {'x-auth-token': 'user:tenant:admin'}
        for k, v in six.iteritems(headers):
            another_request.headers[k] = v
        output = another_request.get_response(self.api)
        self.assertEqual(output.status_int, 200)
        self.assertEqual('', output.body)
        self.assertEqual(
            output.headers['x-image-meta-property-spl_update_prop'], 'foo')

    def test_read_protected_props_leak_with_update(self):
        """
        Verify when updating props that ones we don't have read permission for
        are not disclosed
        """
        image_id = self._create_admin_image(
            {'x-image-meta-property-spl_update_prop': '0',
             'x-image-meta-property-foo': 'bar'})
        another_request = unit_test_utils.get_fake_request(
            path='/images/%s' % image_id, method='PUT')
        headers = {'x-auth-token': 'user:tenant:spl_role',
                   'x-image-meta-property-spl_update_prop': '1',
                   'X-Glance-Registry-Purge-Props': 'False'}
        for k, v in six.iteritems(headers):
            another_request.headers[k] = v
        output = another_request.get_response(self.api)
        res_body = jsonutils.loads(output.body)['image']
        self.assertEqual(res_body['properties']['spl_update_prop'], '1')
        self.assertNotIn('foo', res_body['properties'])

    def test_update_protected_props_mix_no_read(self):
        """
        Create an image with two props - one only readable by admin, and one
        readable/updatable by member.  Verify member can successfully update
        their property while the admin owned one is ignored transparently
        """
        image_id = self._create_admin_image(
            {'x-image-meta-property-admin_foo': 'bar',
             'x-image-meta-property-x_owner_foo': 'bar'})
        another_request = unit_test_utils.get_fake_request(
            path='/images/%s' % image_id, method='PUT')
        headers = {'x-auth-token': 'user:tenant:member',
                   'x-image-meta-property-x_owner_foo': 'baz'}
        for k, v in six.iteritems(headers):
            another_request.headers[k] = v
        output = another_request.get_response(self.api)
        res_body = jsonutils.loads(output.body)['image']
        self.assertEqual(res_body['properties']['x_owner_foo'], 'baz')
        self.assertNotIn('admin_foo', res_body['properties'])

    def test_update_protected_props_mix_read(self):
        """
        Create an image with two props - one readable/updatable by admin, but
        also readable by spl_role.  The other is readable/updatable by
        spl_role.  Verify spl_role can successfully update their property but
        not the admin owned one
        """
        custom_props = {
            'x-image-meta-property-spl_read_only_prop': '1',
            'x-image-meta-property-spl_update_prop': '2'
        }
        image_id = self._create_admin_image(custom_props)
        another_request = unit_test_utils.get_fake_request(
            path='/images/%s' % image_id, method='PUT')

        # verify spl_role can update it's prop
        headers = {'x-auth-token': 'user:tenant:spl_role',
                   'x-image-meta-property-spl_read_only_prop': '1',
                   'x-image-meta-property-spl_update_prop': '1'}
        for k, v in six.iteritems(headers):
            another_request.headers[k] = v
        output = another_request.get_response(self.api)
        res_body = jsonutils.loads(output.body)['image']
        self.assertEqual(output.status_int, 200)
        self.assertEqual(res_body['properties']['spl_read_only_prop'], '1')
        self.assertEqual(res_body['properties']['spl_update_prop'], '1')

        # verify spl_role can not update admin controlled prop
        headers = {'x-auth-token': 'user:tenant:spl_role',
                   'x-image-meta-property-spl_read_only_prop': '2',
                   'x-image-meta-property-spl_update_prop': '1'}
        for k, v in six.iteritems(headers):
            another_request.headers[k] = v
        output = another_request.get_response(self.api)
        self.assertEqual(output.status_int, 403)

    def test_delete_protected_props_mix_no_read(self):
        """
        Create an image with two props - one only readable by admin, and one
        readable/deletable by member.  Verify member can successfully delete
        their property while the admin owned one is ignored transparently
        """
        image_id = self._create_admin_image(
            {'x-image-meta-property-admin_foo': 'bar',
                'x-image-meta-property-x_owner_foo': 'bar'})
        another_request = unit_test_utils.get_fake_request(
            path='/images/%s' % image_id, method='PUT')
        headers = {'x-auth-token': 'user:tenant:member',
                   'X-Glance-Registry-Purge-Props': 'True'}
        for k, v in six.iteritems(headers):
            another_request.headers[k] = v
        output = another_request.get_response(self.api)
        res_body = jsonutils.loads(output.body)['image']
        self.assertNotIn('x_owner_foo', res_body['properties'])
        self.assertNotIn('admin_foo', res_body['properties'])

    def test_delete_protected_props_mix_read(self):
        """
        Create an image with two props - one readable/deletable by admin, but
        also readable by spl_role.  The other is readable/deletable by
        spl_role.  Verify spl_role is forbidden to purge_props in this scenario
        without retaining the readable prop.
        """
        custom_props = {
            'x-image-meta-property-spl_read_only_prop': '1',
            'x-image-meta-property-spl_delete_prop': '2'
        }
        image_id = self._create_admin_image(custom_props)
        another_request = unit_test_utils.get_fake_request(
            path='/images/%s' % image_id, method='PUT')
        headers = {'x-auth-token': 'user:tenant:spl_role',
                   'X-Glance-Registry-Purge-Props': 'True'}
        for k, v in six.iteritems(headers):
            another_request.headers[k] = v
        output = another_request.get_response(self.api)
        self.assertEqual(output.status_int, 403)

    def test_create_non_protected_prop(self):
        """
        Verify property marked with special char '@' is creatable by an unknown
        role
        """
        image_id = self._create_admin_image()
        another_request = unit_test_utils.get_fake_request(
            path='/images/%s' % image_id, method='PUT')
        headers = {'x-auth-token': 'user:tenant:joe_soap',
                   'x-image-meta-property-x_all_permitted': '1'}
        for k, v in six.iteritems(headers):
            another_request.headers[k] = v
        output = another_request.get_response(self.api)
        res_body = jsonutils.loads(output.body)['image']
        self.assertEqual(res_body['properties']['x_all_permitted'], '1')

    def test_read_non_protected_prop(self):
        """
        Verify property marked with special char '@' is readable by an unknown
        role
        """
        custom_props = {
            'x-image-meta-property-x_all_permitted': '1'
        }
        image_id = self._create_admin_image(custom_props)
        another_request = unit_test_utils.get_fake_request(
            method='HEAD', path='/images/%s' % image_id)
        headers = {'x-auth-token': 'user:tenant:joe_soap'}
        for k, v in six.iteritems(headers):
            another_request.headers[k] = v
        output = another_request.get_response(self.api)
        self.assertEqual(output.status_int, 200)
        self.assertEqual('', output.body)
        self.assertEqual(
            output.headers['x-image-meta-property-x_all_permitted'], '1')

    def test_update_non_protected_prop(self):
        """
        Verify property marked with special char '@' is updatable by an unknown
        role
        """
        image_id = self._create_admin_image(
            {'x-image-meta-property-x_all_permitted': '1'})
        another_request = unit_test_utils.get_fake_request(
            path='/images/%s' % image_id, method='PUT')
        headers = {'x-auth-token': 'user:tenant:joe_soap',
                   'x-image-meta-property-x_all_permitted': '2'}
        for k, v in six.iteritems(headers):
            another_request.headers[k] = v
        output = another_request.get_response(self.api)
        res_body = jsonutils.loads(output.body)['image']
        self.assertEqual(res_body['properties']['x_all_permitted'], '2')

    def test_delete_non_protected_prop(self):
        """
        Verify property marked with special char '@' is deletable by an unknown
        role
        """
        image_id = self._create_admin_image(
            {'x-image-meta-property-x_all_permitted': '1'})
        another_request = unit_test_utils.get_fake_request(
            path='/images/%s' % image_id, method='PUT')
        headers = {'x-auth-token': 'user:tenant:joe_soap',
                   'X-Glance-Registry-Purge-Props': 'True'}
        for k, v in six.iteritems(headers):
            another_request.headers[k] = v
        output = another_request.get_response(self.api)
        res_body = jsonutils.loads(output.body)['image']
        self.assertEqual(res_body['properties'], {})

    def test_create_locked_down_protected_prop(self):
        """
        Verify a property protected by special char '!' is creatable by no one
        """
        image_id = self._create_admin_image()
        another_request = unit_test_utils.get_fake_request(
            path='/images/%s' % image_id, method='PUT')
        headers = {'x-auth-token': 'user:tenant:member',
                   'x-image-meta-property-x_none_permitted': '1'}
        for k, v in six.iteritems(headers):
            another_request.headers[k] = v
        output = another_request.get_response(self.api)
        self.assertEqual(output.status_int, 403)
        # also check admin can not create
        another_request = unit_test_utils.get_fake_request(
            path='/images/%s' % image_id, method='PUT')
        headers = {'x-auth-token': 'user:tenant:admin',
                   'x-image-meta-property-x_none_permitted_admin': '1'}
        for k, v in six.iteritems(headers):
            another_request.headers[k] = v
        output = another_request.get_response(self.api)
        self.assertEqual(output.status_int, 403)

    def test_read_locked_down_protected_prop(self):
        """
        Verify a property protected by special char '!' is readable by no one
        """
        custom_props = {
            'x-image-meta-property-x_none_read': '1'
        }
        image_id = self._create_admin_image(custom_props)
        another_request = unit_test_utils.get_fake_request(
            method='HEAD', path='/images/%s' % image_id)
        headers = {'x-auth-token': 'user:tenant:member'}
        for k, v in six.iteritems(headers):
            another_request.headers[k] = v
        output = another_request.get_response(self.api)
        self.assertEqual(output.status_int, 200)
        self.assertNotIn('x_none_read', output.headers)
        # also check admin can not read
        another_request = unit_test_utils.get_fake_request(
            method='HEAD', path='/images/%s' % image_id)
        headers = {'x-auth-token': 'user:tenant:admin'}
        for k, v in six.iteritems(headers):
            another_request.headers[k] = v
        output = another_request.get_response(self.api)
        self.assertEqual(output.status_int, 200)
        self.assertNotIn('x_none_read', output.headers)

    def test_update_locked_down_protected_prop(self):
        """
        Verify a property protected by special char '!' is updatable by no one
        """
        image_id = self._create_admin_image(
            {'x-image-meta-property-x_none_update': '1'})
        another_request = unit_test_utils.get_fake_request(
            path='/images/%s' % image_id, method='PUT')
        headers = {'x-auth-token': 'user:tenant:member',
                   'x-image-meta-property-x_none_update': '2'}
        for k, v in six.iteritems(headers):
            another_request.headers[k] = v
        output = another_request.get_response(self.api)
        self.assertEqual(output.status_int, 403)
        # also check admin can't update property
        another_request = unit_test_utils.get_fake_request(
            path='/images/%s' % image_id, method='PUT')
        headers = {'x-auth-token': 'user:tenant:admin',
                   'x-image-meta-property-x_none_update': '2'}
        for k, v in six.iteritems(headers):
            another_request.headers[k] = v
        output = another_request.get_response(self.api)
        self.assertEqual(output.status_int, 403)

    def test_delete_locked_down_protected_prop(self):
        """
        Verify a property protected by special char '!' is deletable by no one
        """
        image_id = self._create_admin_image(
            {'x-image-meta-property-x_none_delete': '1'})
        another_request = unit_test_utils.get_fake_request(
            path='/images/%s' % image_id, method='PUT')
        headers = {'x-auth-token': 'user:tenant:member',
                   'X-Glance-Registry-Purge-Props': 'True'}
        for k, v in six.iteritems(headers):
            another_request.headers[k] = v
        output = another_request.get_response(self.api)
        self.assertEqual(output.status_int, 403)
        # also check admin can't delete
        another_request = unit_test_utils.get_fake_request(
            path='/images/%s' % image_id, method='PUT')
        headers = {'x-auth-token': 'user:tenant:admin',
                   'X-Glance-Registry-Purge-Props': 'True'}
        for k, v in six.iteritems(headers):
            another_request.headers[k] = v
        output = another_request.get_response(self.api)
        self.assertEqual(output.status_int, 403)


class TestAPIPropertyQuotas(base.IsolatedUnitTest):
    def setUp(self):
        """Establish a clean test environment"""
        super(TestAPIPropertyQuotas, self).setUp()
        self.mapper = routes.Mapper()
        self.api = test_utils.FakeAuthMiddleware(router.API(self.mapper))
        db_api.get_engine()
        db_models.unregister_models(db_api.get_engine())
        db_models.register_models(db_api.get_engine())

    def _create_admin_image(self, props=None):
        if props is None:
            props = {}
        request = unit_test_utils.get_fake_request(path='/images')
        headers = {'x-image-meta-disk-format': 'ami',
                   'x-image-meta-container-format': 'ami',
                   'x-image-meta-name': 'foo',
                   'x-image-meta-size': '0',
                   'x-auth-token': 'user:tenant:admin'}
        headers.update(props)
        for k, v in six.iteritems(headers):
            request.headers[k] = v
        created_image = request.get_response(self.api)
        res_body = jsonutils.loads(created_image.body)['image']
        image_id = res_body['id']
        return image_id

    def test_update_image_with_too_many_properties(self):
        """
        Ensure that updating image properties enforces the quota.
        """
        self.config(image_property_quota=1)
        image_id = self._create_admin_image()
        another_request = unit_test_utils.get_fake_request(
            path='/images/%s' % image_id, method='PUT')
        headers = {'x-auth-token': 'user:tenant:joe_soap',
                   'x-image-meta-property-x_all_permitted': '1',
                   'x-image-meta-property-x_all_permitted_foo': '2'}
        for k, v in six.iteritems(headers):
            another_request.headers[k] = v

        output = another_request.get_response(self.api)

        self.assertEqual(output.status_int, 413)
        self.assertIn("Attempted: 2, Maximum: 1", output.text)

    def test_update_image_with_too_many_properties_without_purge_props(self):
        """
        Ensure that updating image properties counts existing image propertys
        when enforcing property quota.
        """
        self.config(image_property_quota=1)
        request = unit_test_utils.get_fake_request(path='/images')
        headers = {'x-image-meta-disk-format': 'ami',
                   'x-image-meta-container-format': 'ami',
                   'x-image-meta-name': 'foo',
                   'x-image-meta-size': '0',
                   'x-image-meta-property-x_all_permitted_create': '1',
                   'x-auth-token': 'user:tenant:admin'}
        for k, v in six.iteritems(headers):
            request.headers[k] = v
        created_image = request.get_response(self.api)
        res_body = jsonutils.loads(created_image.body)['image']
        image_id = res_body['id']

        another_request = unit_test_utils.get_fake_request(
            path='/images/%s' % image_id, method='PUT')
        headers = {'x-auth-token': 'user:tenant:joe_soap',
                   'x-glance-registry-purge-props': 'False',
                   'x-image-meta-property-x_all_permitted': '1'}
        for k, v in six.iteritems(headers):
            another_request.headers[k] = v

        output = another_request.get_response(self.api)

        self.assertEqual(output.status_int, 413)
        self.assertIn("Attempted: 2, Maximum: 1", output.text)

    def test_update_properties_without_purge_props_overwrite_value(self):
        """
        Ensure that updating image properties does not count against image
        property quota.
        """
        self.config(image_property_quota=2)
        request = unit_test_utils.get_fake_request(path='/images')
        headers = {'x-image-meta-disk-format': 'ami',
                   'x-image-meta-container-format': 'ami',
                   'x-image-meta-name': 'foo',
                   'x-image-meta-size': '0',
                   'x-image-meta-property-x_all_permitted_create': '1',
                   'x-auth-token': 'user:tenant:admin'}
        for k, v in six.iteritems(headers):
            request.headers[k] = v
        created_image = request.get_response(self.api)
        res_body = jsonutils.loads(created_image.body)['image']
        image_id = res_body['id']

        another_request = unit_test_utils.get_fake_request(
            path='/images/%s' % image_id, method='PUT')
        headers = {'x-auth-token': 'user:tenant:joe_soap',
                   'x-glance-registry-purge-props': 'False',
                   'x-image-meta-property-x_all_permitted_create': '3',
                   'x-image-meta-property-x_all_permitted': '1'}
        for k, v in six.iteritems(headers):
            another_request.headers[k] = v

        output = another_request.get_response(self.api)

        self.assertEqual(output.status_int, 200)
        res_body = jsonutils.loads(output.body)['image']
        self.assertEqual(res_body['properties']['x_all_permitted'], '1')
        self.assertEqual(res_body['properties']['x_all_permitted_create'], '3')<|MERGE_RESOLUTION|>--- conflicted
+++ resolved
@@ -953,11 +953,7 @@
         with mock.patch.object(http.Store, 'get_size') as size:
             size.return_value = 2
 
-<<<<<<< HEAD
-            for k, v in fixture_headers.iteritems():
-=======
             for k, v in six.iteritems(fixture_headers):
->>>>>>> 9c87169c
                 req.headers[k] = v
 
             res = req.get_response(self.api)
