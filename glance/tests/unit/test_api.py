# vim: tabstop=4 shiftwidth=4 softtabstop=4

# Copyright 2010-2011 OpenStack, LLC
# All Rights Reserved.
#
#    Licensed under the Apache License, Version 2.0 (the "License"); you may
#    not use this file except in compliance with the License. You may obtain
#    a copy of the License at
#
#         http://www.apache.org/licenses/LICENSE-2.0
#
#    Unless required by applicable law or agreed to in writing, software
#    distributed under the License is distributed on an "AS IS" BASIS, WITHOUT
#    WARRANTIES OR CONDITIONS OF ANY KIND, either express or implied. See the
#    License for the specific language governing permissions and limitations
#    under the License.

import datetime
import hashlib
import httplib
import logging
import os
import json
import unittest

import stubout
import webob

from glance.api import v1 as server
from glance.common import context
from glance.common import utils
from glance.registry import context as rcontext
from glance.registry.api import v1 as rserver
from glance.registry.db import api as db_api
from glance.registry.db import models as db_models
from glance.tests import stubs


_gen_uuid = utils.generate_uuid

UUID1 = _gen_uuid()
UUID2 = _gen_uuid()


OPTIONS = {'sql_connection': 'sqlite://',
           'verbose': False,
           'debug': False,
           'registry_host': '0.0.0.0',
           'registry_port': '9191',
           'default_store': 'file',
           'filesystem_store_datadir': stubs.FAKE_FILESYSTEM_ROOTDIR,
           'context_class': 'glance.registry.context.RequestContext'}


class TestRegistryDb(unittest.TestCase):

    def setUp(self):
        """Establish a clean test environment"""
        self.stubs = stubout.StubOutForTesting()

    def test_bad_sql_connection(self):
        """
        Test that a bad sql_connection option supplied to the registry
        API controller results in a) an Exception being thrown and b)
        a message being logged to the registry log file...
        """
        bad_options = {'verbose': True,
                       'debug': True,
                       'sql_connection': 'baddriver:///'}
        # We set this to None to trigger a reconfigure, otherwise
        # other modules may have already correctly configured the DB
        orig_engine = db_api._ENGINE
        db_api._ENGINE = None
        self.assertRaises(ImportError, db_api.configure_db,
                          bad_options)
        exc_raised = False
        self.log_written = False

        def fake_log_error(msg):
            if 'Error configuring registry database' in msg:
                self.log_written = True

        self.stubs.Set(db_api.logger, 'error', fake_log_error)
        try:
            api_obj = rserver.API(bad_options)
        except ImportError:
            exc_raised = True
        finally:
            db_api._ENGINE = orig_engine

        self.assertTrue(exc_raised)
        self.assertTrue(self.log_written)

    def tearDown(self):
        """Clear the test environment"""
        self.stubs.UnsetAll()


class TestRegistryAPI(unittest.TestCase):
    def setUp(self):
        """Establish a clean test environment"""
        self.stubs = stubout.StubOutForTesting()
        stubs.stub_out_registry_and_store_server(self.stubs)
        stubs.stub_out_filesystem_backend()
        self.api = context.ContextMiddleware(rserver.API(OPTIONS), OPTIONS)
        self.FIXTURES = [
            {'id': UUID1,
             'name': 'fake image #1',
             'status': 'active',
             'disk_format': 'ami',
             'container_format': 'ami',
             'is_public': False,
             'created_at': datetime.datetime.utcnow(),
             'updated_at': datetime.datetime.utcnow(),
             'deleted_at': None,
             'deleted': False,
             'checksum': None,
             'min_disk': 0,
             'min_ram': 0,
             'size': 13,
             'location': "swift://user:passwd@acct/container/obj.tar.0",
             'properties': {'type': 'kernel'}},
            {'id': UUID2,
             'name': 'fake image #2',
             'status': 'active',
             'disk_format': 'vhd',
             'container_format': 'ovf',
             'is_public': True,
             'created_at': datetime.datetime.utcnow(),
             'updated_at': datetime.datetime.utcnow(),
             'deleted_at': None,
             'deleted': False,
             'checksum': None,
             'min_disk': 5,
             'min_ram': 256,
             'size': 19,
             'location': "file:///tmp/glance-tests/2",
             'properties': {}}]
        self.context = rcontext.RequestContext(is_admin=True)
        db_api.configure_db(OPTIONS)
        self.destroy_fixtures()
        self.create_fixtures()

    def tearDown(self):
        """Clear the test environment"""
        stubs.clean_out_fake_filesystem_backend()
        self.stubs.UnsetAll()
        self.destroy_fixtures()

    def create_fixtures(self):
        for fixture in self.FIXTURES:
            db_api.image_create(self.context, fixture)

    def destroy_fixtures(self):
        # Easiest to just drop the models and re-create them...
        db_models.unregister_models(db_api._ENGINE)
        db_models.register_models(db_api._ENGINE)

    def test_show(self):
        """
        Tests that the /images/<id> registry API endpoint
        returns the expected image
        """
        fixture = {'id': UUID2,
                   'name': 'fake image #2',
                   'size': 19,
                   'min_ram': 256,
                   'min_disk': 5,
                   'checksum': None}
        req = webob.Request.blank('/images/%s' % UUID2)
        res = req.get_response(self.api)
        self.assertEquals(res.status_int, 200)
        res_dict = json.loads(res.body)
        image = res_dict['image']
        for k, v in fixture.iteritems():
            self.assertEquals(v, image[k])

    def test_show_unknown(self):
        """
        Tests that the /images/<id> registry API endpoint
        returns a 404 for an unknown image id
        """
        req = webob.Request.blank('/images/%s' % _gen_uuid())
        res = req.get_response(self.api)
        self.assertEquals(res.status_int, 404)

    def test_show_invalid(self):
        """
        Tests that the /images/<id> registry API endpoint
        returns a 404 for an invalid (therefore unknown) image id
        """
        req = webob.Request.blank('/images/%s' % _gen_uuid())
        res = req.get_response(self.api)
        self.assertEquals(res.status_int, 404)

    def test_get_root(self):
        """
        Tests that the root registry API returns "index",
        which is a list of public images
        """
        fixture = {'id': UUID2,
                   'name': 'fake image #2',
                   'size': 19,
                   'checksum': None}
        req = webob.Request.blank('/')
        res = req.get_response(self.api)
        res_dict = json.loads(res.body)
        self.assertEquals(res.status_int, 200)

        images = res_dict['images']
        self.assertEquals(len(images), 1)

        for k, v in fixture.iteritems():
            self.assertEquals(v, images[0][k])

    def test_get_index(self):
        """
        Tests that the /images registry API returns list of
        public images
        """
        fixture = {'id': UUID2,
                   'name': 'fake image #2',
                   'size': 19,
                   'checksum': None}
        req = webob.Request.blank('/images')
        res = req.get_response(self.api)
        res_dict = json.loads(res.body)
        self.assertEquals(res.status_int, 200)

        images = res_dict['images']
        self.assertEquals(len(images), 1)

        for k, v in fixture.iteritems():
            self.assertEquals(v, images[0][k])

    def test_get_index_marker(self):
        """
        Tests that the /images registry API returns list of
        public images that conforms to a marker query param
        """
        time1 = datetime.datetime.utcnow() + datetime.timedelta(seconds=5)
        time2 = datetime.datetime.utcnow() + datetime.timedelta(seconds=4)
        time3 = datetime.datetime.utcnow()

        UUID3 = _gen_uuid()
        extra_fixture = {'id': UUID3,
                         'status': 'active',
                         'is_public': True,
                         'disk_format': 'vhd',
                         'container_format': 'ovf',
                         'name': 'new name! #123',
                         'size': 19,
                         'checksum': None,
                         'created_at': time1}

        db_api.image_create(self.context, extra_fixture)

        UUID4 = _gen_uuid()
        extra_fixture = {'id': UUID4,
                         'status': 'active',
                         'is_public': True,
                         'disk_format': 'vhd',
                         'container_format': 'ovf',
                         'name': 'new name! #123',
                         'size': 20,
                         'checksum': None,
                         'created_at': time2}

        db_api.image_create(self.context, extra_fixture)

        UUID5 = _gen_uuid()
        extra_fixture = {'id': UUID5,
                         'status': 'active',
                         'is_public': True,
                         'disk_format': 'vhd',
                         'container_format': 'ovf',
                         'name': 'new name! #123',
                         'size': 20,
                         'checksum': None,
                         'created_at': time3}

        db_api.image_create(self.context, extra_fixture)

        req = webob.Request.blank('/images?marker=%s' % UUID4)
        res = req.get_response(self.api)
        res_dict = json.loads(res.body)
        self.assertEquals(res.status_int, 200)

        images = res_dict['images']
        # should be sorted by created_at desc, id desc
        # page should start after marker 4
        self.assertEquals(len(images), 2)
        self.assertEquals(images[0]['id'], UUID5)
        self.assertEquals(images[1]['id'], UUID2)

    def test_get_index_unknown_marker(self):
        """
        Tests that the /images registry API returns a 400
        when an unknown marker is provided
        """
        req = webob.Request.blank('/images?marker=%s' % _gen_uuid())
        res = req.get_response(self.api)
        self.assertEquals(res.status_int, 400)

    def test_get_index_malformed_marker(self):
        """
        Tests that the /images registry API returns a 400
        when a malformed marker is provided
        """
        req = webob.Request.blank('/images?marker=4')
        res = req.get_response(self.api)
        self.assertEquals(res.status_int, 400)
        self.assertTrue('marker' in res.body)

    def test_get_index_limit(self):
        """
        Tests that the /images registry API returns list of
        public images that conforms to a limit query param
        """
        UUID3 = _gen_uuid()
        extra_fixture = {'id': UUID3,
                         'status': 'active',
                         'is_public': True,
                         'disk_format': 'vhd',
                         'container_format': 'ovf',
                         'name': 'new name! #123',
                         'size': 19,
                         'checksum': None}

        db_api.image_create(self.context, extra_fixture)

        UUID4 = _gen_uuid()
        extra_fixture = {'id': UUID4,
                         'status': 'active',
                         'is_public': True,
                         'disk_format': 'vhd',
                         'container_format': 'ovf',
                         'name': 'new name! #123',
                         'size': 20,
                         'checksum': None}

        db_api.image_create(self.context, extra_fixture)

        req = webob.Request.blank('/images?limit=1')
        res = req.get_response(self.api)
        res_dict = json.loads(res.body)
        self.assertEquals(res.status_int, 200)

        images = res_dict['images']
        self.assertEquals(len(images), 1)

        # expect list to be sorted by created_at desc
        self.assertTrue(images[0]['id'], UUID4)

    def test_get_index_limit_negative(self):
        """
        Tests that the /images registry API returns list of
        public images that conforms to a limit query param
        """
        req = webob.Request.blank('/images?limit=-1')
        res = req.get_response(self.api)
        self.assertEquals(res.status_int, 400)

    def test_get_index_limit_non_int(self):
        """
        Tests that the /images registry API returns list of
        public images that conforms to a limit query param
        """
        req = webob.Request.blank('/images?limit=a')
        res = req.get_response(self.api)
        self.assertEquals(res.status_int, 400)

    def test_get_index_limit_marker(self):
        """
        Tests that the /images registry API returns list of
        public images that conforms to limit and marker query params
        """
        UUID3 = _gen_uuid()
        extra_fixture = {'id': UUID3,
                         'status': 'active',
                         'is_public': True,
                         'disk_format': 'vhd',
                         'container_format': 'ovf',
                         'name': 'new name! #123',
                         'size': 19,
                         'checksum': None}

        db_api.image_create(self.context, extra_fixture)

        extra_fixture = {'id': _gen_uuid(),
                         'status': 'active',
                         'is_public': True,
                         'disk_format': 'vhd',
                         'container_format': 'ovf',
                         'name': 'new name! #123',
                         'size': 20,
                         'checksum': None}

        db_api.image_create(self.context, extra_fixture)

        req = webob.Request.blank('/images?marker=%s&limit=1' % UUID3)
        res = req.get_response(self.api)
        res_dict = json.loads(res.body)
        self.assertEquals(res.status_int, 200)

        images = res_dict['images']
        self.assertEquals(len(images), 1)

        # expect list to be sorted by created_at desc
        self.assertEqual(images[0]['id'], UUID2)

    def test_get_index_filter_name(self):
        """
        Tests that the /images registry API returns list of
        public images that have a specific name. This is really a sanity
        check, filtering is tested more in-depth using /images/detail
        """
        fixture = {'id': UUID2,
                   'name': 'fake image #2',
                   'size': 19,
                   'checksum': None}

        extra_fixture = {'id': _gen_uuid(),
                         'status': 'active',
                         'is_public': True,
                         'disk_format': 'vhd',
                         'container_format': 'ovf',
                         'name': 'new name! #123',
                         'size': 19,
                         'checksum': None}

        db_api.image_create(self.context, extra_fixture)

        extra_fixture = {'id': _gen_uuid(),
                         'status': 'active',
                         'is_public': True,
                         'disk_format': 'vhd',
                         'container_format': 'ovf',
                         'name': 'new name! #123',
                         'size': 20,
                         'checksum': None}

        db_api.image_create(self.context, extra_fixture)

        req = webob.Request.blank('/images?name=new name! #123')
        res = req.get_response(self.api)
        res_dict = json.loads(res.body)
        self.assertEquals(res.status_int, 200)

        images = res_dict['images']
        self.assertEquals(len(images), 2)

        for image in images:
            self.assertEqual('new name! #123', image['name'])

    def test_get_index_sort_default_created_at_desc(self):
        """
        Tests that the /images registry API returns list of
        public images that conforms to a default sort key/dir
        """
        time1 = datetime.datetime.utcnow() + datetime.timedelta(seconds=5)
        time2 = datetime.datetime.utcnow() + datetime.timedelta(seconds=4)
        time3 = datetime.datetime.utcnow()

        UUID3 = _gen_uuid()
        extra_fixture = {'id': UUID3,
                         'status': 'active',
                         'is_public': True,
                         'disk_format': 'vhd',
                         'container_format': 'ovf',
                         'name': 'new name! #123',
                         'size': 19,
                         'checksum': None,
                         'created_at': time1}

        db_api.image_create(self.context, extra_fixture)

        UUID4 = _gen_uuid()
        extra_fixture = {'id': UUID4,
                         'status': 'active',
                         'is_public': True,
                         'disk_format': 'vhd',
                         'container_format': 'ovf',
                         'name': 'new name! #123',
                         'size': 20,
                         'checksum': None,
                         'created_at': time2}

        db_api.image_create(self.context, extra_fixture)

        UUID5 = _gen_uuid()
        extra_fixture = {'id': UUID5,
                         'status': 'active',
                         'is_public': True,
                         'disk_format': 'vhd',
                         'container_format': 'ovf',
                         'name': 'new name! #123',
                         'size': 20,
                         'checksum': None,
                         'created_at': time3}

        db_api.image_create(self.context, extra_fixture)

        req = webob.Request.blank('/images')
        res = req.get_response(self.api)
        res_dict = json.loads(res.body)
        self.assertEquals(res.status_int, 200)

        images = res_dict['images']
        self.assertEquals(len(images), 4)
        self.assertEquals(images[0]['id'], UUID3)
        self.assertEquals(images[1]['id'], UUID4)
        self.assertEquals(images[2]['id'], UUID5)
        self.assertEquals(images[3]['id'], UUID2)

    def test_get_index_bad_sort_key(self):
        """Ensure a 400 is returned when a bad sort_key is provided."""
        req = webob.Request.blank('/images?sort_key=asdf')
        res = req.get_response(self.api)
        self.assertEqual(400, res.status_int)

    def test_get_index_bad_sort_dir(self):
        """Ensure a 400 is returned when a bad sort_dir is provided."""
        req = webob.Request.blank('/images?sort_dir=asdf')
        res = req.get_response(self.api)
        self.assertEqual(400, res.status_int)

    def test_get_index_sort_name_asc(self):
        """
        Tests that the /images registry API returns list of
        public images sorted alphabetically by name in
        ascending order.
        """
        UUID3 = _gen_uuid()
        extra_fixture = {'id': UUID3,
                         'status': 'active',
                         'is_public': True,
                         'disk_format': 'vhd',
                         'container_format': 'ovf',
                         'name': 'asdf',
                         'size': 19,
                         'checksum': None}

        db_api.image_create(self.context, extra_fixture)

        UUID4 = _gen_uuid()
        extra_fixture = {'id': UUID4,
                         'status': 'active',
                         'is_public': True,
                         'disk_format': 'vhd',
                         'container_format': 'ovf',
                         'name': 'xyz',
                         'size': 20,
                         'checksum': None}

        db_api.image_create(self.context, extra_fixture)

        req = webob.Request.blank('/images?sort_key=name&sort_dir=asc')
        res = req.get_response(self.api)
        self.assertEquals(res.status_int, 200)
        res_dict = json.loads(res.body)

        images = res_dict['images']
        self.assertEquals(len(images), 3)
        self.assertEquals(images[0]['id'], UUID3)
        self.assertEquals(images[1]['id'], UUID2)
        self.assertEquals(images[2]['id'], UUID4)

    def test_get_index_sort_status_desc(self):
        """
        Tests that the /images registry API returns list of
        public images sorted alphabetically by status in
        descending order.
        """
        UUID3 = _gen_uuid()
        extra_fixture = {'id': UUID3,
                         'status': 'queued',
                         'is_public': True,
                         'disk_format': 'vhd',
                         'container_format': 'ovf',
                         'name': 'asdf',
                         'size': 19,
                         'checksum': None}

        db_api.image_create(self.context, extra_fixture)

        UUID4 = _gen_uuid()
        extra_fixture = {'id': UUID4,
                         'status': 'active',
                         'is_public': True,
                         'disk_format': 'vhd',
                         'container_format': 'ovf',
                         'name': 'xyz',
                         'size': 20,
                         'checksum': None}

        db_api.image_create(self.context, extra_fixture)

        req = webob.Request.blank('/images?sort_key=status&sort_dir=desc')
        res = req.get_response(self.api)
        self.assertEquals(res.status_int, 200)
        res_dict = json.loads(res.body)

        images = res_dict['images']
        self.assertEquals(len(images), 3)
        self.assertEquals(images[0]['id'], UUID3)
        self.assertEquals(images[1]['id'], UUID4)
        self.assertEquals(images[2]['id'], UUID2)

    def test_get_index_sort_disk_format_asc(self):
        """
        Tests that the /images registry API returns list of
        public images sorted alphabetically by disk_format in
        ascending order.
        """
        UUID3 = _gen_uuid()
        extra_fixture = {'id': UUID3,
                         'status': 'active',
                         'is_public': True,
                         'disk_format': 'ami',
                         'container_format': 'ami',
                         'name': 'asdf',
                         'size': 19,
                         'checksum': None}

        db_api.image_create(self.context, extra_fixture)

        UUID4 = _gen_uuid()
        extra_fixture = {'id': UUID4,
                         'status': 'active',
                         'is_public': True,
                         'disk_format': 'vdi',
                         'container_format': 'ovf',
                         'name': 'xyz',
                         'size': 20,
                         'checksum': None}

        db_api.image_create(self.context, extra_fixture)

        req = webob.Request.blank('/images?sort_key=disk_format&sort_dir=asc')
        res = req.get_response(self.api)
        self.assertEquals(res.status_int, 200)
        res_dict = json.loads(res.body)

        images = res_dict['images']
        self.assertEquals(len(images), 3)
        self.assertEquals(images[0]['id'], UUID3)
        self.assertEquals(images[1]['id'], UUID4)
        self.assertEquals(images[2]['id'], UUID2)

    def test_get_index_sort_container_format_desc(self):
        """
        Tests that the /images registry API returns list of
        public images sorted alphabetically by container_format in
        descending order.
        """
        UUID3 = _gen_uuid()
        extra_fixture = {'id': UUID3,
                         'status': 'active',
                         'is_public': True,
                         'disk_format': 'ami',
                         'container_format': 'ami',
                         'name': 'asdf',
                         'size': 19,
                         'checksum': None}

        db_api.image_create(self.context, extra_fixture)

        UUID4 = _gen_uuid()
        extra_fixture = {'id': UUID4,
                         'status': 'active',
                         'is_public': True,
                         'disk_format': 'iso',
                         'container_format': 'bare',
                         'name': 'xyz',
                         'size': 20,
                         'checksum': None}

        db_api.image_create(self.context, extra_fixture)

        url = '/images?sort_key=container_format&sort_dir=desc'
        req = webob.Request.blank(url)
        res = req.get_response(self.api)
        self.assertEquals(res.status_int, 200)
        res_dict = json.loads(res.body)

        images = res_dict['images']
        self.assertEquals(len(images), 3)
        self.assertEquals(images[0]['id'], UUID2)
        self.assertEquals(images[1]['id'], UUID4)
        self.assertEquals(images[2]['id'], UUID3)

    def test_get_index_sort_size_asc(self):
        """
        Tests that the /images registry API returns list of
        public images sorted by size in ascending order.
        """
        UUID3 = _gen_uuid()
        extra_fixture = {'id': UUID3,
                         'status': 'active',
                         'is_public': True,
                         'disk_format': 'ami',
                         'container_format': 'ami',
                         'name': 'asdf',
                         'size': 100,
                         'checksum': None}

        db_api.image_create(self.context, extra_fixture)

        UUID4 = _gen_uuid()
        extra_fixture = {'id': UUID4,
                         'status': 'active',
                         'is_public': True,
                         'disk_format': 'iso',
                         'container_format': 'bare',
                         'name': 'xyz',
                         'size': 2,
                         'checksum': None}

        db_api.image_create(self.context, extra_fixture)

        url = '/images?sort_key=size&sort_dir=asc'
        req = webob.Request.blank(url)
        res = req.get_response(self.api)
        self.assertEquals(res.status_int, 200)
        res_dict = json.loads(res.body)

        images = res_dict['images']
        self.assertEquals(len(images), 3)
        self.assertEquals(images[0]['id'], UUID4)
        self.assertEquals(images[1]['id'], UUID2)
        self.assertEquals(images[2]['id'], UUID3)

    def test_get_index_sort_created_at_asc(self):
        """
        Tests that the /images registry API returns list of
        public images sorted by created_at in ascending order.
        """
        now = datetime.datetime.utcnow()
        time1 = now + datetime.timedelta(seconds=5)
        time2 = now

        UUID3 = _gen_uuid()
        extra_fixture = {'id': UUID3,
                         'status': 'active',
                         'is_public': True,
                         'disk_format': 'vhd',
                         'container_format': 'ovf',
                         'name': 'new name! #123',
                         'size': 19,
                         'checksum': None,
                         'created_at': time1}

        db_api.image_create(self.context, extra_fixture)

        UUID4 = _gen_uuid()
        extra_fixture = {'id': UUID4,
                         'status': 'active',
                         'is_public': True,
                         'disk_format': 'vhd',
                         'container_format': 'ovf',
                         'name': 'new name! #123',
                         'size': 20,
                         'checksum': None,
                         'created_at': time2}

        db_api.image_create(self.context, extra_fixture)

        req = webob.Request.blank('/images?sort_key=created_at&sort_dir=asc')
        res = req.get_response(self.api)
        self.assertEquals(res.status_int, 200)
        res_dict = json.loads(res.body)

        images = res_dict['images']
        self.assertEquals(len(images), 3)
        self.assertEquals(images[0]['id'], UUID2)
        self.assertEquals(images[1]['id'], UUID4)
        self.assertEquals(images[2]['id'], UUID3)

    def test_get_index_sort_updated_at_desc(self):
        """
        Tests that the /images registry API returns list of
        public images sorted by updated_at in descending order.
        """
        now = datetime.datetime.utcnow()
        time1 = now + datetime.timedelta(seconds=5)
        time2 = now

        UUID3 = _gen_uuid()
        extra_fixture = {'id': UUID3,
                         'status': 'active',
                         'is_public': True,
                         'disk_format': 'vhd',
                         'container_format': 'ovf',
                         'name': 'new name! #123',
                         'size': 19,
                         'checksum': None,
                         'created_at': None,
                         'updated_at': time1}

        db_api.image_create(self.context, extra_fixture)

        UUID4 = _gen_uuid()
        extra_fixture = {'id': UUID4,
                         'status': 'active',
                         'is_public': True,
                         'disk_format': 'vhd',
                         'container_format': 'ovf',
                         'name': 'new name! #123',
                         'size': 20,
                         'checksum': None,
                         'created_at': None,
                         'updated_at': time2}

        db_api.image_create(self.context, extra_fixture)

        req = webob.Request.blank('/images?sort_key=updated_at&sort_dir=desc')
        res = req.get_response(self.api)
        self.assertEquals(res.status_int, 200)
        res_dict = json.loads(res.body)

        images = res_dict['images']
        self.assertEquals(len(images), 3)
        self.assertEquals(images[0]['id'], UUID3)
        self.assertEquals(images[1]['id'], UUID4)
        self.assertEquals(images[2]['id'], UUID2)

    def test_get_details(self):
        """
        Tests that the /images/detail registry API returns
        a mapping containing a list of detailed image information
        """
        fixture = {'id': UUID2,
                   'name': 'fake image #2',
                   'is_public': True,
                   'size': 19,
                   'min_disk': 5,
                   'min_ram': 256,
                   'checksum': None,
                   'disk_format': 'vhd',
                   'container_format': 'ovf',
                   'status': 'active'}

        req = webob.Request.blank('/images/detail')
        res = req.get_response(self.api)
        res_dict = json.loads(res.body)
        self.assertEquals(res.status_int, 200)

        images = res_dict['images']
        self.assertEquals(len(images), 1)

        for k, v in fixture.iteritems():
            self.assertEquals(v, images[0][k])

    def test_get_details_limit_marker(self):
        """
        Tests that the /images/details registry API returns list of
        public images that conforms to limit and marker query params.
        This functionality is tested more thoroughly on /images, this is
        just a sanity check
        """
        UUID3 = _gen_uuid()
        extra_fixture = {'id': UUID3,
                         'status': 'active',
                         'is_public': True,
                         'disk_format': 'vhd',
                         'container_format': 'ovf',
                         'name': 'new name! #123',
                         'size': 19,
                         'checksum': None}

        db_api.image_create(self.context, extra_fixture)

        extra_fixture = {'id': _gen_uuid(),
                         'status': 'active',
                         'is_public': True,
                         'disk_format': 'vhd',
                         'container_format': 'ovf',
                         'name': 'new name! #123',
                         'size': 20,
                         'checksum': None}

        db_api.image_create(self.context, extra_fixture)

        req = webob.Request.blank('/images/detail?marker=%s&limit=1' % UUID3)
        res = req.get_response(self.api)
        res_dict = json.loads(res.body)
        self.assertEquals(res.status_int, 200)

        images = res_dict['images']
        self.assertEquals(len(images), 1)

        # expect list to be sorted by created_at desc
        self.assertEqual(images[0]['id'], UUID2)

    def test_get_details_invalid_marker(self):
        """
        Tests that the /images/detail registry API returns a 400
        when an invalid marker is provided
        """
        req = webob.Request.blank('/images/detail?marker=%s'
                                  % _gen_uuid())
        res = req.get_response(self.api)
        self.assertEquals(res.status_int, 400)

    def test_get_details_filter_name(self):
        """
        Tests that the /images/detail registry API returns list of
        public images that have a specific name
        """
        extra_fixture = {'id': _gen_uuid(),
                         'status': 'active',
                         'is_public': True,
                         'disk_format': 'vhd',
                         'container_format': 'ovf',
                         'name': 'new name! #123',
                         'size': 19,
                         'checksum': None}

        db_api.image_create(self.context, extra_fixture)

        extra_fixture = {'id': _gen_uuid(),
                         'status': 'active',
                         'is_public': True,
                         'disk_format': 'vhd',
                         'container_format': 'ovf',
                         'name': 'new name! #123',
                         'size': 20,
                         'checksum': None}

        db_api.image_create(self.context, extra_fixture)

        req = webob.Request.blank('/images/detail?name=new name! #123')
        res = req.get_response(self.api)
        res_dict = json.loads(res.body)
        self.assertEquals(res.status_int, 200)

        images = res_dict['images']
        self.assertEquals(len(images), 2)

        for image in images:
            self.assertEqual('new name! #123', image['name'])

    def test_get_details_filter_status(self):
        """
        Tests that the /images/detail registry API returns list of
        public images that have a specific status
        """
        extra_fixture = {'id': _gen_uuid(),
                         'status': 'saving',
                         'is_public': True,
                         'disk_format': 'vhd',
                         'container_format': 'ovf',
                         'name': 'fake image #3',
                         'size': 19,
                         'checksum': None}

        db_api.image_create(self.context, extra_fixture)

        extra_fixture = {'id': _gen_uuid(),
                         'status': 'active',
                         'is_public': True,
                         'disk_format': 'vhd',
                         'container_format': 'ovf',
                         'name': 'fake image #4',
                         'size': 19,
                         'checksum': None}

        db_api.image_create(self.context, extra_fixture)

        req = webob.Request.blank('/images/detail?status=saving')
        res = req.get_response(self.api)
        res_dict = json.loads(res.body)
        self.assertEquals(res.status_int, 200)

        images = res_dict['images']
        self.assertEquals(len(images), 1)

        for image in images:
            self.assertEqual('saving', image['status'])

    def test_get_details_filter_container_format(self):
        """
        Tests that the /images/detail registry API returns list of
        public images that have a specific container_format
        """
        extra_fixture = {'id': _gen_uuid(),
                         'status': 'active',
                         'is_public': True,
                         'disk_format': 'vdi',
                         'container_format': 'ovf',
                         'name': 'fake image #3',
                         'size': 19,
                         'checksum': None}

        db_api.image_create(self.context, extra_fixture)

        extra_fixture = {'id': _gen_uuid(),
                         'status': 'active',
                         'is_public': True,
                         'disk_format': 'ami',
                         'container_format': 'ami',
                         'name': 'fake image #4',
                         'size': 19,
                         'checksum': None}

        db_api.image_create(self.context, extra_fixture)

        req = webob.Request.blank('/images/detail?container_format=ovf')
        res = req.get_response(self.api)
        res_dict = json.loads(res.body)
        self.assertEquals(res.status_int, 200)

        images = res_dict['images']
        self.assertEquals(len(images), 2)

        for image in images:
            self.assertEqual('ovf', image['container_format'])

    def test_get_details_filter_min_disk(self):
        """
        Tests that the /images/detail registry API returns list of
        public images that have a specific min_disk
        """
<<<<<<< HEAD
        extra_fixture = {'id': 3,
=======
        extra_fixture = {'id': _gen_uuid(),
>>>>>>> 8f122d95
                         'status': 'active',
                         'is_public': True,
                         'disk_format': 'vhd',
                         'container_format': 'ovf',
                         'name': 'fake image #3',
                         'size': 19,
                         'min_disk': 7,
                         'checksum': None}

        db_api.image_create(self.context, extra_fixture)

<<<<<<< HEAD
        extra_fixture = {'id': 4,
=======
        extra_fixture = {'id': _gen_uuid(),
>>>>>>> 8f122d95
                         'status': 'active',
                         'is_public': True,
                         'disk_format': 'ami',
                         'container_format': 'ami',
                         'name': 'fake image #4',
                         'size': 19,
                         'checksum': None}

        db_api.image_create(self.context, extra_fixture)

        req = webob.Request.blank('/images/detail?min_disk=7')
        res = req.get_response(self.api)
        res_dict = json.loads(res.body)
        self.assertEquals(res.status_int, 200)

        images = res_dict['images']
        self.assertEquals(len(images), 1)

        for image in images:
            self.assertEqual(7, image['min_disk'])

    def test_get_details_filter_min_ram(self):
        """
        Tests that the /images/detail registry API returns list of
        public images that have a specific min_ram
        """
<<<<<<< HEAD
        extra_fixture = {'id': 3,
=======
        extra_fixture = {'id': _gen_uuid(),
>>>>>>> 8f122d95
                         'status': 'active',
                         'is_public': True,
                         'disk_format': 'vhd',
                         'container_format': 'ovf',
                         'name': 'fake image #3',
                         'size': 19,
                         'min_ram': 514,
                         'checksum': None}

        db_api.image_create(self.context, extra_fixture)

<<<<<<< HEAD
        extra_fixture = {'id': 4,
=======
        extra_fixture = {'id': _gen_uuid(),
>>>>>>> 8f122d95
                         'status': 'active',
                         'is_public': True,
                         'disk_format': 'ami',
                         'container_format': 'ami',
                         'name': 'fake image #4',
                         'size': 19,
                         'checksum': None}

        db_api.image_create(self.context, extra_fixture)

        req = webob.Request.blank('/images/detail?min_ram=514')
        res = req.get_response(self.api)
        res_dict = json.loads(res.body)
        self.assertEquals(res.status_int, 200)

        images = res_dict['images']
        self.assertEquals(len(images), 1)

        for image in images:
            self.assertEqual(514, image['min_ram'])

    def test_get_details_filter_disk_format(self):
        """
        Tests that the /images/detail registry API returns list of
        public images that have a specific disk_format
        """
        extra_fixture = {'id': _gen_uuid(),
                         'status': 'active',
                         'is_public': True,
                         'disk_format': 'vhd',
                         'container_format': 'ovf',
                         'name': 'fake image #3',
                         'size': 19,
                         'checksum': None}

        db_api.image_create(self.context, extra_fixture)

        extra_fixture = {'id': _gen_uuid(),
                         'status': 'active',
                         'is_public': True,
                         'disk_format': 'ami',
                         'container_format': 'ami',
                         'name': 'fake image #4',
                         'size': 19,
                         'checksum': None}

        db_api.image_create(self.context, extra_fixture)

        req = webob.Request.blank('/images/detail?disk_format=vhd')
        res = req.get_response(self.api)
        res_dict = json.loads(res.body)
        self.assertEquals(res.status_int, 200)

        images = res_dict['images']
        self.assertEquals(len(images), 2)

        for image in images:
            self.assertEqual('vhd', image['disk_format'])

    def test_get_details_filter_size_min(self):
        """
        Tests that the /images/detail registry API returns list of
        public images that have a size greater than or equal to size_min
        """
        extra_fixture = {'id': _gen_uuid(),
                         'status': 'active',
                         'is_public': True,
                         'disk_format': 'vhd',
                         'container_format': 'ovf',
                         'name': 'fake image #3',
                         'size': 18,
                         'checksum': None}

        db_api.image_create(self.context, extra_fixture)

        extra_fixture = {'id': _gen_uuid(),
                         'status': 'active',
                         'is_public': True,
                         'disk_format': 'ami',
                         'container_format': 'ami',
                         'name': 'fake image #4',
                         'size': 20,
                         'checksum': None}

        db_api.image_create(self.context, extra_fixture)

        req = webob.Request.blank('/images/detail?size_min=19')
        res = req.get_response(self.api)
        res_dict = json.loads(res.body)
        self.assertEquals(res.status_int, 200)

        images = res_dict['images']
        self.assertEquals(len(images), 2)

        for image in images:
            self.assertTrue(image['size'] >= 19)

    def test_get_details_filter_size_max(self):
        """
        Tests that the /images/detail registry API returns list of
        public images that have a size less than or equal to size_max
        """
        extra_fixture = {'id': _gen_uuid(),
                         'status': 'active',
                         'is_public': True,
                         'disk_format': 'vhd',
                         'container_format': 'ovf',
                         'name': 'fake image #3',
                         'size': 18,
                         'checksum': None}

        db_api.image_create(self.context, extra_fixture)

        extra_fixture = {'id': _gen_uuid(),
                         'status': 'active',
                         'is_public': True,
                         'disk_format': 'ami',
                         'container_format': 'ami',
                         'name': 'fake image #4',
                         'size': 20,
                         'checksum': None}

        db_api.image_create(self.context, extra_fixture)

        req = webob.Request.blank('/images/detail?size_max=19')
        res = req.get_response(self.api)
        res_dict = json.loads(res.body)
        self.assertEquals(res.status_int, 200)

        images = res_dict['images']
        self.assertEquals(len(images), 2)

        for image in images:
            self.assertTrue(image['size'] <= 19)

    def test_get_details_filter_size_min_max(self):
        """
        Tests that the /images/detail registry API returns list of
        public images that have a size less than or equal to size_max
        and greater than or equal to size_min
        """
        extra_fixture = {'id': _gen_uuid(),
                         'status': 'active',
                         'is_public': True,
                         'disk_format': 'vhd',
                         'container_format': 'ovf',
                         'name': 'fake image #3',
                         'size': 18,
                         'checksum': None}

        db_api.image_create(self.context, extra_fixture)

        extra_fixture = {'id': _gen_uuid(),
                         'status': 'active',
                         'is_public': True,
                         'disk_format': 'ami',
                         'container_format': 'ami',
                         'name': 'fake image #4',
                         'size': 20,
                         'checksum': None}

        db_api.image_create(self.context, extra_fixture)

        extra_fixture = {'id': _gen_uuid(),
                         'status': 'active',
                         'is_public': True,
                         'disk_format': 'ami',
                         'container_format': 'ami',
                         'name': 'fake image #5',
                         'size': 6,
                         'checksum': None}

        db_api.image_create(self.context, extra_fixture)

        req = webob.Request.blank('/images/detail?size_min=18&size_max=19')
        res = req.get_response(self.api)
        res_dict = json.loads(res.body)
        self.assertEquals(res.status_int, 200)

        images = res_dict['images']
        self.assertEquals(len(images), 2)

        for image in images:
            self.assertTrue(image['size'] <= 19 and image['size'] >= 18)

    def test_get_details_filter_changes_since(self):
        """
        Tests that the /images/detail registry API returns list of
        public images that have a size less than or equal to size_max
        """
        dt1 = datetime.datetime.utcnow() - datetime.timedelta(1)
        iso1 = utils.isotime(dt1)

        dt2 = datetime.datetime.utcnow() + datetime.timedelta(1)
        iso2 = utils.isotime(dt2)

        dt3 = datetime.datetime.utcnow() + datetime.timedelta(2)
        iso3 = utils.isotime(dt3)

        dt4 = datetime.datetime.utcnow() + datetime.timedelta(3)
        iso4 = utils.isotime(dt4)

        UUID3 = _gen_uuid()
        extra_fixture = {'id': UUID3,
                         'status': 'active',
                         'is_public': True,
                         'disk_format': 'vhd',
                         'container_format': 'ovf',
                         'name': 'fake image #3',
                         'size': 18,
                         'checksum': None}

        db_api.image_create(self.context, extra_fixture)
        db_api.image_destroy(self.context, UUID3)

        UUID4 = _gen_uuid()
        extra_fixture = {'id': UUID4,
                         'status': 'active',
                         'is_public': True,
                         'disk_format': 'ami',
                         'container_format': 'ami',
                         'name': 'fake image #4',
                         'size': 20,
                         'checksum': None,
                         'created_at': dt3,
                         'updated_at': dt3}

        db_api.image_create(self.context, extra_fixture)

        # Check a standard list, 4 images in db (2 deleted)
        req = webob.Request.blank('/images/detail')
        res = req.get_response(self.api)
        self.assertEquals(res.status_int, 200)
        res_dict = json.loads(res.body)
        images = res_dict['images']
        self.assertEquals(len(images), 2)
        self.assertEqual(images[0]['id'], UUID4)
        self.assertEqual(images[1]['id'], UUID2)

        # Expect 3 images (1 deleted)
        req = webob.Request.blank('/images/detail?changes-since=%s' % iso1)
        res = req.get_response(self.api)
        self.assertEquals(res.status_int, 200)
        res_dict = json.loads(res.body)
        images = res_dict['images']
        self.assertEquals(len(images), 3)
        self.assertEqual(images[0]['id'], UUID4)
        self.assertEqual(images[1]['id'], UUID3)  # deleted
        self.assertEqual(images[2]['id'], UUID2)

        # Expect 1 images (0 deleted)
        req = webob.Request.blank('/images/detail?changes-since=%s' % iso2)
        res = req.get_response(self.api)
        self.assertEquals(res.status_int, 200)
        res_dict = json.loads(res.body)
        images = res_dict['images']
        self.assertEquals(len(images), 1)
        self.assertEqual(images[0]['id'], UUID4)

        # Expect 0 images (0 deleted)
        req = webob.Request.blank('/images/detail?changes-since=%s' % iso4)
        res = req.get_response(self.api)
        self.assertEquals(res.status_int, 200)
        res_dict = json.loads(res.body)
        images = res_dict['images']
        self.assertEquals(len(images), 0)

        # Bad request (empty changes-since param)
        req = webob.Request.blank('/images/detail?changes-since=')
        res = req.get_response(self.api)
        self.assertEquals(res.status_int, 400)

        # Bad request (invalid changes-since param)
        req = webob.Request.blank('/images/detail?changes-since=2011-09-05')
        res = req.get_response(self.api)
        self.assertEquals(res.status_int, 400)

    def test_get_details_filter_property(self):
        """
        Tests that the /images/detail registry API returns list of
        public images that have a specific custom property
        """
        extra_fixture = {'id': _gen_uuid(),
                         'status': 'active',
                         'is_public': True,
                         'disk_format': 'vhd',
                         'container_format': 'ovf',
                         'name': 'fake image #3',
                         'size': 19,
                         'checksum': None,
                         'properties': {'prop_123': 'v a'}}

        db_api.image_create(self.context, extra_fixture)

        extra_fixture = {'id': _gen_uuid(),
                         'status': 'active',
                         'is_public': True,
                         'disk_format': 'ami',
                         'container_format': 'ami',
                         'name': 'fake image #4',
                         'size': 19,
                         'checksum': None,
                         'properties': {'prop_123': 'v b'}}

        db_api.image_create(self.context, extra_fixture)

        req = webob.Request.blank('/images/detail?property-prop_123=v%20a')
        res = req.get_response(self.api)
        res_dict = json.loads(res.body)
        self.assertEquals(res.status_int, 200)

        images = res_dict['images']
        self.assertEquals(len(images), 1)

        for image in images:
            self.assertEqual('v a', image['properties']['prop_123'])

    def test_get_details_filter_public_none(self):
        """
        Tests that the /images/detail registry API returns list of
        all images if is_public none is passed
        """
        extra_fixture = {'id': _gen_uuid(),
                         'status': 'active',
                         'is_public': False,
                         'disk_format': 'vhd',
                         'container_format': 'ovf',
                         'name': 'fake image #3',
                         'size': 18,
                         'checksum': None}

        db_api.image_create(self.context, extra_fixture)

        req = webob.Request.blank('/images/detail?is_public=None')
        res = req.get_response(self.api)
        res_dict = json.loads(res.body)
        self.assertEquals(res.status_int, 200)

        images = res_dict['images']
        self.assertEquals(len(images), 3)

    def test_get_details_filter_public_false(self):
        """
        Tests that the /images/detail registry API returns list of
        private images if is_public false is passed
        """
        extra_fixture = {'id': _gen_uuid(),
                         'status': 'active',
                         'is_public': False,
                         'disk_format': 'vhd',
                         'container_format': 'ovf',
                         'name': 'fake image #3',
                         'size': 18,
                         'checksum': None}

        db_api.image_create(self.context, extra_fixture)

        req = webob.Request.blank('/images/detail?is_public=False')
        res = req.get_response(self.api)
        res_dict = json.loads(res.body)
        self.assertEquals(res.status_int, 200)

        images = res_dict['images']
        self.assertEquals(len(images), 2)

        for image in images:
            self.assertEqual(False, image['is_public'])

    def test_get_details_filter_public_true(self):
        """
        Tests that the /images/detail registry API returns list of
        public images if is_public true is passed (same as default)
        """
        extra_fixture = {'id': _gen_uuid(),
                         'status': 'active',
                         'is_public': False,
                         'disk_format': 'vhd',
                         'container_format': 'ovf',
                         'name': 'fake image #3',
                         'size': 18,
                         'checksum': None}

        db_api.image_create(self.context, extra_fixture)

        req = webob.Request.blank('/images/detail?is_public=True')
        res = req.get_response(self.api)
        res_dict = json.loads(res.body)
        self.assertEquals(res.status_int, 200)

        images = res_dict['images']
        self.assertEquals(len(images), 1)

        for image in images:
            self.assertEqual(True, image['is_public'])

    def test_get_details_sort_name_asc(self):
        """
        Tests that the /images/details registry API returns list of
        public images sorted alphabetically by name in
        ascending order.
        """
        UUID3 = _gen_uuid()
        extra_fixture = {'id': UUID3,
                         'status': 'active',
                         'is_public': True,
                         'disk_format': 'vhd',
                         'container_format': 'ovf',
                         'name': 'asdf',
                         'size': 19,
                         'checksum': None}

        db_api.image_create(self.context, extra_fixture)

        UUID4 = _gen_uuid()
        extra_fixture = {'id': UUID4,
                         'status': 'active',
                         'is_public': True,
                         'disk_format': 'vhd',
                         'container_format': 'ovf',
                         'name': 'xyz',
                         'size': 20,
                         'checksum': None}

        db_api.image_create(self.context, extra_fixture)

        req = webob.Request.blank('/images/detail?sort_key=name&sort_dir=asc')
        res = req.get_response(self.api)
        self.assertEquals(res.status_int, 200)
        res_dict = json.loads(res.body)

        images = res_dict['images']
        self.assertEquals(len(images), 3)
        self.assertEquals(images[0]['id'], UUID3)
        self.assertEquals(images[1]['id'], UUID2)
        self.assertEquals(images[2]['id'], UUID4)

    def test_create_image(self):
        """Tests that the /images POST registry API creates the image"""
        fixture = {'name': 'fake public image',
                   'is_public': True,
                   'disk_format': 'vhd',
                   'container_format': 'ovf'}

        req = webob.Request.blank('/images')

        req.method = 'POST'
        req.content_type = 'application/json'
        req.body = json.dumps(dict(image=fixture))

        res = req.get_response(self.api)

        self.assertEquals(res.status_int, 200)

        res_dict = json.loads(res.body)

        for k, v in fixture.iteritems():
            self.assertEquals(v, res_dict['image'][k])

        # Test status was updated properly
        self.assertEquals('active', res_dict['image']['status'])

    def test_create_image_with_min_disk(self):
        """Tests that the /images POST registry API creates the image"""
        fixture = {'name': 'fake public image',
                   'is_public': True,
                   'min_disk': 5,
                   'disk_format': 'vhd',
                   'container_format': 'ovf'}

        req = webob.Request.blank('/images')

        req.method = 'POST'
        req.content_type = 'application/json'
        req.body = json.dumps(dict(image=fixture))

        res = req.get_response(self.api)

        self.assertEquals(res.status_int, 200)

        res_dict = json.loads(res.body)

        self.assertEquals(5, res_dict['image']['min_disk'])

    def test_create_image_with_min_ram(self):
        """Tests that the /images POST registry API creates the image"""
        fixture = {'name': 'fake public image',
                   'is_public': True,
                   'min_ram': 256,
                   'disk_format': 'vhd',
                   'container_format': 'ovf'}

        req = webob.Request.blank('/images')

        req.method = 'POST'
        req.content_type = 'application/json'
        req.body = json.dumps(dict(image=fixture))

        res = req.get_response(self.api)

        self.assertEquals(res.status_int, 200)

        res_dict = json.loads(res.body)

        self.assertEquals(256, res_dict['image']['min_ram'])

    def test_create_image_with_min_ram_default(self):
        """Tests that the /images POST registry API creates the image"""
        fixture = {'name': 'fake public image',
                   'is_public': True,
                   'disk_format': 'vhd',
                   'container_format': 'ovf'}

        req = webob.Request.blank('/images')

        req.method = 'POST'
        req.content_type = 'application/json'
        req.body = json.dumps(dict(image=fixture))

        res = req.get_response(self.api)

        self.assertEquals(res.status_int, 200)

        res_dict = json.loads(res.body)

        self.assertEquals(0, res_dict['image']['min_ram'])

    def test_create_image_with_min_disk_default(self):
        """Tests that the /images POST registry API creates the image"""
        fixture = {'name': 'fake public image',
                   'is_public': True,
                   'disk_format': 'vhd',
                   'container_format': 'ovf'}

        req = webob.Request.blank('/images')

        req.method = 'POST'
        req.content_type = 'application/json'
        req.body = json.dumps(dict(image=fixture))

        res = req.get_response(self.api)

        self.assertEquals(res.status_int, 200)

        res_dict = json.loads(res.body)

        self.assertEquals(0, res_dict['image']['min_disk'])

    def test_create_image_with_bad_container_format(self):
        """Tests proper exception is raised if a bad disk_format is set"""
        fixture = {'id': _gen_uuid(),
                   'name': 'fake public image',
                   'is_public': True,
                   'disk_format': 'vhd',
                   'container_format': 'invalid'}

        req = webob.Request.blank('/images')

        req.method = 'POST'
        req.content_type = 'application/json'
        req.body = json.dumps(dict(image=fixture))

        res = req.get_response(self.api)
        self.assertEquals(res.status_int, webob.exc.HTTPBadRequest.code)
        self.assertTrue('Invalid container format' in res.body)

    def test_create_image_with_bad_disk_format(self):
        """Tests proper exception is raised if a bad disk_format is set"""
        fixture = {'id': _gen_uuid(),
                   'name': 'fake public image',
                   'is_public': True,
                   'disk_format': 'invalid',
                   'container_format': 'ovf'}

        req = webob.Request.blank('/images')

        req.method = 'POST'
        req.content_type = 'application/json'
        req.body = json.dumps(dict(image=fixture))

        res = req.get_response(self.api)
        self.assertEquals(res.status_int, webob.exc.HTTPBadRequest.code)
        self.assertTrue('Invalid disk format' in res.body)

    def test_create_image_with_mismatched_formats(self):
        """
        Tests that exception raised for bad matching disk and
        container formats
        """
        fixture = {'name': 'fake public image #3',
                   'container_format': 'aki',
                   'disk_format': 'ari'}

        req = webob.Request.blank('/images')

        req.method = 'POST'
        req.content_type = 'application/json'
        req.body = json.dumps(dict(image=fixture))

        res = req.get_response(self.api)
        self.assertEquals(res.status_int, webob.exc.HTTPBadRequest.code)
        self.assertTrue('Invalid mix of disk and container formats'
                        in res.body)

    def test_create_image_with_bad_status(self):
        """Tests proper exception is raised if a bad status is set"""
        fixture = {'id': _gen_uuid(),
                   'name': 'fake public image',
                   'is_public': True,
                   'disk_format': 'vhd',
                   'container_format': 'ovf',
                   'status': 'bad status'}

        req = webob.Request.blank('/images')

        req.method = 'POST'
        req.content_type = 'application/json'
        req.body = json.dumps(dict(image=fixture))

        res = req.get_response(self.api)
        self.assertEquals(res.status_int, webob.exc.HTTPBadRequest.code)
        self.assertTrue('Invalid image status' in res.body)

    def test_create_image_with_bad_id(self):
        """Tests proper exception is raised if a bad disk_format is set"""
        fixture = {'id': 'asdf',
                   'name': 'fake public image',
                   'is_public': True,
                   'disk_format': 'vhd',
                   'container_format': 'ovf'}

        req = webob.Request.blank('/images')

        req.method = 'POST'
        req.content_type = 'application/json'
        req.body = json.dumps(dict(image=fixture))

        res = req.get_response(self.api)
        self.assertEquals(res.status_int, webob.exc.HTTPBadRequest.code)

    def test_update_image(self):
        """Tests that the /images PUT registry API updates the image"""
        fixture = {'name': 'fake public image #2',
                   'min_disk': 5,
                   'min_ram': 256,
                   'disk_format': 'raw'}

        req = webob.Request.blank('/images/%s' % UUID2)

        req.method = 'PUT'
        req.content_type = 'application/json'
        req.body = json.dumps(dict(image=fixture))

        res = req.get_response(self.api)

        self.assertEquals(res.status_int, 200)

        res_dict = json.loads(res.body)

        for k, v in fixture.iteritems():
            self.assertEquals(v, res_dict['image'][k])

    def test_update_image_not_existing(self):
        """
        Tests proper exception is raised if attempt to update
        non-existing image
        """
        fixture = {'status': 'killed'}

        req = webob.Request.blank('/images/%s' % _gen_uuid())

        req.method = 'PUT'
        req.content_type = 'application/json'
        req.body = json.dumps(dict(image=fixture))

        res = req.get_response(self.api)
        self.assertEquals(res.status_int,
                          webob.exc.HTTPNotFound.code)

    def test_update_image_with_bad_status(self):
        """Tests that exception raised trying to set a bad status"""
        fixture = {'status': 'invalid'}

        req = webob.Request.blank('/images/%s' % UUID2)

        req.method = 'PUT'
        req.content_type = 'application/json'
        req.body = json.dumps(dict(image=fixture))

        res = req.get_response(self.api)
        self.assertEquals(res.status_int, webob.exc.HTTPBadRequest.code)
        self.assertTrue('Invalid image status' in res.body)

    def test_update_image_with_bad_disk_format(self):
        """Tests that exception raised trying to set a bad disk_format"""
        fixture = {'disk_format': 'invalid'}

        req = webob.Request.blank('/images/%s' % UUID2)

        req.method = 'PUT'
        req.content_type = 'application/json'
        req.body = json.dumps(dict(image=fixture))

        res = req.get_response(self.api)
        self.assertEquals(res.status_int, webob.exc.HTTPBadRequest.code)
        self.assertTrue('Invalid disk format' in res.body)

    def test_update_image_with_bad_container_format(self):
        """Tests that exception raised trying to set a bad container_format"""
        fixture = {'container_format': 'invalid'}

        req = webob.Request.blank('/images/%s' % UUID2)

        req.method = 'PUT'
        req.content_type = 'application/json'
        req.body = json.dumps(dict(image=fixture))

        res = req.get_response(self.api)
        self.assertEquals(res.status_int, webob.exc.HTTPBadRequest.code)
        self.assertTrue('Invalid container format' in res.body)

    def test_update_image_with_mismatched_formats(self):
        """
        Tests that exception raised for bad matching disk and
        container formats
        """
        fixture = {'container_format': 'ari'}

        # Image 2 has disk format 'vhd'
        req = webob.Request.blank('/images/%s' % UUID2)

        req.method = 'PUT'
        req.content_type = 'application/json'
        req.body = json.dumps(dict(image=fixture))

        res = req.get_response(self.api)
        self.assertEquals(res.status_int, webob.exc.HTTPBadRequest.code)
        self.assertTrue('Invalid mix of disk and container formats'
                        in res.body)

    def test_delete_image(self):
        """Tests that the /images DELETE registry API deletes the image"""

        # Grab the original number of images
        req = webob.Request.blank('/images')
        res = req.get_response(self.api)
        res_dict = json.loads(res.body)
        self.assertEquals(res.status_int, 200)

        orig_num_images = len(res_dict['images'])

        # Delete image #2
        req = webob.Request.blank('/images/%s' % UUID2)
        req.method = 'DELETE'

        res = req.get_response(self.api)

        self.assertEquals(res.status_int, 200)

        # Verify one less image
        req = webob.Request.blank('/images')
        res = req.get_response(self.api)
        res_dict = json.loads(res.body)
        self.assertEquals(res.status_int, 200)

        new_num_images = len(res_dict['images'])
        self.assertEquals(new_num_images, orig_num_images - 1)

    def test_delete_image_not_existing(self):
        """
        Tests proper exception is raised if attempt to delete
        non-existing image
        """
        req = webob.Request.blank('/images/%s' % _gen_uuid())
        req.method = 'DELETE'

        res = req.get_response(self.api)
        self.assertEquals(res.status_int,
                          webob.exc.HTTPNotFound.code)

    def test_get_image_members(self):
        """
        Tests members listing for existing images
        """
        req = webob.Request.blank('/images/%s/members' % UUID2)
        req.method = 'GET'

        res = req.get_response(self.api)
        self.assertEquals(res.status_int, 200)

        memb_list = json.loads(res.body)
        num_members = len(memb_list['members'])
        self.assertEquals(num_members, 0)

    def test_get_image_members_not_existing(self):
        """
        Tests proper exception is raised if attempt to get members of
        non-existing image
        """
        req = webob.Request.blank('/images/%s/members' % _gen_uuid())
        req.method = 'GET'

        res = req.get_response(self.api)
        self.assertEquals(res.status_int,
                          webob.exc.HTTPNotFound.code)

    def test_get_member_images(self):
        """
        Tests image listing for members
        """
        req = webob.Request.blank('/shared-images/pattieblack')
        req.method = 'GET'

        res = req.get_response(self.api)
        self.assertEquals(res.status_int, 200)

        memb_list = json.loads(res.body)
        num_members = len(memb_list['shared_images'])
        self.assertEquals(num_members, 0)

    def test_replace_members(self):
        """
        Tests replacing image members raises right exception
        """
        fixture = dict(member_id='pattieblack')

        req = webob.Request.blank('/images/%s/members' % UUID2)
        req.method = 'PUT'
        req.content_type = 'application/json'
        req.body = json.dumps(dict(image_memberships=fixture))

        res = req.get_response(self.api)
        self.assertEquals(res.status_int, webob.exc.HTTPUnauthorized.code)

    def test_add_member(self):
        """
        Tests adding image members raises right exception
        """
        req = webob.Request.blank('/images/%s/members/pattieblack' % UUID2)
        req.method = 'PUT'

        res = req.get_response(self.api)
        self.assertEquals(res.status_int, webob.exc.HTTPUnauthorized.code)

    def test_delete_member(self):
        """
        Tests deleting image members raises right exception
        """
        req = webob.Request.blank('/images/%s/members/pattieblack' % UUID2)
        req.method = 'DELETE'

        res = req.get_response(self.api)
        self.assertEquals(res.status_int, webob.exc.HTTPUnauthorized.code)


class TestGlanceAPI(unittest.TestCase):
    def setUp(self):
        """Establish a clean test environment"""

        self.stubs = stubout.StubOutForTesting()
        stubs.stub_out_registry_and_store_server(self.stubs)
        stubs.stub_out_filesystem_backend()
        sql_connection = os.environ.get('GLANCE_SQL_CONNECTION', "sqlite://")
        self.api = context.ContextMiddleware(server.API(OPTIONS), OPTIONS)
        self.FIXTURES = [
            {'id': UUID1,
             'name': 'fake image #1',
             'status': 'active',
             'disk_format': 'ami',
             'container_format': 'ami',
             'is_public': False,
             'created_at': datetime.datetime.utcnow(),
             'updated_at': datetime.datetime.utcnow(),
             'deleted_at': None,
             'deleted': False,
             'checksum': None,
             'size': 13,
             'location': "swift://user:passwd@acct/container/obj.tar.0",
             'properties': {'type': 'kernel'}},
            {'id': UUID2,
             'name': 'fake image #2',
             'status': 'active',
             'disk_format': 'vhd',
             'container_format': 'ovf',
             'is_public': True,
             'created_at': datetime.datetime.utcnow(),
             'updated_at': datetime.datetime.utcnow(),
             'deleted_at': None,
             'deleted': False,
             'checksum': None,
             'size': 19,
             'location': "file:///tmp/glance-tests/2",
             'properties': {}}]
        self.context = rcontext.RequestContext(is_admin=True)
        db_api.configure_db(OPTIONS)
        self.destroy_fixtures()
        self.create_fixtures()

    def tearDown(self):
        """Clear the test environment"""
        stubs.clean_out_fake_filesystem_backend()
        self.stubs.UnsetAll()
        self.destroy_fixtures()

    def create_fixtures(self):
        for fixture in self.FIXTURES:
            db_api.image_create(self.context, fixture)

    def destroy_fixtures(self):
        # Easiest to just drop the models and re-create them...
        db_models.unregister_models(db_api._ENGINE)
        db_models.register_models(db_api._ENGINE)

    def test_bad_disk_format(self):
        fixture_headers = {'x-image-meta-store': 'bad',
                   'x-image-meta-name': 'bogus',
                   'x-image-meta-location': 'http://example.com/image.tar.gz',
                   'x-image-meta-disk-format': 'invalid',
                   'x-image-meta-container-format': 'ami'}

        req = webob.Request.blank("/images")
        req.method = 'POST'
        for k, v in fixture_headers.iteritems():
            req.headers[k] = v

        res = req.get_response(self.api)
        self.assertEquals(res.status_int, webob.exc.HTTPBadRequest.code)
        self.assertTrue('Invalid disk format' in res.body, res.body)

    def test_bad_container_format(self):
        fixture_headers = {'x-image-meta-store': 'bad',
                   'x-image-meta-name': 'bogus',
                   'x-image-meta-location': 'http://example.com/image.tar.gz',
                   'x-image-meta-disk-format': 'vhd',
                   'x-image-meta-container-format': 'invalid'}

        req = webob.Request.blank("/images")
        req.method = 'POST'
        for k, v in fixture_headers.iteritems():
            req.headers[k] = v

        res = req.get_response(self.api)
        self.assertEquals(res.status_int, webob.exc.HTTPBadRequest.code)
        self.assertTrue('Invalid container format' in res.body)

    def test_add_image_no_location_no_image_as_body(self):
        """Tests creates a queued image for no body and no loc header"""
        fixture_headers = {'x-image-meta-store': 'file',
                           'x-image-meta-disk-format': 'vhd',
                           'x-image-meta-container-format': 'ovf',
                           'x-image-meta-name': 'fake image #3'}

        req = webob.Request.blank("/images")
        req.method = 'POST'
        for k, v in fixture_headers.iteritems():
            req.headers[k] = v
        res = req.get_response(self.api)
        self.assertEquals(res.status_int, httplib.CREATED)

        res_body = json.loads(res.body)['image']
        self.assertEquals('queued', res_body['status'])

    def test_add_image_no_location_no_content_type(self):
        """Tests creates a queued image for no body and no loc header"""
        fixture_headers = {'x-image-meta-store': 'file',
                           'x-image-meta-disk-format': 'vhd',
                           'x-image-meta-container-format': 'ovf',
                           'x-image-meta-name': 'fake image #3'}

        req = webob.Request.blank("/images")
        req.method = 'POST'
        req.body = "chunk00000remainder"
        for k, v in fixture_headers.iteritems():
            req.headers[k] = v
        res = req.get_response(self.api)
        self.assertEquals(res.status_int, 400)

    def test_add_image_bad_store(self):
        """Tests raises BadRequest for invalid store header"""
        fixture_headers = {'x-image-meta-store': 'bad',
                           'x-image-meta-name': 'fake image #3'}

        req = webob.Request.blank("/images")
        req.method = 'POST'
        for k, v in fixture_headers.iteritems():
            req.headers[k] = v

        req.headers['Content-Type'] = 'application/octet-stream'
        req.body = "chunk00000remainder"
        res = req.get_response(self.api)
        self.assertEquals(res.status_int, webob.exc.HTTPBadRequest.code)

    def test_add_image_basic_file_store(self):
        """Tests to add a basic image in the file store"""
        fixture_headers = {'x-image-meta-store': 'file',
                           'x-image-meta-disk-format': 'vhd',
                           'x-image-meta-container-format': 'ovf',
                           'x-image-meta-name': 'fake image #3'}

        req = webob.Request.blank("/images")
        req.method = 'POST'
        for k, v in fixture_headers.iteritems():
            req.headers[k] = v

        req.headers['Content-Type'] = 'application/octet-stream'
        req.body = "chunk00000remainder"
        res = req.get_response(self.api)
        self.assertEquals(res.status_int, httplib.CREATED)

        # Test that the Location: header is set to the URI to
        # edit the newly-created image, as required by APP.
        # See LP Bug #719825
        self.assertTrue('location' in res.headers,
                        "'location' not in response headers.\n"
                        "res.headerlist = %r" % res.headerlist)
        res_body = json.loads(res.body)['image']
        self.assertTrue('/images/%s' % res_body['id']
                        in res.headers['location'])

    def test_get_index_sort_name_asc(self):
        """
        Tests that the /images registry API returns list of
        public images sorted alphabetically by name in
        ascending order.
        """
        UUID3 = _gen_uuid()
        extra_fixture = {'id': UUID3,
                         'status': 'active',
                         'is_public': True,
                         'disk_format': 'vhd',
                         'container_format': 'ovf',
                         'name': 'asdf',
                         'size': 19,
                         'checksum': None}

        db_api.image_create(self.context, extra_fixture)

        UUID4 = _gen_uuid()
        extra_fixture = {'id': UUID4,
                         'status': 'active',
                         'is_public': True,
                         'disk_format': 'vhd',
                         'container_format': 'ovf',
                         'name': 'xyz',
                         'size': 20,
                         'checksum': None}

        db_api.image_create(self.context, extra_fixture)

        req = webob.Request.blank('/images?sort_key=name&sort_dir=asc')
        res = req.get_response(self.api)
        self.assertEquals(res.status_int, 200)
        res_dict = json.loads(res.body)

        images = res_dict['images']
        self.assertEquals(len(images), 3)
        self.assertEquals(images[0]['id'], UUID3)
        self.assertEquals(images[1]['id'], UUID2)
        self.assertEquals(images[2]['id'], UUID4)

    def test_get_details_filter_changes_since(self):
        """
        Tests that the /images/detail registry API returns list of
        public images that have a size less than or equal to size_max
        """
        dt1 = datetime.datetime.utcnow() - datetime.timedelta(1)
        iso1 = utils.isotime(dt1)

        dt2 = datetime.datetime.utcnow() + datetime.timedelta(1)
        iso2 = utils.isotime(dt2)

        dt3 = datetime.datetime.utcnow() + datetime.timedelta(2)
        iso3 = utils.isotime(dt3)

        dt4 = datetime.datetime.utcnow() + datetime.timedelta(3)
        iso4 = utils.isotime(dt4)

        UUID3 = _gen_uuid()
        extra_fixture = {'id': UUID3,
                         'status': 'active',
                         'is_public': True,
                         'disk_format': 'vhd',
                         'container_format': 'ovf',
                         'name': 'fake image #3',
                         'size': 18,
                         'checksum': None}

        db_api.image_create(self.context, extra_fixture)
        db_api.image_destroy(self.context, UUID3)

        UUID4 = _gen_uuid()
        extra_fixture = {'id': UUID4,
                         'status': 'active',
                         'is_public': True,
                         'disk_format': 'ami',
                         'container_format': 'ami',
                         'name': 'fake image #4',
                         'size': 20,
                         'checksum': None,
                         'created_at': dt3,
                         'updated_at': dt3}

        db_api.image_create(self.context, extra_fixture)

        # Check a standard list, 4 images in db (2 deleted)
        req = webob.Request.blank('/images/detail')
        res = req.get_response(self.api)
        self.assertEquals(res.status_int, 200)
        res_dict = json.loads(res.body)
        images = res_dict['images']
        self.assertEquals(len(images), 2)
        self.assertEqual(images[0]['id'], UUID4)
        self.assertEqual(images[1]['id'], UUID2)

        # Expect 3 images (1 deleted)
        req = webob.Request.blank('/images/detail?changes-since=%s' % iso1)
        res = req.get_response(self.api)
        self.assertEquals(res.status_int, 200)
        res_dict = json.loads(res.body)
        images = res_dict['images']
        self.assertEquals(len(images), 3)
        self.assertEqual(images[0]['id'], UUID4)
        self.assertEqual(images[1]['id'], UUID3)  # deleted
        self.assertEqual(images[2]['id'], UUID2)

        # Expect 1 images (0 deleted)
        req = webob.Request.blank('/images/detail?changes-since=%s' % iso2)
        res = req.get_response(self.api)
        self.assertEquals(res.status_int, 200)
        res_dict = json.loads(res.body)
        images = res_dict['images']
        self.assertEquals(len(images), 1)
        self.assertEqual(images[0]['id'], UUID4)

        # Expect 0 images (0 deleted)
        req = webob.Request.blank('/images/detail?changes-since=%s' % iso4)
        res = req.get_response(self.api)
        self.assertEquals(res.status_int, 200)
        res_dict = json.loads(res.body)
        images = res_dict['images']
        self.assertEquals(len(images), 0)

        # Bad request (empty changes-since param)
        req = webob.Request.blank('/images/detail?changes-since=')
        res = req.get_response(self.api)
        self.assertEquals(res.status_int, 400)

        # Bad request (invalid changes-since param)
        req = webob.Request.blank('/images/detail?changes-since=2011-09-05')
        res = req.get_response(self.api)
        self.assertEquals(res.status_int, 400)

    def test_store_location_not_revealed(self):
        """
        Test that the internal store location is NOT revealed
        through the API server
        """
        # Check index and details...
        for url in ('/images', '/images/detail'):
            req = webob.Request.blank(url)
            res = req.get_response(self.api)
            self.assertEquals(res.status_int, 200)
            res_dict = json.loads(res.body)

            images = res_dict['images']
            num_locations = sum([1 for record in images
                                if 'location' in record.keys()])
            self.assertEquals(0, num_locations, images)

        # Check GET
        req = webob.Request.blank("/images/%s" % UUID2)
        res = req.get_response(self.api)
        self.assertEqual(res.status_int, 200)
        self.assertFalse('X-Image-Meta-Location' in res.headers)

        # Check HEAD
        req = webob.Request.blank("/images/%s" % UUID2)
        req.method = 'HEAD'
        res = req.get_response(self.api)
        self.assertEqual(res.status_int, 200)
        self.assertFalse('X-Image-Meta-Location' in res.headers)

        # Check PUT
        req = webob.Request.blank("/images/%s" % UUID2)
        req.body = res.body
        req.method = 'PUT'
        res = req.get_response(self.api)
        self.assertEqual(res.status_int, 200)
        res_body = json.loads(res.body)
        self.assertFalse('location' in res_body['image'])

        # Check POST
        req = webob.Request.blank("/images")
        headers = {'x-image-meta-location': 'http://localhost',
                   'x-image-meta-disk-format': 'vhd',
                   'x-image-meta-container-format': 'ovf',
                   'x-image-meta-name': 'fake image #3'}
        for k, v in headers.iteritems():
            req.headers[k] = v
        req.method = 'POST'
        res = req.get_response(self.api)
        self.assertEqual(res.status_int, 201)
        res_body = json.loads(res.body)
        self.assertFalse('location' in res_body['image'])

    def test_image_is_checksummed(self):
        """Test that the image contents are checksummed properly"""
        fixture_headers = {'x-image-meta-store': 'file',
                           'x-image-meta-disk-format': 'vhd',
                           'x-image-meta-container-format': 'ovf',
                           'x-image-meta-name': 'fake image #3'}
        image_contents = "chunk00000remainder"
        image_checksum = hashlib.md5(image_contents).hexdigest()

        req = webob.Request.blank("/images")
        req.method = 'POST'
        for k, v in fixture_headers.iteritems():
            req.headers[k] = v

        req.headers['Content-Type'] = 'application/octet-stream'
        req.body = image_contents
        res = req.get_response(self.api)
        self.assertEquals(res.status_int, httplib.CREATED)

        res_body = json.loads(res.body)['image']
        self.assertEquals(image_checksum, res_body['checksum'],
                          "Mismatched checksum. Expected %s, got %s" %
                          (image_checksum, res_body['checksum']))

    def test_etag_equals_checksum_header(self):
        """Test that the ETag header matches the x-image-meta-checksum"""
        fixture_headers = {'x-image-meta-store': 'file',
                           'x-image-meta-disk-format': 'vhd',
                           'x-image-meta-container-format': 'ovf',
                           'x-image-meta-name': 'fake image #3'}
        image_contents = "chunk00000remainder"
        image_checksum = hashlib.md5(image_contents).hexdigest()

        req = webob.Request.blank("/images")
        req.method = 'POST'
        for k, v in fixture_headers.iteritems():
            req.headers[k] = v

        req.headers['Content-Type'] = 'application/octet-stream'
        req.body = image_contents
        res = req.get_response(self.api)
        self.assertEquals(res.status_int, httplib.CREATED)

        image = json.loads(res.body)['image']

        # HEAD the image and check the ETag equals the checksum header...
        expected_headers = {'x-image-meta-checksum': image_checksum,
                            'etag': image_checksum}
        req = webob.Request.blank("/images/%s" % image['id'])
        req.method = 'HEAD'
        res = req.get_response(self.api)
        self.assertEquals(res.status_int, 200)

        for key in expected_headers.keys():
            self.assertTrue(key in res.headers,
                            "required header '%s' missing from "
                            "returned headers" % key)
        for key, value in expected_headers.iteritems():
            self.assertEquals(value, res.headers[key])

    def test_bad_checksum_prevents_image_creation(self):
        """Test that the image contents are checksummed properly"""
        image_contents = "chunk00000remainder"
        bad_checksum = hashlib.md5("invalid").hexdigest()
        fixture_headers = {'x-image-meta-store': 'file',
                           'x-image-meta-disk-format': 'vhd',
                           'x-image-meta-container-format': 'ovf',
                           'x-image-meta-name': 'fake image #3',
                           'x-image-meta-checksum': bad_checksum,
                           'x-image-meta-is-public': 'true'}

        req = webob.Request.blank("/images")
        req.method = 'POST'
        for k, v in fixture_headers.iteritems():
            req.headers[k] = v

        req.headers['Content-Type'] = 'application/octet-stream'
        req.body = image_contents
        res = req.get_response(self.api)
        self.assertEquals(res.status_int, webob.exc.HTTPBadRequest.code)

        # Test that only one image was returned (that already exists)
        req = webob.Request.blank("/images")
        req.method = 'GET'
        res = req.get_response(self.api)
        self.assertEquals(res.status_int, 200)
        images = json.loads(res.body)['images']
        self.assertEqual(len(images), 1)

    def test_image_meta(self):
        """Test for HEAD /images/<ID>"""
        expected_headers = {'x-image-meta-id': UUID2,
                            'x-image-meta-name': 'fake image #2'}
        req = webob.Request.blank("/images/%s" % UUID2)
        req.method = 'HEAD'
        res = req.get_response(self.api)
        self.assertEquals(res.status_int, 200)

        for key, value in expected_headers.iteritems():
            self.assertEquals(value, res.headers[key])

    def test_show_image_basic(self):
        req = webob.Request.blank("/images/%s" % UUID2)
        res = req.get_response(self.api)
        self.assertEqual(res.status_int, 200)
        self.assertEqual(res.content_type, 'application/octet-stream')
        self.assertEqual('chunk00000remainder', res.body)

    def test_show_non_exists_image(self):
        req = webob.Request.blank("/images/%s" % _gen_uuid())
        res = req.get_response(self.api)
        self.assertEquals(res.status_int, webob.exc.HTTPNotFound.code)

    def test_delete_image(self):
        req = webob.Request.blank("/images/%s" % UUID2)
        req.method = 'DELETE'
        res = req.get_response(self.api)
        self.assertEquals(res.status_int, 200)

        req = webob.Request.blank("/images/%s" % UUID2)
        req.method = 'GET'
        res = req.get_response(self.api)
        self.assertEquals(res.status_int, webob.exc.HTTPNotFound.code,
                          res.body)

    def test_delete_non_exists_image(self):
        req = webob.Request.blank("/images/%s" % _gen_uuid())
        req.method = 'DELETE'
        res = req.get_response(self.api)
        self.assertEquals(res.status_int, webob.exc.HTTPNotFound.code)

    def test_delete_queued_image(self):
        """
        Here, we try to delete an image that is in the queued state.
        Bug #747799 demonstrated that trying to DELETE an image
        that had had its save process killed manually results in failure
        because the location attribute is None.
        """
        # Add an image by reserving a place in the database for an image
        # without really any attributes or information on the image and then
        # later doing an update with the image body and other attributes.
        # We will stop the process after the reservation stage, then
        # try to delete the image.
        fixture_headers = {'x-image-meta-store': 'file',
                           'x-image-meta-name': 'fake image #3'}

        req = webob.Request.blank("/images")
        req.method = 'POST'
        for k, v in fixture_headers.iteritems():
            req.headers[k] = v
        res = req.get_response(self.api)
        self.assertEquals(res.status_int, httplib.CREATED)

        res_body = json.loads(res.body)['image']
        self.assertEquals('queued', res_body['status'])

        # Now try to delete the image...
        req = webob.Request.blank("/images/%s" % res_body['id'])
        req.method = 'DELETE'
        res = req.get_response(self.api)
        self.assertEquals(res.status_int, 200)

    def test_get_details_invalid_marker(self):
        """
        Tests that the /images/detail registry API returns a 400
        when an invalid marker is provided
        """
        req = webob.Request.blank('/images/detail?marker=%s' % _gen_uuid())
        res = req.get_response(self.api)
        self.assertEquals(res.status_int, 400)

    def test_get_image_members(self):
        """
        Tests members listing for existing images
        """
        req = webob.Request.blank('/images/%s/members' % UUID2)
        req.method = 'GET'

        res = req.get_response(self.api)
        self.assertEquals(res.status_int, 200)

        memb_list = json.loads(res.body)
        num_members = len(memb_list['members'])
        self.assertEquals(num_members, 0)

    def test_get_image_members_not_existing(self):
        """
        Tests proper exception is raised if attempt to get members of
        non-existing image
        """
        req = webob.Request.blank('/images/%s/members' % _gen_uuid())
        req.method = 'GET'

        res = req.get_response(self.api)
        self.assertEquals(res.status_int,
                          webob.exc.HTTPNotFound.code)

    def test_get_member_images(self):
        """
        Tests image listing for members
        """
        req = webob.Request.blank('/shared-images/pattieblack')
        req.method = 'GET'

        res = req.get_response(self.api)
        self.assertEquals(res.status_int, 200)

        memb_list = json.loads(res.body)
        num_members = len(memb_list['shared_images'])
        self.assertEquals(num_members, 0)

    def test_replace_members(self):
        """
        Tests replacing image members raises right exception
        """
        fixture = dict(member_id='pattieblack')

        req = webob.Request.blank('/images/%s/members' % UUID2)
        req.method = 'PUT'
        req.content_type = 'application/json'
        req.body = json.dumps(dict(image_memberships=fixture))

        res = req.get_response(self.api)
        self.assertEquals(res.status_int, webob.exc.HTTPUnauthorized.code)

    def test_add_member(self):
        """
        Tests adding image members raises right exception
        """
        req = webob.Request.blank('/images/%s/members/pattieblack' % UUID2)
        req.method = 'PUT'

        res = req.get_response(self.api)
        self.assertEquals(res.status_int, webob.exc.HTTPUnauthorized.code)

    def test_delete_member(self):
        """
        Tests deleting image members raises right exception
        """
        req = webob.Request.blank('/images/%s/members/pattieblack' % UUID2)
        req.method = 'DELETE'

        res = req.get_response(self.api)
        self.assertEquals(res.status_int, webob.exc.HTTPUnauthorized.code)<|MERGE_RESOLUTION|>--- conflicted
+++ resolved
@@ -1022,11 +1022,7 @@
         Tests that the /images/detail registry API returns list of
         public images that have a specific min_disk
         """
-<<<<<<< HEAD
-        extra_fixture = {'id': 3,
-=======
-        extra_fixture = {'id': _gen_uuid(),
->>>>>>> 8f122d95
+        extra_fixture = {'id': _gen_uuid(),
                          'status': 'active',
                          'is_public': True,
                          'disk_format': 'vhd',
@@ -1038,11 +1034,7 @@
 
         db_api.image_create(self.context, extra_fixture)
 
-<<<<<<< HEAD
-        extra_fixture = {'id': 4,
-=======
-        extra_fixture = {'id': _gen_uuid(),
->>>>>>> 8f122d95
+        extra_fixture = {'id': _gen_uuid(),
                          'status': 'active',
                          'is_public': True,
                          'disk_format': 'ami',
@@ -1069,11 +1061,7 @@
         Tests that the /images/detail registry API returns list of
         public images that have a specific min_ram
         """
-<<<<<<< HEAD
-        extra_fixture = {'id': 3,
-=======
-        extra_fixture = {'id': _gen_uuid(),
->>>>>>> 8f122d95
+        extra_fixture = {'id': _gen_uuid(),
                          'status': 'active',
                          'is_public': True,
                          'disk_format': 'vhd',
@@ -1085,11 +1073,7 @@
 
         db_api.image_create(self.context, extra_fixture)
 
-<<<<<<< HEAD
-        extra_fixture = {'id': 4,
-=======
-        extra_fixture = {'id': _gen_uuid(),
->>>>>>> 8f122d95
+        extra_fixture = {'id': _gen_uuid(),
                          'status': 'active',
                          'is_public': True,
                          'disk_format': 'ami',
