# vim: tabstop=4 shiftwidth=4 softtabstop=4

# Copyright 2010-2011 OpenStack, LLC
# All Rights Reserved.
#
#    Licensed under the Apache License, Version 2.0 (the "License"); you may
#    not use this file except in compliance with the License. You may obtain
#    a copy of the License at
#
#         http://www.apache.org/licenses/LICENSE-2.0
#
#    Unless required by applicable law or agreed to in writing, software
#    distributed under the License is distributed on an "AS IS" BASIS, WITHOUT
#    WARRANTIES OR CONDITIONS OF ANY KIND, either express or implied. See the
#    License for the specific language governing permissions and limitations
#    under the License.

import datetime

from glance.common import config
from glance.common import exception
from glance import context
from glance.db.sqlalchemy import api as db_api
from glance.db.sqlalchemy import models as db_models
from glance.openstack.common import timeutils
from glance.openstack.common import uuidutils
from glance.registry import client as rclient
from glance.tests.unit import base


_gen_uuid = uuidutils.generate_uuid

UUID1 = _gen_uuid()
UUID2 = _gen_uuid()

#NOTE(bcwaldon): needed to init config_dir cli opt
config.parse_args(args=[])
<<<<<<< HEAD


class TestBadClients(test_utils.BaseTestCase):

    """Test exceptions raised for bad clients"""

    def test_bad_address(self):
        """Test ClientConnectionError raised"""
        c = client.Client("127.999.1.1")
        self.assertRaises(exception.ClientConnectionError,
                          c.get_image,
                          1)

    def test_ssl_no_key_file(self):
        """
        Test that when doing SSL connection, a key file is
        required if a cert file has been specified
        """
        try:
            with tempfile.NamedTemporaryFile() as cert_file:
                cert_file.write("bogus-cert")
                cert_file.flush()
            c = client.Client("0.0.0.0", use_ssl=True,
                              cert_file=cert_file.name)
        except exception.ClientConnectionError:
            return
        self.fail("Did not raise ClientConnectionError")

    def test_ssl_non_existing_key_file(self):
        """
        Test that when doing SSL connection, a specified key
        file is required to exist
        """
        try:
            c = client.Client("0.0.0.0", use_ssl=True,
                              key_file='nonexistingfile')
        except exception.ClientConnectionError:
            return
        self.fail("Did not raise ClientConnectionError")

    def test_ssl_no_cert_file(self):
        """
        Test that when doing SSL connection, a cert file is
        required if a key file has been specified
        """
        try:
            with tempfile.NamedTemporaryFile() as key_file:
                key_file.write("bogus-key")
                key_file.flush()
                c = client.Client("0.0.0.0", use_ssl=True,
                                  key_file=key_file.name)
        except exception.ClientConnectionError:
            return
        self.fail("Did not raise ClientConnectionError")

    def test_ssl_non_existing_cert_file(self):
        """
        Test that when doing SSL connection, a cert file is
        required to exist if specified
        """
        try:
            with tempfile.NamedTemporaryFile() as key_file:
                key_file.write("bogus-key")
                key_file.flush()
                c = client.Client("0.0.0.0", use_ssl=True,
                                  key_file=key_file.name,
                                  cert_file='nonexistingfile')
        except exception.ClientConnectionError:
            return
        self.fail("Did not raise ClientConnectionError")

    def test_ssl_non_existing_ca_file(self):
        """
        Test that when doing SSL connection, a specified CA file exists
        """
        try:
            c = client.Client("0.0.0.0", use_ssl=True,
                              ca_file='nonexistingfile')
        except exception.ClientConnectionError:
            return
        self.fail("Did not raise ClientConnectionError")

    def test_ssl_optional_ca_file(self):
        """
        Test that when doing SSL connection, a cert file and key file are
        required to exist if specified, but a CA file is optional.
        """
        try:
            with tempfile.NamedTemporaryFile() as key_file:
                key_file.write("bogus-key")
                key_file.flush()
                with tempfile.NamedTemporaryFile() as cert_file:
                    cert_file.write("bogus-cert")
                    cert_file.flush()
                    c = client.Client("0.0.0.0", use_ssl=True,
                                      key_file=key_file.name,
                                      cert_file=cert_file.name)
        except exception.ClientConnectionError:
            self.fail("Raised ClientConnectionError when it should not")
=======
>>>>>>> c236ab3d


class TestRegistryClient(base.IsolatedUnitTest):

    """
    Test proper actions made for both valid and invalid requests
    against a Registry service
    """

    def setUp(self):
        """Establish a clean test environment"""
        super(TestRegistryClient, self).setUp()
        db_api.configure_db()
        self.context = context.RequestContext(is_admin=True)
        self.FIXTURES = [
            {'id': UUID1,
             'name': 'fake image #1',
             'status': 'active',
             'disk_format': 'ami',
             'container_format': 'ami',
             'is_public': False,
             'created_at': timeutils.utcnow(),
             'updated_at': timeutils.utcnow(),
             'deleted_at': None,
             'deleted': False,
             'checksum': None,
             'size': 13,
             'location': "swift://user:passwd@acct/container/obj.tar.0",
             'properties': {'type': 'kernel'}},
            {'id': UUID2,
             'name': 'fake image #2',
             'status': 'active',
             'disk_format': 'vhd',
             'container_format': 'ovf',
             'is_public': True,
             'created_at': timeutils.utcnow(),
             'updated_at': timeutils.utcnow(),
             'deleted_at': None,
             'deleted': False,
             'checksum': None,
             'size': 19,
             'location': "file:///tmp/glance-tests/2",
             'properties': {}}]
        self.destroy_fixtures()
        self.create_fixtures()
        self.client = rclient.RegistryClient("0.0.0.0")

    def tearDown(self):
        """Clear the test environment"""
        super(TestRegistryClient, self).tearDown()
        self.destroy_fixtures()

    def create_fixtures(self):
        for fixture in self.FIXTURES:
            db_api.image_create(self.context, fixture)

    def destroy_fixtures(self):
        # Easiest to just drop the models and re-create them...
        db_models.unregister_models(db_api._ENGINE)
        db_models.register_models(db_api._ENGINE)

    def test_get_image_index(self):
        """Test correct set of public image returned"""
        fixture = {
            'id': UUID2,
            'name': 'fake image #2'
        }
        images = self.client.get_images()
        self.assertEquals(len(images), 1)

        for k, v in fixture.items():
            self.assertEquals(v, images[0][k])

    def test_create_image_with_null_min_disk_min_ram(self):
        UUID3 = _gen_uuid()
        extra_fixture = {
            'id': UUID3,
            'status': 'active',
            'is_public': True,
            'disk_format': 'vhd',
            'container_format': 'ovf',
            'name': 'asdf',
            'size': 19,
            'checksum': None,
            'min_disk': None,
            'min_ram': None,
        }
        db_api.image_create(self.context, extra_fixture)
        image = self.client.get_image(UUID3)
        self.assertEqual(0, image["min_ram"])
        self.assertEqual(0, image["min_disk"])

    def test_get_index_sort_name_asc(self):
        """
        Tests that the /images registry API returns list of
        public images sorted alphabetically by name in
        ascending order.
        """
        UUID3 = _gen_uuid()
        extra_fixture = {'id': UUID3,
                         'status': 'active',
                         'is_public': True,
                         'disk_format': 'vhd',
                         'container_format': 'ovf',
                         'name': 'asdf',
                         'size': 19,
                         'checksum': None}

        db_api.image_create(self.context, extra_fixture)

        UUID4 = _gen_uuid()
        extra_fixture = {'id': UUID4,
                         'status': 'active',
                         'is_public': True,
                         'disk_format': 'vhd',
                         'container_format': 'ovf',
                         'name': 'xyz',
                         'size': 20,
                         'checksum': None}

        db_api.image_create(self.context, extra_fixture)

        images = self.client.get_images(sort_key='name', sort_dir='asc')

        self.assertEquals(len(images), 3)
        self.assertEquals(images[0]['id'], UUID3)
        self.assertEquals(images[1]['id'], UUID2)
        self.assertEquals(images[2]['id'], UUID4)

    def test_get_index_sort_status_desc(self):
        """
        Tests that the /images registry API returns list of
        public images sorted alphabetically by status in
        descending order.
        """
        UUID3 = _gen_uuid()
        extra_fixture = {'id': UUID3,
                         'status': 'queued',
                         'is_public': True,
                         'disk_format': 'vhd',
                         'container_format': 'ovf',
                         'name': 'asdf',
                         'size': 19,
                         'checksum': None}

        db_api.image_create(self.context, extra_fixture)

        UUID4 = _gen_uuid()
        extra_fixture = {'id': UUID4,
                         'status': 'active',
                         'is_public': True,
                         'disk_format': 'vhd',
                         'container_format': 'ovf',
                         'name': 'xyz',
                         'size': 20,
                         'checksum': None}

        db_api.image_create(self.context, extra_fixture)

        images = self.client.get_images(sort_key='status', sort_dir='desc')

        self.assertEquals(len(images), 3)
        self.assertEquals(images[0]['id'], UUID3)
        self.assertEquals(images[1]['id'], UUID4)
        self.assertEquals(images[2]['id'], UUID2)

    def test_get_index_sort_disk_format_asc(self):
        """
        Tests that the /images registry API returns list of
        public images sorted alphabetically by disk_format in
        ascending order.
        """
        UUID3 = _gen_uuid()
        extra_fixture = {'id': UUID3,
                         'status': 'active',
                         'is_public': True,
                         'disk_format': 'ami',
                         'container_format': 'ami',
                         'name': 'asdf',
                         'size': 19,
                         'checksum': None}

        db_api.image_create(self.context, extra_fixture)

        UUID4 = _gen_uuid()
        extra_fixture = {'id': UUID4,
                         'status': 'active',
                         'is_public': True,
                         'disk_format': 'vdi',
                         'container_format': 'ovf',
                         'name': 'xyz',
                         'size': 20,
                         'checksum': None}

        db_api.image_create(self.context, extra_fixture)

        images = self.client.get_images(sort_key='disk_format',
                                        sort_dir='asc')

        self.assertEquals(len(images), 3)
        self.assertEquals(images[0]['id'], UUID3)
        self.assertEquals(images[1]['id'], UUID4)
        self.assertEquals(images[2]['id'], UUID2)

    def test_get_index_sort_container_format_desc(self):
        """
        Tests that the /images registry API returns list of
        public images sorted alphabetically by container_format in
        descending order.
        """
        UUID3 = _gen_uuid()
        extra_fixture = {'id': UUID3,
                         'status': 'active',
                         'is_public': True,
                         'disk_format': 'ami',
                         'container_format': 'ami',
                         'name': 'asdf',
                         'size': 19,
                         'checksum': None}

        db_api.image_create(self.context, extra_fixture)

        UUID4 = _gen_uuid()
        extra_fixture = {'id': UUID4,
                         'status': 'active',
                         'is_public': True,
                         'disk_format': 'iso',
                         'container_format': 'bare',
                         'name': 'xyz',
                         'size': 20,
                         'checksum': None}

        db_api.image_create(self.context, extra_fixture)

        images = self.client.get_images(sort_key='container_format',
                                        sort_dir='desc')

        self.assertEquals(len(images), 3)
        self.assertEquals(images[0]['id'], UUID2)
        self.assertEquals(images[1]['id'], UUID4)
        self.assertEquals(images[2]['id'], UUID3)

    def test_get_index_sort_size_asc(self):
        """
        Tests that the /images registry API returns list of
        public images sorted by size in ascending order.
        """
        UUID3 = _gen_uuid()
        extra_fixture = {'id': UUID3,
                         'status': 'active',
                         'is_public': True,
                         'disk_format': 'ami',
                         'container_format': 'ami',
                         'name': 'asdf',
                         'size': 100,
                         'checksum': None}

        db_api.image_create(self.context, extra_fixture)

        UUID4 = _gen_uuid()
        extra_fixture = {'id': UUID4,
                         'status': 'active',
                         'is_public': True,
                         'disk_format': 'iso',
                         'container_format': 'bare',
                         'name': 'xyz',
                         'size': 2,
                         'checksum': None}

        db_api.image_create(self.context, extra_fixture)

        images = self.client.get_images(sort_key='size', sort_dir='asc')

        self.assertEquals(len(images), 3)
        self.assertEquals(images[0]['id'], UUID4)
        self.assertEquals(images[1]['id'], UUID2)
        self.assertEquals(images[2]['id'], UUID3)

    def test_get_index_sort_created_at_asc(self):
        """
        Tests that the /images registry API returns list of
        public images sorted by created_at in ascending order.
        """
        now = timeutils.utcnow()
        time1 = now + datetime.timedelta(seconds=5)
        time2 = now

        UUID3 = _gen_uuid()
        extra_fixture = {'id': UUID3,
                         'status': 'active',
                         'is_public': True,
                         'disk_format': 'vhd',
                         'container_format': 'ovf',
                         'name': 'new name! #123',
                         'size': 19,
                         'checksum': None,
                         'created_at': time1}

        db_api.image_create(self.context, extra_fixture)

        UUID4 = _gen_uuid()
        extra_fixture = {'id': UUID4,
                         'status': 'active',
                         'is_public': True,
                         'disk_format': 'vhd',
                         'container_format': 'ovf',
                         'name': 'new name! #123',
                         'size': 20,
                         'checksum': None,
                         'created_at': time2}

        db_api.image_create(self.context, extra_fixture)

        images = self.client.get_images(sort_key='created_at', sort_dir='asc')

        self.assertEquals(len(images), 3)
        self.assertEquals(images[0]['id'], UUID2)
        self.assertEquals(images[1]['id'], UUID4)
        self.assertEquals(images[2]['id'], UUID3)

    def test_get_index_sort_updated_at_desc(self):
        """
        Tests that the /images registry API returns list of
        public images sorted by updated_at in descending order.
        """
        now = timeutils.utcnow()
        time1 = now + datetime.timedelta(seconds=5)
        time2 = now

        UUID3 = _gen_uuid()
        extra_fixture = {'id': UUID3,
                         'status': 'active',
                         'is_public': True,
                         'disk_format': 'vhd',
                         'container_format': 'ovf',
                         'name': 'new name! #123',
                         'size': 19,
                         'checksum': None,
                         'created_at': None,
                         'updated_at': time1}

        db_api.image_create(self.context, extra_fixture)

        UUID4 = _gen_uuid()
        extra_fixture = {'id': UUID4,
                         'status': 'active',
                         'is_public': True,
                         'disk_format': 'vhd',
                         'container_format': 'ovf',
                         'name': 'new name! #123',
                         'size': 20,
                         'checksum': None,
                         'created_at': None,
                         'updated_at': time2}

        db_api.image_create(self.context, extra_fixture)

        images = self.client.get_images(sort_key='updated_at', sort_dir='desc')

        self.assertEquals(len(images), 3)
        self.assertEquals(images[0]['id'], UUID3)
        self.assertEquals(images[1]['id'], UUID4)
        self.assertEquals(images[2]['id'], UUID2)

    def test_get_image_index_marker(self):
        """Test correct set of images returned with marker param."""
        UUID3 = _gen_uuid()
        extra_fixture = {'id': UUID3,
                         'status': 'saving',
                         'is_public': True,
                         'disk_format': 'vhd',
                         'container_format': 'ovf',
                         'name': 'new name! #123',
                         'size': 19,
                         'checksum': None}

        db_api.image_create(self.context, extra_fixture)

        UUID4 = _gen_uuid()
        extra_fixture = {'id': UUID4,
                         'status': 'saving',
                         'is_public': True,
                         'disk_format': 'vhd',
                         'container_format': 'ovf',
                         'name': 'new name! #125',
                         'size': 19,
                         'checksum': None}

        db_api.image_create(self.context, extra_fixture)

        images = self.client.get_images(marker=UUID4)

        self.assertEquals(len(images), 2)
        self.assertEquals(images[0]['id'], UUID3)
        self.assertEquals(images[1]['id'], UUID2)

    def test_get_image_index_invalid_marker(self):
        """Test exception is raised when marker is invalid"""
        self.assertRaises(exception.Invalid,
                          self.client.get_images,
                          marker=_gen_uuid())

    def test_get_image_index_limit(self):
        """Test correct number of images returned with limit param."""
        extra_fixture = {'id': _gen_uuid(),
                         'status': 'saving',
                         'is_public': True,
                         'disk_format': 'vhd',
                         'container_format': 'ovf',
                         'name': 'new name! #123',
                         'size': 19,
                         'checksum': None}

        db_api.image_create(self.context, extra_fixture)

        extra_fixture = {'id': _gen_uuid(),
                         'status': 'saving',
                         'is_public': True,
                         'disk_format': 'vhd',
                         'container_format': 'ovf',
                         'name': 'new name! #125',
                         'size': 19,
                         'checksum': None}

        db_api.image_create(self.context, extra_fixture)

        images = self.client.get_images(limit=2)
        self.assertEquals(len(images), 2)

    def test_get_image_index_marker_limit(self):
        """Test correct set of images returned with marker/limit params."""
        UUID3 = _gen_uuid()
        extra_fixture = {'id': UUID3,
                         'status': 'saving',
                         'is_public': True,
                         'disk_format': 'vhd',
                         'container_format': 'ovf',
                         'name': 'new name! #123',
                         'size': 19,
                         'checksum': None}

        db_api.image_create(self.context, extra_fixture)

        UUID4 = _gen_uuid()
        extra_fixture = {'id': UUID4,
                         'status': 'saving',
                         'is_public': True,
                         'disk_format': 'vhd',
                         'container_format': 'ovf',
                         'name': 'new name! #125',
                         'size': 19,
                         'checksum': None}

        db_api.image_create(self.context, extra_fixture)

        images = self.client.get_images(marker=UUID3, limit=1)

        self.assertEquals(len(images), 1)
        self.assertEquals(images[0]['id'], UUID2)

    def test_get_image_index_limit_None(self):
        """Test correct set of images returned with limit param == None."""
        extra_fixture = {'id': _gen_uuid(),
                         'status': 'saving',
                         'is_public': True,
                         'disk_format': 'vhd',
                         'container_format': 'ovf',
                         'name': 'new name! #123',
                         'size': 19,
                         'checksum': None}

        db_api.image_create(self.context, extra_fixture)

        extra_fixture = {'id': _gen_uuid(),
                         'status': 'saving',
                         'is_public': True,
                         'disk_format': 'vhd',
                         'container_format': 'ovf',
                         'name': 'new name! #125',
                         'size': 19,
                         'checksum': None}

        db_api.image_create(self.context, extra_fixture)

        images = self.client.get_images(limit=None)
        self.assertEquals(len(images), 3)

    def test_get_image_index_by_name(self):
        """
        Test correct set of public, name-filtered image returned. This
        is just a sanity check, we test the details call more in-depth.
        """
        extra_fixture = {'id': _gen_uuid(),
                         'status': 'active',
                         'is_public': True,
                         'disk_format': 'vhd',
                         'container_format': 'ovf',
                         'name': 'new name! #123',
                         'size': 19,
                         'checksum': None}

        db_api.image_create(self.context, extra_fixture)

        images = self.client.get_images(filters={'name': 'new name! #123'})
        self.assertEquals(len(images), 1)

        for image in images:
            self.assertEquals('new name! #123', image['name'])

    def test_get_image_details(self):
        """Tests that the detailed info about public images returned"""
        fixture = {'id': UUID2,
                   'name': 'fake image #2',
                   'is_public': True,
                   'disk_format': 'vhd',
                   'container_format': 'ovf',
                   'status': 'active',
                   'size': 19,
                   'properties': {}}

        images = self.client.get_images_detailed()

        self.assertEquals(len(images), 1)
        for k, v in fixture.items():
            self.assertEquals(v, images[0][k])

    def test_get_image_details_marker_limit(self):
        """Test correct set of images returned with marker/limit params."""
        UUID3 = _gen_uuid()
        extra_fixture = {'id': UUID3,
                         'status': 'saving',
                         'is_public': True,
                         'disk_format': 'vhd',
                         'container_format': 'ovf',
                         'name': 'new name! #123',
                         'size': 19,
                         'checksum': None}

        db_api.image_create(self.context, extra_fixture)

        extra_fixture = {'id': _gen_uuid(),
                         'status': 'saving',
                         'is_public': True,
                         'disk_format': 'vhd',
                         'container_format': 'ovf',
                         'name': 'new name! #125',
                         'size': 19,
                         'checksum': None}

        db_api.image_create(self.context, extra_fixture)

        images = self.client.get_images_detailed(marker=UUID3, limit=1)

        self.assertEquals(len(images), 1)
        self.assertEquals(images[0]['id'], UUID2)

    def test_get_image_details_invalid_marker(self):
        """Test exception is raised when marker is invalid"""
        self.assertRaises(exception.Invalid,
                          self.client.get_images_detailed,
                          marker=_gen_uuid())

    def test_get_image_details_by_name(self):
        """Tests that a detailed call can be filtered by name"""
        extra_fixture = {'id': _gen_uuid(),
                         'status': 'active',
                         'is_public': True,
                         'disk_format': 'vhd',
                         'container_format': 'ovf',
                         'name': 'new name! #123',
                         'size': 19,
                         'checksum': None}

        db_api.image_create(self.context, extra_fixture)

        filters = {'name': 'new name! #123'}
        images = self.client.get_images_detailed(filters=filters)

        self.assertEquals(len(images), 1)
        for image in images:
            self.assertEquals('new name! #123', image['name'])

    def test_get_image_details_by_status(self):
        """Tests that a detailed call can be filtered by status"""
        extra_fixture = {'id': _gen_uuid(),
                         'status': 'saving',
                         'is_public': True,
                         'disk_format': 'vhd',
                         'container_format': 'ovf',
                         'name': 'new name! #123',
                         'size': 19,
                         'checksum': None}

        db_api.image_create(self.context, extra_fixture)

        images = self.client.get_images_detailed(filters={'status': 'saving'})

        self.assertEquals(len(images), 1)
        for image in images:
            self.assertEquals('saving', image['status'])

    def test_get_image_details_by_container_format(self):
        """Tests that a detailed call can be filtered by container_format"""
        extra_fixture = {'id': _gen_uuid(),
                         'status': 'saving',
                         'is_public': True,
                         'disk_format': 'vhd',
                         'container_format': 'ovf',
                         'name': 'new name! #123',
                         'size': 19,
                         'checksum': None}

        db_api.image_create(self.context, extra_fixture)

        filters = {'container_format': 'ovf'}
        images = self.client.get_images_detailed(filters=filters)

        self.assertEquals(len(images), 2)
        for image in images:
            self.assertEquals('ovf', image['container_format'])

    def test_get_image_details_by_disk_format(self):
        """Tests that a detailed call can be filtered by disk_format"""
        extra_fixture = {'id': _gen_uuid(),
                         'status': 'saving',
                         'is_public': True,
                         'disk_format': 'vhd',
                         'container_format': 'ovf',
                         'name': 'new name! #123',
                         'size': 19,
                         'checksum': None}

        db_api.image_create(self.context, extra_fixture)

        filters = {'disk_format': 'vhd'}
        images = self.client.get_images_detailed(filters=filters)

        self.assertEquals(len(images), 2)
        for image in images:
            self.assertEquals('vhd', image['disk_format'])

    def test_get_image_details_with_maximum_size(self):
        """Tests that a detailed call can be filtered by size_max"""
        extra_fixture = {'id': _gen_uuid(),
                         'status': 'saving',
                         'is_public': True,
                         'disk_format': 'vhd',
                         'container_format': 'ovf',
                         'name': 'new name! #123',
                         'size': 21,
                         'checksum': None}

        db_api.image_create(self.context, extra_fixture)

        images = self.client.get_images_detailed(filters={'size_max': 20})

        self.assertEquals(len(images), 1)
        for image in images:
            self.assertTrue(image['size'] <= 20)

    def test_get_image_details_with_minimum_size(self):
        """Tests that a detailed call can be filtered by size_min"""
        extra_fixture = {'id': _gen_uuid(),
                         'status': 'saving',
                         'is_public': True,
                         'disk_format': 'vhd',
                         'container_format': 'ovf',
                         'name': 'new name! #123',
                         'size': 20,
                         'checksum': None}

        db_api.image_create(self.context, extra_fixture)

        images = self.client.get_images_detailed(filters={'size_min': 20})

        self.assertEquals(len(images), 1)
        for image in images:
            self.assertTrue(image['size'] >= 20)

    def test_get_image_details_with_changes_since(self):
        """Tests that a detailed call can be filtered by size_min"""
        dt1 = timeutils.utcnow() - datetime.timedelta(1)
        iso1 = timeutils.isotime(dt1)

        dt2 = timeutils.utcnow() + datetime.timedelta(1)
        iso2 = timeutils.isotime(dt2)

        dt3 = timeutils.utcnow() + datetime.timedelta(2)
        iso3 = timeutils.isotime(dt3)

        dt4 = timeutils.utcnow() + datetime.timedelta(3)
        iso4 = timeutils.isotime(dt4)

        UUID3 = _gen_uuid()
        extra_fixture = {'id': UUID3,
                         'status': 'active',
                         'is_public': True,
                         'disk_format': 'vhd',
                         'container_format': 'ovf',
                         'name': 'fake image #3',
                         'size': 18,
                         'checksum': None}

        db_api.image_create(self.context, extra_fixture)
        db_api.image_destroy(self.context, 3)

        UUID4 = _gen_uuid()
        extra_fixture = {'id': UUID4,
                         'status': 'active',
                         'is_public': True,
                         'disk_format': 'ami',
                         'container_format': 'ami',
                         'name': 'fake image #4',
                         'size': 20,
                         'checksum': None,
                         'created_at': dt3,
                         'updated_at': dt3}

        db_api.image_create(self.context, extra_fixture)

        # Check a standard list, 4 images in db (2 deleted)
        images = self.client.get_images_detailed(filters={})
        self.assertEqual(images[0]['id'], UUID4)
        self.assertEqual(images[1]['id'], UUID2)

        # Expect 3 images (1 deleted)
        filters = {'changes-since': iso1}
        images = self.client.get_images(filters=filters)
        self.assertEquals(len(images), 3)
        self.assertEqual(images[0]['id'], UUID4)
        self.assertEqual(images[1]['id'], UUID3)  # deleted
        self.assertEqual(images[2]['id'], UUID2)

        # Expect 1 images (0 deleted)
        filters = {'changes-since': iso2}
        images = self.client.get_images_detailed(filters=filters)
        self.assertEquals(len(images), 1)
        self.assertEqual(images[0]['id'], UUID4)

        # Expect 0 images (0 deleted)
        filters = {'changes-since': iso4}
        images = self.client.get_images(filters=filters)
        self.assertEquals(len(images), 0)

    def test_get_image_details_with_changes_since(self):
        """Tests that a detailed call can be filtered by changes-since"""
        extra_fixture = {'id': _gen_uuid(),
                         'status': 'saving',
                         'is_public': True,
                         'disk_format': 'vhd',
                         'container_format': 'ovf',
                         'name': 'new name! #123',
                         'size': 20,
                         'checksum': None}

        db_api.image_create(self.context, extra_fixture)

        images = self.client.get_images_detailed(filters={'size_min': 20})
        self.assertEquals(len(images), 1)

        for image in images:
            self.assertTrue(image['size'] >= 20)

    def test_get_image_details_by_property(self):
        """Tests that a detailed call can be filtered by a property"""
        extra_fixture = {'id': _gen_uuid(),
                         'status': 'saving',
                         'is_public': True,
                         'disk_format': 'vhd',
                         'container_format': 'ovf',
                         'name': 'new name! #123',
                         'size': 19,
                         'checksum': None,
                         'properties': {'p a': 'v a'}}

        db_api.image_create(self.context, extra_fixture)

        filters = {'property-p a': 'v a'}
        images = self.client.get_images_detailed(filters=filters)
        self.assertEquals(len(images), 1)

        for image in images:
            self.assertEquals('v a', image['properties']['p a'])

    def test_get_image_details_sort_disk_format_asc(self):
        """
        Tests that a detailed call returns list of
        public images sorted alphabetically by disk_format in
        ascending order.
        """
        UUID3 = _gen_uuid()
        extra_fixture = {'id': UUID3,
                         'status': 'active',
                         'is_public': True,
                         'disk_format': 'ami',
                         'container_format': 'ami',
                         'name': 'asdf',
                         'size': 19,
                         'checksum': None}

        db_api.image_create(self.context, extra_fixture)

        UUID4 = _gen_uuid()
        extra_fixture = {'id': UUID4,
                         'status': 'active',
                         'is_public': True,
                         'disk_format': 'vdi',
                         'container_format': 'ovf',
                         'name': 'xyz',
                         'size': 20,
                         'checksum': None}

        db_api.image_create(self.context, extra_fixture)

        images = self.client.get_images_detailed(sort_key='disk_format',
                                                 sort_dir='asc')

        self.assertEquals(len(images), 3)
        self.assertEquals(images[0]['id'], UUID3)
        self.assertEquals(images[1]['id'], UUID4)
        self.assertEquals(images[2]['id'], UUID2)

    def test_get_image(self):
        """Tests that the detailed info about an image returned"""
        fixture = {'id': UUID1,
                   'name': 'fake image #1',
                   'is_public': False,
                   'disk_format': 'ami',
                   'container_format': 'ami',
                   'status': 'active',
                   'size': 13,
                   'properties': {'type': 'kernel'}}

        data = self.client.get_image(UUID1)

        for k, v in fixture.items():
            el = data[k]
            self.assertEquals(v, data[k],
                              "Failed v != data[k] where v = %(v)s and "
                              "k = %(k)s and data[k] = %(el)s" % locals())

    def test_get_image_non_existing(self):
        """Tests that NotFound is raised when getting a non-existing image"""
        self.assertRaises(exception.NotFound,
                          self.client.get_image,
                          _gen_uuid())

    def test_add_image_basic(self):
        """Tests that we can add image metadata and returns the new id"""
        fixture = {
            'name': 'fake public image',
            'is_public': True,
            'disk_format': 'vmdk',
            'container_format': 'ovf',
            'size': 19,
        }

        new_image = self.client.add_image(fixture)

        # Test all other attributes set
        data = self.client.get_image(new_image['id'])

        for k, v in fixture.items():
            self.assertEquals(v, data[k])

        # Test status was updated properly
        self.assertTrue('status' in data.keys())
        self.assertEquals('active', data['status'])

    def test_add_image_with_properties(self):
        """Tests that we can add image metadata with properties"""
        fixture = {'name': 'fake public image',
                   'is_public': True,
                   'disk_format': 'vmdk',
                   'container_format': 'ovf',
                   'size': 19,
                   'location': "file:///tmp/glance-tests/2",
                   'properties': {'distro': 'Ubuntu 10.04 LTS'}}

        new_image = self.client.add_image(fixture)

        del fixture['location']
        for k, v in fixture.items():
            self.assertEquals(v, new_image[k])

        # Test status was updated properly
        self.assertTrue('status' in new_image.keys())
        self.assertEquals('active', new_image['status'])

    def test_add_image_already_exists(self):
        """Tests proper exception is raised if image with ID already exists"""
        fixture = {
            'id': UUID2,
            'name': 'fake public image',
            'is_public': True,
            'disk_format': 'vmdk',
            'container_format': 'ovf',
            'size': 19,
            'location': "file:///tmp/glance-tests/2",
        }

        self.assertRaises(exception.Duplicate,
                          self.client.add_image,
                          fixture)

    def test_add_image_with_bad_status(self):
        """Tests proper exception is raised if a bad status is set"""
        fixture = {
            'name': 'fake public image',
            'is_public': True,
            'disk_format': 'vmdk',
            'container_format': 'ovf',
            'status': 'bad status',
            'size': 19,
            'location': "file:///tmp/glance-tests/2",
        }

        self.assertRaises(exception.Invalid,
                          self.client.add_image,
                          fixture)

    def test_update_image(self):
        """Tests that the /images PUT registry API updates the image"""
        fixture = {'name': 'fake public image #2',
                   'disk_format': 'vmdk'}

        self.assertTrue(self.client.update_image(UUID2, fixture))

        # Test all other attributes set
        data = self.client.get_image(UUID2)

        for k, v in fixture.items():
            self.assertEquals(v, data[k])

    def test_update_image_not_existing(self):
        """Tests non existing image update doesn't work"""
        fixture = {
            'name': 'fake public image',
            'is_public': True,
            'disk_format': 'vmdk',
            'container_format': 'ovf',
            'status': 'bad status',
        }

        self.assertRaises(exception.NotFound,
                          self.client.update_image,
                          _gen_uuid(),
                          fixture)

    def test_delete_image(self):
        """Tests that image metadata is deleted properly"""
        # Grab the original number of images
        orig_num_images = len(self.client.get_images())

        # Delete image #2
        image = self.FIXTURES[1]
        deleted_image = self.client.delete_image(image['id'])
        self.assertTrue(deleted_image)
        self.assertEquals(image['id'], deleted_image['id'])
        self.assertTrue(deleted_image['deleted'])
        self.assertTrue(deleted_image['deleted_at'])

        # Verify one less image
        new_num_images = len(self.client.get_images())

        self.assertEquals(new_num_images, orig_num_images - 1)

    def test_delete_image_not_existing(self):
        """Tests cannot delete non-existing image"""
        self.assertRaises(exception.NotFound,
                          self.client.delete_image,
                          _gen_uuid())

    def test_get_image_members(self):
        """Tests getting image members"""
        memb_list = self.client.get_image_members(UUID2)
        num_members = len(memb_list)
        self.assertEquals(num_members, 0)

    def test_get_image_members_not_existing(self):
        """Tests getting non-existent image members"""
        self.assertRaises(exception.NotFound,
                          self.client.get_image_members,
                          _gen_uuid())

    def test_get_member_images(self):
        """Tests getting member images"""
        memb_list = self.client.get_member_images('pattieblack')
        num_members = len(memb_list)
        self.assertEquals(num_members, 0)

    def test_add_replace_members(self):
        """Tests replacing image members"""
        self.assertTrue(self.client.add_member(UUID2, 'pattieblack'))
        self.assertTrue(self.client.replace_members(UUID2,
                                                    dict(member_id='pattie'
                                                                   'black2')))

    def test_add_delete_member(self):
        """Tests deleting image members"""
        self.client.add_member(UUID2, 'pattieblack')
        self.assertTrue(self.client.delete_member(UUID2, 'pattieblack'))<|MERGE_RESOLUTION|>--- conflicted
+++ resolved
@@ -35,108 +35,6 @@
 
 #NOTE(bcwaldon): needed to init config_dir cli opt
 config.parse_args(args=[])
-<<<<<<< HEAD
-
-
-class TestBadClients(test_utils.BaseTestCase):
-
-    """Test exceptions raised for bad clients"""
-
-    def test_bad_address(self):
-        """Test ClientConnectionError raised"""
-        c = client.Client("127.999.1.1")
-        self.assertRaises(exception.ClientConnectionError,
-                          c.get_image,
-                          1)
-
-    def test_ssl_no_key_file(self):
-        """
-        Test that when doing SSL connection, a key file is
-        required if a cert file has been specified
-        """
-        try:
-            with tempfile.NamedTemporaryFile() as cert_file:
-                cert_file.write("bogus-cert")
-                cert_file.flush()
-            c = client.Client("0.0.0.0", use_ssl=True,
-                              cert_file=cert_file.name)
-        except exception.ClientConnectionError:
-            return
-        self.fail("Did not raise ClientConnectionError")
-
-    def test_ssl_non_existing_key_file(self):
-        """
-        Test that when doing SSL connection, a specified key
-        file is required to exist
-        """
-        try:
-            c = client.Client("0.0.0.0", use_ssl=True,
-                              key_file='nonexistingfile')
-        except exception.ClientConnectionError:
-            return
-        self.fail("Did not raise ClientConnectionError")
-
-    def test_ssl_no_cert_file(self):
-        """
-        Test that when doing SSL connection, a cert file is
-        required if a key file has been specified
-        """
-        try:
-            with tempfile.NamedTemporaryFile() as key_file:
-                key_file.write("bogus-key")
-                key_file.flush()
-                c = client.Client("0.0.0.0", use_ssl=True,
-                                  key_file=key_file.name)
-        except exception.ClientConnectionError:
-            return
-        self.fail("Did not raise ClientConnectionError")
-
-    def test_ssl_non_existing_cert_file(self):
-        """
-        Test that when doing SSL connection, a cert file is
-        required to exist if specified
-        """
-        try:
-            with tempfile.NamedTemporaryFile() as key_file:
-                key_file.write("bogus-key")
-                key_file.flush()
-                c = client.Client("0.0.0.0", use_ssl=True,
-                                  key_file=key_file.name,
-                                  cert_file='nonexistingfile')
-        except exception.ClientConnectionError:
-            return
-        self.fail("Did not raise ClientConnectionError")
-
-    def test_ssl_non_existing_ca_file(self):
-        """
-        Test that when doing SSL connection, a specified CA file exists
-        """
-        try:
-            c = client.Client("0.0.0.0", use_ssl=True,
-                              ca_file='nonexistingfile')
-        except exception.ClientConnectionError:
-            return
-        self.fail("Did not raise ClientConnectionError")
-
-    def test_ssl_optional_ca_file(self):
-        """
-        Test that when doing SSL connection, a cert file and key file are
-        required to exist if specified, but a CA file is optional.
-        """
-        try:
-            with tempfile.NamedTemporaryFile() as key_file:
-                key_file.write("bogus-key")
-                key_file.flush()
-                with tempfile.NamedTemporaryFile() as cert_file:
-                    cert_file.write("bogus-cert")
-                    cert_file.flush()
-                    c = client.Client("0.0.0.0", use_ssl=True,
-                                      key_file=key_file.name,
-                                      cert_file=cert_file.name)
-        except exception.ClientConnectionError:
-            self.fail("Raised ClientConnectionError when it should not")
-=======
->>>>>>> c236ab3d
 
 
 class TestRegistryClient(base.IsolatedUnitTest):
