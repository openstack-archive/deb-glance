# vim: tabstop=4 shiftwidth=4 softtabstop=4

# Copyright 2010-2011 OpenStack, LLC
# All Rights Reserved.
#
#    Licensed under the Apache License, Version 2.0 (the "License"); you may
#    not use this file except in compliance with the License. You may obtain
#    a copy of the License at
#
#         http://www.apache.org/licenses/LICENSE-2.0
#
#    Unless required by applicable law or agreed to in writing, software
#    distributed under the License is distributed on an "AS IS" BASIS, WITHOUT
#    WARRANTIES OR CONDITIONS OF ANY KIND, either express or implied. See the
#    License for the specific language governing permissions and limitations
#    under the License.

import datetime
import os
import tempfile
import unittest

from glance import client
from glance.common import client as base_client
<<<<<<< HEAD
from glance.common import context
=======
>>>>>>> 7bcb60d7
from glance.common import exception
from glance.common import utils
from glance.registry.db import api as db_api
from glance.registry.db import models as db_models
from glance.registry import client as rclient
from glance.tests.unit import base
from glance.tests import utils as test_utils

CONF = {'sql_connection': 'sqlite://'}

_gen_uuid = utils.generate_uuid

UUID1 = _gen_uuid()
UUID2 = _gen_uuid()


class TestBadClients(unittest.TestCase):

    """Test exceptions raised for bad clients"""

    def test_bad_address(self):
        """Test ClientConnectionError raised"""
        c = client.Client("127.999.1.1")
        self.assertRaises(exception.ClientConnectionError,
                          c.get_image,
                          1)

    def test_ssl_no_key_file(self):
        """
        Test that when doing SSL connection, a key file is
        required if a cert file has been specified
        """
        try:
            with tempfile.NamedTemporaryFile() as cert_file:
                cert_file.write("bogus-cert")
                cert_file.flush()
            c = client.Client("0.0.0.0", use_ssl=True,
                              cert_file=cert_file.name)
        except exception.ClientConnectionError:
            return
        self.fail("Did not raise ClientConnectionError")

    def test_ssl_non_existing_key_file(self):
        """
        Test that when doing SSL connection, a specified key
        file is required to exist
        """
        try:
            c = client.Client("0.0.0.0", use_ssl=True,
                              key_file='nonexistingfile')
        except exception.ClientConnectionError:
            return
        self.fail("Did not raise ClientConnectionError")

    def test_ssl_no_cert_file(self):
        """
        Test that when doing SSL connection, a cert file is
        required if a key file has been specified
        """
        try:
            with tempfile.NamedTemporaryFile() as key_file:
                key_file.write("bogus-key")
                key_file.flush()
                c = client.Client("0.0.0.0", use_ssl=True,
                                  key_file=key_file.name)
        except exception.ClientConnectionError:
            return
        self.fail("Did not raise ClientConnectionError")

    def test_ssl_non_existing_cert_file(self):
        """
        Test that when doing SSL connection, a cert file is
        required to exist if specified
        """
        try:
            with tempfile.NamedTemporaryFile() as key_file:
                key_file.write("bogus-key")
                key_file.flush()
                c = client.Client("0.0.0.0", use_ssl=True,
                                  key_file=key_file.name,
                                  cert_file='nonexistingfile')
        except exception.ClientConnectionError:
            return
        self.fail("Did not raise ClientConnectionError")

    def test_ssl_non_existing_ca_file(self):
        """
        Test that when doing SSL connection, a specified CA file exists
        """
        try:
            c = client.Client("0.0.0.0", use_ssl=True,
                              ca_file='nonexistingfile')
        except exception.ClientConnectionError:
            return
        self.fail("Did not raise ClientConnectionError")

    def test_ssl_optional_ca_file(self):
        """
        Test that when doing SSL connection, a cert file and key file are
        required to exist if specified, but a CA file is optional.
        """
        try:
            with tempfile.NamedTemporaryFile() as key_file:
                key_file.write("bogus-key")
                key_file.flush()
                with tempfile.NamedTemporaryFile() as cert_file:
                    cert_file.write("bogus-cert")
                    cert_file.flush()
                    c = client.Client("0.0.0.0", use_ssl=True,
                                      key_file=key_file.name,
                                      cert_file=cert_file.name)
        except exception.ClientConnectionError:
            self.fail("Raised ClientConnectionError when it should not")


class TestRegistryClient(base.IsolatedUnitTest):

    """
    Test proper actions made for both valid and invalid requests
    against a Registry service
    """

    def setUp(self):
        """Establish a clean test environment"""
        super(TestRegistryClient, self).setUp()
        db_api.configure_db(self.conf)
        self.context = context.RequestContext(is_admin=True)
        self.FIXTURES = [
            {'id': UUID1,
             'name': 'fake image #1',
             'status': 'active',
             'disk_format': 'ami',
             'container_format': 'ami',
             'is_public': False,
             'created_at': datetime.datetime.utcnow(),
             'updated_at': datetime.datetime.utcnow(),
             'deleted_at': None,
             'deleted': False,
             'checksum': None,
             'size': 13,
             'location': "swift://user:passwd@acct/container/obj.tar.0",
             'properties': {'type': 'kernel'}},
            {'id': UUID2,
             'name': 'fake image #2',
             'status': 'active',
             'disk_format': 'vhd',
             'container_format': 'ovf',
             'is_public': True,
             'created_at': datetime.datetime.utcnow(),
             'updated_at': datetime.datetime.utcnow(),
             'deleted_at': None,
             'deleted': False,
             'checksum': None,
             'size': 19,
             'location': "file:///tmp/glance-tests/2",
             'properties': {}}]
        self.destroy_fixtures()
        self.create_fixtures()
        self.client = rclient.RegistryClient("0.0.0.0")

    def tearDown(self):
        """Clear the test environment"""
        super(TestRegistryClient, self).tearDown()
        self.destroy_fixtures()

    def create_fixtures(self):
        for fixture in self.FIXTURES:
            db_api.image_create(self.context, fixture)

    def destroy_fixtures(self):
        # Easiest to just drop the models and re-create them...
        db_models.unregister_models(db_api._ENGINE)
        db_models.register_models(db_api._ENGINE)

    def test_get_image_index(self):
        """Test correct set of public image returned"""
        fixture = {
            'id': UUID2,
            'name': 'fake image #2'
        }
        images = self.client.get_images()
        self.assertEquals(len(images), 1)

        for k, v in fixture.items():
            self.assertEquals(v, images[0][k])

    def test_create_image_with_null_min_disk_min_ram(self):
        UUID3 = _gen_uuid()
        extra_fixture = {
            'id': UUID3,
            'status': 'active',
            'is_public': True,
            'disk_format': 'vhd',
            'container_format': 'ovf',
            'name': 'asdf',
            'size': 19,
            'checksum': None,
            'min_disk': None,
            'min_ram': None,
        }
        db_api.image_create(self.context, extra_fixture)
        image = self.client.get_image(UUID3)
        self.assertEqual(0, image["min_ram"])
        self.assertEqual(0, image["min_disk"])

    def test_get_index_sort_name_asc(self):
        """
        Tests that the /images registry API returns list of
        public images sorted alphabetically by name in
        ascending order.
        """
        UUID3 = _gen_uuid()
        extra_fixture = {'id': UUID3,
                         'status': 'active',
                         'is_public': True,
                         'disk_format': 'vhd',
                         'container_format': 'ovf',
                         'name': 'asdf',
                         'size': 19,
                         'checksum': None}

        db_api.image_create(self.context, extra_fixture)

        UUID4 = _gen_uuid()
        extra_fixture = {'id': UUID4,
                         'status': 'active',
                         'is_public': True,
                         'disk_format': 'vhd',
                         'container_format': 'ovf',
                         'name': 'xyz',
                         'size': 20,
                         'checksum': None}

        db_api.image_create(self.context, extra_fixture)

        images = self.client.get_images(sort_key='name', sort_dir='asc')

        self.assertEquals(len(images), 3)
        self.assertEquals(images[0]['id'], UUID3)
        self.assertEquals(images[1]['id'], UUID2)
        self.assertEquals(images[2]['id'], UUID4)

    def test_get_index_sort_status_desc(self):
        """
        Tests that the /images registry API returns list of
        public images sorted alphabetically by status in
        descending order.
        """
        UUID3 = _gen_uuid()
        extra_fixture = {'id': UUID3,
                         'status': 'queued',
                         'is_public': True,
                         'disk_format': 'vhd',
                         'container_format': 'ovf',
                         'name': 'asdf',
                         'size': 19,
                         'checksum': None}

        db_api.image_create(self.context, extra_fixture)

        UUID4 = _gen_uuid()
        extra_fixture = {'id': UUID4,
                         'status': 'active',
                         'is_public': True,
                         'disk_format': 'vhd',
                         'container_format': 'ovf',
                         'name': 'xyz',
                         'size': 20,
                         'checksum': None}

        db_api.image_create(self.context, extra_fixture)

        images = self.client.get_images(sort_key='status', sort_dir='desc')

        self.assertEquals(len(images), 3)
        self.assertEquals(images[0]['id'], UUID3)
        self.assertEquals(images[1]['id'], UUID4)
        self.assertEquals(images[2]['id'], UUID2)

    def test_get_index_sort_disk_format_asc(self):
        """
        Tests that the /images registry API returns list of
        public images sorted alphabetically by disk_format in
        ascending order.
        """
        UUID3 = _gen_uuid()
        extra_fixture = {'id': UUID3,
                         'status': 'active',
                         'is_public': True,
                         'disk_format': 'ami',
                         'container_format': 'ami',
                         'name': 'asdf',
                         'size': 19,
                         'checksum': None}

        db_api.image_create(self.context, extra_fixture)

        UUID4 = _gen_uuid()
        extra_fixture = {'id': UUID4,
                         'status': 'active',
                         'is_public': True,
                         'disk_format': 'vdi',
                         'container_format': 'ovf',
                         'name': 'xyz',
                         'size': 20,
                         'checksum': None}

        db_api.image_create(self.context, extra_fixture)

        images = self.client.get_images(sort_key='disk_format',
                                        sort_dir='asc')

        self.assertEquals(len(images), 3)
        self.assertEquals(images[0]['id'], UUID3)
        self.assertEquals(images[1]['id'], UUID4)
        self.assertEquals(images[2]['id'], UUID2)

    def test_get_index_sort_container_format_desc(self):
        """
        Tests that the /images registry API returns list of
        public images sorted alphabetically by container_format in
        descending order.
        """
        UUID3 = _gen_uuid()
        extra_fixture = {'id': UUID3,
                         'status': 'active',
                         'is_public': True,
                         'disk_format': 'ami',
                         'container_format': 'ami',
                         'name': 'asdf',
                         'size': 19,
                         'checksum': None}

        db_api.image_create(self.context, extra_fixture)

        UUID4 = _gen_uuid()
        extra_fixture = {'id': UUID4,
                         'status': 'active',
                         'is_public': True,
                         'disk_format': 'iso',
                         'container_format': 'bare',
                         'name': 'xyz',
                         'size': 20,
                         'checksum': None}

        db_api.image_create(self.context, extra_fixture)

        images = self.client.get_images(sort_key='container_format',
                                        sort_dir='desc')

        self.assertEquals(len(images), 3)
        self.assertEquals(images[0]['id'], UUID2)
        self.assertEquals(images[1]['id'], UUID4)
        self.assertEquals(images[2]['id'], UUID3)

    def test_get_index_sort_size_asc(self):
        """
        Tests that the /images registry API returns list of
        public images sorted by size in ascending order.
        """
        UUID3 = _gen_uuid()
        extra_fixture = {'id': UUID3,
                         'status': 'active',
                         'is_public': True,
                         'disk_format': 'ami',
                         'container_format': 'ami',
                         'name': 'asdf',
                         'size': 100,
                         'checksum': None}

        db_api.image_create(self.context, extra_fixture)

        UUID4 = _gen_uuid()
        extra_fixture = {'id': UUID4,
                         'status': 'active',
                         'is_public': True,
                         'disk_format': 'iso',
                         'container_format': 'bare',
                         'name': 'xyz',
                         'size': 2,
                         'checksum': None}

        db_api.image_create(self.context, extra_fixture)

        images = self.client.get_images(sort_key='size', sort_dir='asc')

        self.assertEquals(len(images), 3)
        self.assertEquals(images[0]['id'], UUID4)
        self.assertEquals(images[1]['id'], UUID2)
        self.assertEquals(images[2]['id'], UUID3)

    def test_get_index_sort_created_at_asc(self):
        """
        Tests that the /images registry API returns list of
        public images sorted by created_at in ascending order.
        """
        now = datetime.datetime.utcnow()
        time1 = now + datetime.timedelta(seconds=5)
        time2 = now

        UUID3 = _gen_uuid()
        extra_fixture = {'id': UUID3,
                         'status': 'active',
                         'is_public': True,
                         'disk_format': 'vhd',
                         'container_format': 'ovf',
                         'name': 'new name! #123',
                         'size': 19,
                         'checksum': None,
                         'created_at': time1}

        db_api.image_create(self.context, extra_fixture)

        UUID4 = _gen_uuid()
        extra_fixture = {'id': UUID4,
                         'status': 'active',
                         'is_public': True,
                         'disk_format': 'vhd',
                         'container_format': 'ovf',
                         'name': 'new name! #123',
                         'size': 20,
                         'checksum': None,
                         'created_at': time2}

        db_api.image_create(self.context, extra_fixture)

        images = self.client.get_images(sort_key='created_at', sort_dir='asc')

        self.assertEquals(len(images), 3)
        self.assertEquals(images[0]['id'], UUID2)
        self.assertEquals(images[1]['id'], UUID4)
        self.assertEquals(images[2]['id'], UUID3)

    def test_get_index_sort_updated_at_desc(self):
        """
        Tests that the /images registry API returns list of
        public images sorted by updated_at in descending order.
        """
        now = datetime.datetime.utcnow()
        time1 = now + datetime.timedelta(seconds=5)
        time2 = now

        UUID3 = _gen_uuid()
        extra_fixture = {'id': UUID3,
                         'status': 'active',
                         'is_public': True,
                         'disk_format': 'vhd',
                         'container_format': 'ovf',
                         'name': 'new name! #123',
                         'size': 19,
                         'checksum': None,
                         'created_at': None,
                         'updated_at': time1}

        db_api.image_create(self.context, extra_fixture)

        UUID4 = _gen_uuid()
        extra_fixture = {'id': UUID4,
                         'status': 'active',
                         'is_public': True,
                         'disk_format': 'vhd',
                         'container_format': 'ovf',
                         'name': 'new name! #123',
                         'size': 20,
                         'checksum': None,
                         'created_at': None,
                         'updated_at': time2}

        db_api.image_create(self.context, extra_fixture)

        images = self.client.get_images(sort_key='updated_at', sort_dir='desc')

        self.assertEquals(len(images), 3)
        self.assertEquals(images[0]['id'], UUID3)
        self.assertEquals(images[1]['id'], UUID4)
        self.assertEquals(images[2]['id'], UUID2)

    def test_get_image_index_marker(self):
        """Test correct set of images returned with marker param."""
        UUID3 = _gen_uuid()
        extra_fixture = {'id': UUID3,
                         'status': 'saving',
                         'is_public': True,
                         'disk_format': 'vhd',
                         'container_format': 'ovf',
                         'name': 'new name! #123',
                         'size': 19,
                         'checksum': None}

        db_api.image_create(self.context, extra_fixture)

        UUID4 = _gen_uuid()
        extra_fixture = {'id': UUID4,
                         'status': 'saving',
                         'is_public': True,
                         'disk_format': 'vhd',
                         'container_format': 'ovf',
                         'name': 'new name! #125',
                         'size': 19,
                         'checksum': None}

        db_api.image_create(self.context, extra_fixture)

        images = self.client.get_images(marker=UUID4)

        self.assertEquals(len(images), 2)
        self.assertEquals(images[0]['id'], UUID3)
        self.assertEquals(images[1]['id'], UUID2)

    def test_get_image_index_invalid_marker(self):
        """Test exception is raised when marker is invalid"""
        self.assertRaises(exception.Invalid,
                          self.client.get_images,
                          marker=_gen_uuid())

    def test_get_image_index_limit(self):
        """Test correct number of images returned with limit param."""
        extra_fixture = {'id': _gen_uuid(),
                         'status': 'saving',
                         'is_public': True,
                         'disk_format': 'vhd',
                         'container_format': 'ovf',
                         'name': 'new name! #123',
                         'size': 19,
                         'checksum': None}

        db_api.image_create(self.context, extra_fixture)

        extra_fixture = {'id': _gen_uuid(),
                         'status': 'saving',
                         'is_public': True,
                         'disk_format': 'vhd',
                         'container_format': 'ovf',
                         'name': 'new name! #125',
                         'size': 19,
                         'checksum': None}

        db_api.image_create(self.context, extra_fixture)

        images = self.client.get_images(limit=2)
        self.assertEquals(len(images), 2)

    def test_get_image_index_marker_limit(self):
        """Test correct set of images returned with marker/limit params."""
        UUID3 = _gen_uuid()
        extra_fixture = {'id': UUID3,
                         'status': 'saving',
                         'is_public': True,
                         'disk_format': 'vhd',
                         'container_format': 'ovf',
                         'name': 'new name! #123',
                         'size': 19,
                         'checksum': None}

        db_api.image_create(self.context, extra_fixture)

        UUID4 = _gen_uuid()
        extra_fixture = {'id': UUID4,
                         'status': 'saving',
                         'is_public': True,
                         'disk_format': 'vhd',
                         'container_format': 'ovf',
                         'name': 'new name! #125',
                         'size': 19,
                         'checksum': None}

        db_api.image_create(self.context, extra_fixture)

        images = self.client.get_images(marker=UUID3, limit=1)

        self.assertEquals(len(images), 1)
        self.assertEquals(images[0]['id'], UUID2)

    def test_get_image_index_limit_None(self):
        """Test correct set of images returned with limit param == None."""
        extra_fixture = {'id': _gen_uuid(),
                         'status': 'saving',
                         'is_public': True,
                         'disk_format': 'vhd',
                         'container_format': 'ovf',
                         'name': 'new name! #123',
                         'size': 19,
                         'checksum': None}

        db_api.image_create(self.context, extra_fixture)

        extra_fixture = {'id': _gen_uuid(),
                         'status': 'saving',
                         'is_public': True,
                         'disk_format': 'vhd',
                         'container_format': 'ovf',
                         'name': 'new name! #125',
                         'size': 19,
                         'checksum': None}

        db_api.image_create(self.context, extra_fixture)

        images = self.client.get_images(limit=None)
        self.assertEquals(len(images), 3)

    def test_get_image_index_by_name(self):
        """
        Test correct set of public, name-filtered image returned. This
        is just a sanity check, we test the details call more in-depth.
        """
        extra_fixture = {'id': _gen_uuid(),
                         'status': 'active',
                         'is_public': True,
                         'disk_format': 'vhd',
                         'container_format': 'ovf',
                         'name': 'new name! #123',
                         'size': 19,
                         'checksum': None}

        db_api.image_create(self.context, extra_fixture)

        images = self.client.get_images(filters={'name': 'new name! #123'})
        self.assertEquals(len(images), 1)

        for image in images:
            self.assertEquals('new name! #123', image['name'])

    def test_get_image_details(self):
        """Tests that the detailed info about public images returned"""
        fixture = {'id': UUID2,
                   'name': 'fake image #2',
                   'is_public': True,
                   'disk_format': 'vhd',
                   'container_format': 'ovf',
                   'status': 'active',
                   'size': 19,
                   'properties': {}}

        images = self.client.get_images_detailed()

        self.assertEquals(len(images), 1)
        for k, v in fixture.items():
            self.assertEquals(v, images[0][k])

    def test_get_image_details_marker_limit(self):
        """Test correct set of images returned with marker/limit params."""
        UUID3 = _gen_uuid()
        extra_fixture = {'id': UUID3,
                         'status': 'saving',
                         'is_public': True,
                         'disk_format': 'vhd',
                         'container_format': 'ovf',
                         'name': 'new name! #123',
                         'size': 19,
                         'checksum': None}

        db_api.image_create(self.context, extra_fixture)

        extra_fixture = {'id': _gen_uuid(),
                         'status': 'saving',
                         'is_public': True,
                         'disk_format': 'vhd',
                         'container_format': 'ovf',
                         'name': 'new name! #125',
                         'size': 19,
                         'checksum': None}

        db_api.image_create(self.context, extra_fixture)

        images = self.client.get_images_detailed(marker=UUID3, limit=1)

        self.assertEquals(len(images), 1)
        self.assertEquals(images[0]['id'], UUID2)

    def test_get_image_details_invalid_marker(self):
        """Test exception is raised when marker is invalid"""
        self.assertRaises(exception.Invalid,
                          self.client.get_images_detailed,
                          marker=_gen_uuid())

    def test_get_image_details_by_name(self):
        """Tests that a detailed call can be filtered by name"""
        extra_fixture = {'id': _gen_uuid(),
                         'status': 'active',
                         'is_public': True,
                         'disk_format': 'vhd',
                         'container_format': 'ovf',
                         'name': 'new name! #123',
                         'size': 19,
                         'checksum': None}

        db_api.image_create(self.context, extra_fixture)

        filters = {'name': 'new name! #123'}
        images = self.client.get_images_detailed(filters=filters)

        self.assertEquals(len(images), 1)
        for image in images:
            self.assertEquals('new name! #123', image['name'])

    def test_get_image_details_by_status(self):
        """Tests that a detailed call can be filtered by status"""
        extra_fixture = {'id': _gen_uuid(),
                         'status': 'saving',
                         'is_public': True,
                         'disk_format': 'vhd',
                         'container_format': 'ovf',
                         'name': 'new name! #123',
                         'size': 19,
                         'checksum': None}

        db_api.image_create(self.context, extra_fixture)

        images = self.client.get_images_detailed(filters={'status': 'saving'})

        self.assertEquals(len(images), 1)
        for image in images:
            self.assertEquals('saving', image['status'])

    def test_get_image_details_by_container_format(self):
        """Tests that a detailed call can be filtered by container_format"""
        extra_fixture = {'id': _gen_uuid(),
                         'status': 'saving',
                         'is_public': True,
                         'disk_format': 'vhd',
                         'container_format': 'ovf',
                         'name': 'new name! #123',
                         'size': 19,
                         'checksum': None}

        db_api.image_create(self.context, extra_fixture)

        filters = {'container_format': 'ovf'}
        images = self.client.get_images_detailed(filters=filters)

        self.assertEquals(len(images), 2)
        for image in images:
            self.assertEquals('ovf', image['container_format'])

    def test_get_image_details_by_disk_format(self):
        """Tests that a detailed call can be filtered by disk_format"""
        extra_fixture = {'id': _gen_uuid(),
                         'status': 'saving',
                         'is_public': True,
                         'disk_format': 'vhd',
                         'container_format': 'ovf',
                         'name': 'new name! #123',
                         'size': 19,
                         'checksum': None}

        db_api.image_create(self.context, extra_fixture)

        filters = {'disk_format': 'vhd'}
        images = self.client.get_images_detailed(filters=filters)

        self.assertEquals(len(images), 2)
        for image in images:
            self.assertEquals('vhd', image['disk_format'])

    def test_get_image_details_with_maximum_size(self):
        """Tests that a detailed call can be filtered by size_max"""
        extra_fixture = {'id': _gen_uuid(),
                         'status': 'saving',
                         'is_public': True,
                         'disk_format': 'vhd',
                         'container_format': 'ovf',
                         'name': 'new name! #123',
                         'size': 21,
                         'checksum': None}

        db_api.image_create(self.context, extra_fixture)

        images = self.client.get_images_detailed(filters={'size_max': 20})

        self.assertEquals(len(images), 1)
        for image in images:
            self.assertTrue(image['size'] <= 20)

    def test_get_image_details_with_minimum_size(self):
        """Tests that a detailed call can be filtered by size_min"""
        extra_fixture = {'id': _gen_uuid(),
                         'status': 'saving',
                         'is_public': True,
                         'disk_format': 'vhd',
                         'container_format': 'ovf',
                         'name': 'new name! #123',
                         'size': 20,
                         'checksum': None}

        db_api.image_create(self.context, extra_fixture)

        images = self.client.get_images_detailed(filters={'size_min': 20})

        self.assertEquals(len(images), 1)
        for image in images:
            self.assertTrue(image['size'] >= 20)

    def test_get_image_details_with_changes_since(self):
        """Tests that a detailed call can be filtered by size_min"""
        dt1 = datetime.datetime.utcnow() - datetime.timedelta(1)
        iso1 = utils.isotime(dt1)

        dt2 = datetime.datetime.utcnow() + datetime.timedelta(1)
        iso2 = utils.isotime(dt2)

        dt3 = datetime.datetime.utcnow() + datetime.timedelta(2)
        iso3 = utils.isotime(dt3)

        dt4 = datetime.datetime.utcnow() + datetime.timedelta(3)
        iso4 = utils.isotime(dt4)

        UUID3 = _gen_uuid()
        extra_fixture = {'id': UUID3,
                         'status': 'active',
                         'is_public': True,
                         'disk_format': 'vhd',
                         'container_format': 'ovf',
                         'name': 'fake image #3',
                         'size': 18,
                         'checksum': None}

        db_api.image_create(self.context, extra_fixture)
        db_api.image_destroy(self.context, 3)

        UUID4 = _gen_uuid()
        extra_fixture = {'id': UUID4,
                         'status': 'active',
                         'is_public': True,
                         'disk_format': 'ami',
                         'container_format': 'ami',
                         'name': 'fake image #4',
                         'size': 20,
                         'checksum': None,
                         'created_at': dt3,
                         'updated_at': dt3}

        db_api.image_create(self.context, extra_fixture)

        # Check a standard list, 4 images in db (2 deleted)
        images = self.client.get_images_detailed(filters={})
        self.assertEquals(len(images), 2)
        self.assertEqual(images[0]['id'], UUID4)
        self.assertEqual(images[1]['id'], UUID2)

        # Expect 3 images (1 deleted)
        filters = {'changes-since': iso1}
        images = self.client.get_images(filters=filters)
        self.assertEquals(len(images), 3)
        self.assertEqual(images[0]['id'], UUID4)
        self.assertEqual(images[1]['id'], UUID3)  # deleted
        self.assertEqual(images[2]['id'], UUID2)

        # Expect 1 images (0 deleted)
        filters = {'changes-since': iso2}
        images = self.client.get_images_detailed(filters=filters)
        self.assertEquals(len(images), 1)
        self.assertEqual(images[0]['id'], UUID4)

        # Expect 0 images (0 deleted)
        filters = {'changes-since': iso4}
        images = self.client.get_images(filters=filters)
        self.assertEquals(len(images), 0)

    def test_get_image_details_with_changes_since(self):
        """Tests that a detailed call can be filtered by changes-since"""
        extra_fixture = {'id': _gen_uuid(),
                         'status': 'saving',
                         'is_public': True,
                         'disk_format': 'vhd',
                         'container_format': 'ovf',
                         'name': 'new name! #123',
                         'size': 20,
                         'checksum': None}

        db_api.image_create(self.context, extra_fixture)

        images = self.client.get_images_detailed(filters={'size_min': 20})
        self.assertEquals(len(images), 1)

        for image in images:
            self.assertTrue(image['size'] >= 20)

    def test_get_image_details_by_property(self):
        """Tests that a detailed call can be filtered by a property"""
        extra_fixture = {'id': _gen_uuid(),
                         'status': 'saving',
                         'is_public': True,
                         'disk_format': 'vhd',
                         'container_format': 'ovf',
                         'name': 'new name! #123',
                         'size': 19,
                         'checksum': None,
                         'properties': {'p a': 'v a'}}

        db_api.image_create(self.context, extra_fixture)

        filters = {'property-p a': 'v a'}
        images = self.client.get_images_detailed(filters=filters)
        self.assertEquals(len(images), 1)

        for image in images:
            self.assertEquals('v a', image['properties']['p a'])

    def test_get_image_details_sort_disk_format_asc(self):
        """
        Tests that a detailed call returns list of
        public images sorted alphabetically by disk_format in
        ascending order.
        """
        UUID3 = _gen_uuid()
        extra_fixture = {'id': UUID3,
                         'status': 'active',
                         'is_public': True,
                         'disk_format': 'ami',
                         'container_format': 'ami',
                         'name': 'asdf',
                         'size': 19,
                         'checksum': None}

        db_api.image_create(self.context, extra_fixture)

        UUID4 = _gen_uuid()
        extra_fixture = {'id': UUID4,
                         'status': 'active',
                         'is_public': True,
                         'disk_format': 'vdi',
                         'container_format': 'ovf',
                         'name': 'xyz',
                         'size': 20,
                         'checksum': None}

        db_api.image_create(self.context, extra_fixture)

        images = self.client.get_images_detailed(sort_key='disk_format',
                                                 sort_dir='asc')

        self.assertEquals(len(images), 3)
        self.assertEquals(images[0]['id'], UUID3)
        self.assertEquals(images[1]['id'], UUID4)
        self.assertEquals(images[2]['id'], UUID2)

    def test_get_image(self):
        """Tests that the detailed info about an image returned"""
        fixture = {'id': UUID1,
                   'name': 'fake image #1',
                   'is_public': False,
                   'disk_format': 'ami',
                   'container_format': 'ami',
                   'status': 'active',
                   'size': 13,
                   'properties': {'type': 'kernel'}}

        data = self.client.get_image(UUID1)

        for k, v in fixture.items():
            el = data[k]
            self.assertEquals(v, data[k],
                              "Failed v != data[k] where v = %(v)s and "
                              "k = %(k)s and data[k] = %(el)s" % locals())

    def test_get_image_non_existing(self):
        """Tests that NotFound is raised when getting a non-existing image"""
        self.assertRaises(exception.NotFound,
                          self.client.get_image,
                          _gen_uuid())

    def test_add_image_basic(self):
        """Tests that we can add image metadata and returns the new id"""
        fixture = {'name': 'fake public image',
                   'is_public': True,
                   'disk_format': 'vmdk',
                   'container_format': 'ovf',
                   'size': 19,
                  }

        new_image = self.client.add_image(fixture)

        # Test all other attributes set
        data = self.client.get_image(new_image['id'])

        for k, v in fixture.items():
            self.assertEquals(v, data[k])

        # Test status was updated properly
        self.assertTrue('status' in data.keys())
        self.assertEquals('active', data['status'])

    def test_add_image_with_properties(self):
        """Tests that we can add image metadata with properties"""
        fixture = {'name': 'fake public image',
                   'is_public': True,
                   'disk_format': 'vmdk',
                   'container_format': 'ovf',
                   'size': 19,
                   'location': "file:///tmp/glance-tests/2",
                   'properties': {'distro': 'Ubuntu 10.04 LTS'}}

        new_image = self.client.add_image(fixture)

        del fixture['location']
        for k, v in fixture.items():
            self.assertEquals(v, new_image[k])

        # Test status was updated properly
        self.assertTrue('status' in new_image.keys())
        self.assertEquals('active', new_image['status'])

    def test_add_image_already_exists(self):
        """Tests proper exception is raised if image with ID already exists"""
        fixture = {'id': UUID2,
                   'name': 'fake public image',
                   'is_public': True,
                   'disk_format': 'vmdk',
                   'container_format': 'ovf',
                   'size': 19,
                   'location': "file:///tmp/glance-tests/2",
                  }

        self.assertRaises(exception.Duplicate,
                          self.client.add_image,
                          fixture)

    def test_add_image_with_bad_status(self):
        """Tests proper exception is raised if a bad status is set"""
        fixture = {'name': 'fake public image',
                   'is_public': True,
                   'disk_format': 'vmdk',
                   'container_format': 'ovf',
                   'status': 'bad status',
                   'size': 19,
                   'location': "file:///tmp/glance-tests/2",
                  }

        self.assertRaises(exception.Invalid,
                          self.client.add_image,
                          fixture)

    def test_add_image_with_acceptably_long_name(self):
        """Tests adding image with acceptably long name"""
        name = 'x' * 255
        fixture = {'name': name,
                   'is_public': True,
                   'disk_format': 'vmdk',
                   'container_format': 'ovf',
                   'size': 19,
                   'location': "file:///tmp/glance-tests/2",
                  }

        new_image = self.client.add_image(fixture)

        data = self.client.get_image(new_image['id'])
        self.assertEquals(name, data['name'])

    def test_add_image_with_excessively_long_name(self):
        """Tests adding image with excessively long name"""
        name = 'x' * 256
        fixture = {'name': name,
                   'is_public': True,
                   'disk_format': 'vmdk',
                   'container_format': 'ovf',
                   'size': 19,
                   'location': "file:///tmp/glance-tests/2",
                  }

        self.assertRaises(exception.Invalid,
                          self.client.add_image,
                          fixture)

    def test_update_image_with_acceptably_long_name(self):
        """Tests updating image with acceptably long name"""
        name = 'x' * 255
        fixture = {'name': name}

        self.assertTrue(self.client.update_image(UUID2, fixture))

        data = self.client.get_image(UUID2)
        self.assertEquals(name, data['name'])

    def test_update_image_with_excessively_long_name(self):
        """Tests updating image with excessively long name"""
        name = 'x' * 256
        fixture = {'name': name}

        self.assertRaises(exception.Invalid,
                          self.client.update_image,
                          UUID2,
                          fixture)

    def test_update_image(self):
        """Tests that the /images PUT registry API updates the image"""
        fixture = {'name': 'fake public image #2',
                   'disk_format': 'vmdk'}

        self.assertTrue(self.client.update_image(UUID2, fixture))

        # Test all other attributes set
        data = self.client.get_image(UUID2)

        for k, v in fixture.items():
            self.assertEquals(v, data[k])

    def test_update_image_not_existing(self):
        """Tests non existing image update doesn't work"""
        fixture = {'name': 'fake public image',
                   'is_public': True,
                   'disk_format': 'vmdk',
                   'container_format': 'ovf',
                   'status': 'bad status',
                  }

        self.assertRaises(exception.NotFound,
                          self.client.update_image,
                          _gen_uuid(),
                          fixture)

    def test_delete_image(self):
        """Tests that image metadata is deleted properly"""
        # Grab the original number of images
        orig_num_images = len(self.client.get_images())

        # Delete image #2
        self.assertTrue(self.client.delete_image(UUID2))

        # Verify one less image
        new_num_images = len(self.client.get_images())

        self.assertEquals(new_num_images, orig_num_images - 1)

    def test_delete_image_not_existing(self):
        """Tests cannot delete non-existing image"""
        self.assertRaises(exception.NotFound,
                          self.client.delete_image,
                          _gen_uuid())

    def test_get_image_members(self):
        """Tests getting image members"""
        memb_list = self.client.get_image_members(UUID2)
        num_members = len(memb_list)
        self.assertEquals(num_members, 0)

    def test_get_image_members_not_existing(self):
        """Tests getting non-existant image members"""
        self.assertRaises(exception.NotFound,
                          self.client.get_image_members,
                          _gen_uuid())

    def test_get_member_images(self):
        """Tests getting member images"""
        memb_list = self.client.get_member_images('pattieblack')
        num_members = len(memb_list)
        self.assertEquals(num_members, 0)

    def test_replace_members(self):
        """Tests replacing image members"""
        self.assertRaises(exception.NotAuthenticated,
                          self.client.replace_members, UUID2,
                          dict(member_id='pattieblack'))

    def test_add_member(self):
        """Tests adding image members"""
        self.assertRaises(exception.NotAuthenticated,
                          self.client.add_member, UUID2, 'pattieblack')

    def test_delete_member(self):
        """Tests deleting image members"""
        self.assertRaises(exception.NotAuthenticated,
                          self.client.delete_member, UUID2, 'pattieblack')


class TestClient(base.IsolatedUnitTest):

    """
    Test proper actions made for both valid and invalid requests
    against a Glance service
    """

    def setUp(self):
        """Establish a clean test environment"""
        super(TestClient, self).setUp()
        db_api.configure_db(self.conf)
        self.client = client.Client("0.0.0.0")
        self.FIXTURES = [
            {'id': UUID1,
             'name': 'fake image #1',
             'status': 'active',
             'disk_format': 'ami',
             'container_format': 'ami',
             'is_public': False,
             'created_at': datetime.datetime.utcnow(),
             'updated_at': datetime.datetime.utcnow(),
             'deleted_at': None,
             'deleted': False,
             'checksum': None,
             'size': 13,
             'location': "file:///%s/%s" % (self.test_dir, UUID1),
             'properties': {'type': 'kernel'}},
            {'id': UUID2,
             'name': 'fake image #2',
             'status': 'active',
             'disk_format': 'vhd',
             'container_format': 'ovf',
             'is_public': True,
             'created_at': datetime.datetime.utcnow(),
             'updated_at': datetime.datetime.utcnow(),
             'deleted_at': None,
             'deleted': False,
             'checksum': None,
             'size': 19,
             'location': "file:///%s/%s" % (self.test_dir, UUID2),
             'properties': {}}]
        self.context = context.RequestContext(is_admin=True)
        self.destroy_fixtures()
        self.create_fixtures()

    def tearDown(self):
        """Clear the test environment"""
        super(TestClient, self).tearDown()
        self.destroy_fixtures()

    def create_fixtures(self):
        for fixture in self.FIXTURES:
            db_api.image_create(self.context, fixture)
            # We write a fake image file to the filesystem
            with open("%s/%s" % (self.test_dir, fixture['id']), 'wb') as image:
                image.write("chunk00000remainder")
                image.flush()

    def destroy_fixtures(self):
        # Easiest to just drop the models and re-create them...
        db_models.unregister_models(db_api._ENGINE)
        db_models.register_models(db_api._ENGINE)

    def test_get_image(self):
        """Test a simple file backend retrieval works as expected"""
        expected_image = 'chunk00000remainder'
        expected_meta = {'id': UUID2,
                   'name': 'fake image #2',
                   'is_public': True,
                   'disk_format': 'vhd',
                   'container_format': 'ovf',
                   'status': 'active',
                   'size': 19,
                   'properties': {}}
        meta, image_chunks = self.client.get_image(UUID2)

        image_data = ""
        for image_chunk in image_chunks:
            image_data += image_chunk

        self.assertEquals(expected_image, image_data)
        for k, v in expected_meta.items():
            self.assertEquals(v, meta[k])

    def test_get_image_not_existing(self):
        """Test retrieval of a non-existing image returns a 404"""
        self.assertRaises(exception.NotFound,
                          self.client.get_image,
                          _gen_uuid())

    def test_get_image_index_sort_container_format_desc(self):
        """
        Tests that the client returns list of public images
        sorted alphabetically by container_format in
        descending order.
        """
        UUID3 = _gen_uuid()
        extra_fixture = {'id': UUID3,
                         'status': 'active',
                         'is_public': True,
                         'disk_format': 'ami',
                         'container_format': 'ami',
                         'name': 'asdf',
                         'size': 19,
                         'checksum': None}

        db_api.image_create(self.context, extra_fixture)

        UUID4 = _gen_uuid()
        extra_fixture = {'id': UUID4,
                         'status': 'active',
                         'is_public': True,
                         'disk_format': 'iso',
                         'container_format': 'bare',
                         'name': 'xyz',
                         'size': 20,
                         'checksum': None}

        db_api.image_create(self.context, extra_fixture)

        images = self.client.get_images(sort_key='container_format',
                                        sort_dir='desc')

        self.assertEquals(len(images), 3)
        self.assertEquals(images[0]['id'], UUID2)
        self.assertEquals(images[1]['id'], UUID4)
        self.assertEquals(images[2]['id'], UUID3)

    def test_get_image_index(self):
        """Test correct set of public image returned"""
        fixture = {'id': UUID2,
                   'name': 'fake image #2'}
        images = self.client.get_images()
        self.assertEquals(len(images), 1)

        for k, v in fixture.items():
            self.assertEquals(v, images[0][k])

    def test_get_image_index_marker(self):
        """Test correct set of public images returned with marker param."""
        UUID3 = _gen_uuid()
        extra_fixture = {'id': UUID3,
                         'status': 'saving',
                         'is_public': True,
                         'disk_format': 'vhd',
                         'container_format': 'ovf',
                         'name': 'new name! #123',
                         'size': 19,
                         'checksum': None}

        db_api.image_create(self.context, extra_fixture)

        UUID4 = _gen_uuid()
        extra_fixture = {'id': UUID4,
                         'status': 'saving',
                         'is_public': True,
                         'disk_format': 'vhd',
                         'container_format': 'ovf',
                         'name': 'new name! #125',
                         'size': 19,
                         'checksum': None}

        db_api.image_create(self.context, extra_fixture)

        images = self.client.get_images(marker=UUID4)

        self.assertEquals(len(images), 2)
        self.assertEquals(images[0]['id'], UUID3)
        self.assertEquals(images[1]['id'], UUID2)

    def test_get_image_index_invalid_marker(self):
        """Test exception is raised when marker is invalid"""
        self.assertRaises(exception.Invalid,
                          self.client.get_images,
                          marker=_gen_uuid())

    def test_get_image_index_limit(self):
        """Test correct number of public images returned with limit param."""
        extra_fixture = {'id': _gen_uuid(),
                         'status': 'saving',
                         'is_public': True,
                         'disk_format': 'vhd',
                         'container_format': 'ovf',
                         'name': 'new name! #123',
                         'size': 19,
                         'checksum': None}

        db_api.image_create(self.context, extra_fixture)

        extra_fixture = {'id': _gen_uuid(),
                         'status': 'saving',
                         'is_public': True,
                         'disk_format': 'vhd',
                         'container_format': 'ovf',
                         'name': 'new name! #125',
                         'size': 19,
                         'checksum': None}

        db_api.image_create(self.context, extra_fixture)

        images = self.client.get_images(limit=2)
        self.assertEquals(len(images), 2)

    def test_get_image_index_marker_limit(self):
        """Test correct set of images returned with marker/limit params."""
        UUID3 = _gen_uuid()
        extra_fixture = {'id': UUID3,
                         'status': 'saving',
                         'is_public': True,
                         'disk_format': 'vhd',
                         'container_format': 'ovf',
                         'name': 'new name! #123',
                         'size': 19,
                         'checksum': None}

        db_api.image_create(self.context, extra_fixture)

        extra_fixture = {'id': _gen_uuid(),
                         'status': 'saving',
                         'is_public': True,
                         'disk_format': 'vhd',
                         'container_format': 'ovf',
                         'name': 'new name! #125',
                         'size': 19,
                         'checksum': None}

        db_api.image_create(self.context, extra_fixture)

        images = self.client.get_images(marker=UUID3, limit=1)
        self.assertEquals(len(images), 1)

        self.assertEquals(images[0]['id'], UUID2)

    def test_get_image_index_by_base_attribute(self):
        """Tests that an index call can be filtered by a base attribute"""
        extra_fixture = {'id': _gen_uuid(),
                         'status': 'active',
                         'is_public': True,
                         'disk_format': 'vhd',
                         'container_format': 'ovf',
                         'name': 'new name! #123',
                         'size': 19,
                         'checksum': None}

        db_api.image_create(self.context, extra_fixture)

        filters = {'name': 'new name! #123'}
        images = self.client.get_images(filters=filters)

        self.assertEquals(len(images), 1)
        self.assertEquals('new name! #123', images[0]['name'])

    def test_get_image_index_by_property(self):
        """Tests that an index call can be filtered by a property"""
        UUID3 = _gen_uuid()
        extra_fixture = {'id': UUID3,
                         'status': 'saving',
                         'is_public': True,
                         'disk_format': 'vhd',
                         'container_format': 'ovf',
                         'name': 'new name! #123',
                         'size': 19,
                         'checksum': None,
                         'properties': {'p a': 'v a'}}

        db_api.image_create(self.context, extra_fixture)

        filters = {'property-p a': 'v a'}
        images = self.client.get_images(filters=filters)

        self.assertEquals(len(images), 1)
        self.assertEquals(images[0]['id'], UUID3)

    def test_get_image_details(self):
        """Tests that the detailed info about public images returned"""
        expected = {'id': UUID2,
                   'name': 'fake image #2',
                   'is_public': True,
                   'disk_format': 'vhd',
                   'container_format': 'ovf',
                   'status': 'active',
                   'size': 19,
                   'properties': {}}

        images = self.client.get_images_detailed()
        self.assertEquals(len(images), 1)

        for k, v in expected.items():
            self.assertEquals(v, images[0][k])

    def test_get_image_details_marker_limit(self):
        """Test detailed calls are filtered by marker/limit params."""
        UUID3 = _gen_uuid()
        extra_fixture = {'id': UUID3,
                         'status': 'saving',
                         'is_public': True,
                         'disk_format': 'vhd',
                         'container_format': 'ovf',
                         'name': 'new name! #123',
                         'size': 19,
                         'checksum': None}

        db_api.image_create(self.context, extra_fixture)

        extra_fixture = {'id': _gen_uuid(),
                         'status': 'saving',
                         'is_public': True,
                         'disk_format': 'vhd',
                         'container_format': 'ovf',
                         'name': 'new name! #125',
                         'size': 19,
                         'checksum': None}

        db_api.image_create(self.context, extra_fixture)

        images = self.client.get_images_detailed(marker=UUID3, limit=1)
        self.assertEquals(len(images), 1)

        self.assertEquals(images[0]['id'], UUID2)

    def test_get_image_details_invalid_marker(self):
        """Test exception is raised when marker is invalid"""
        self.assertRaises(exception.Invalid,
                          self.client.get_images_detailed,
                          marker=_gen_uuid())

    def test_get_image_details_by_base_attribute(self):
        """Tests that a detailed call can be filtered by a base attribute"""
        extra_fixture = {'id': _gen_uuid(),
                         'status': 'active',
                         'is_public': True,
                         'disk_format': 'vhd',
                         'container_format': 'ovf',
                         'name': 'new name! #123',
                         'size': 19,
                         'checksum': None}

        db_api.image_create(self.context, extra_fixture)

        filters = {'name': 'new name! #123'}
        images = self.client.get_images_detailed(filters=filters)
        self.assertEquals(len(images), 1)

        for image in images:
            self.assertEquals('new name! #123', image['name'])

    def test_get_image_details_with_changes_since(self):
        """Tests that a detailed call can be filtered by size_min"""
        dt1 = datetime.datetime.utcnow() - datetime.timedelta(1)
        iso1 = utils.isotime(dt1)

        dt2 = datetime.datetime.utcnow() + datetime.timedelta(1)
        iso2 = utils.isotime(dt2)

        dt3 = datetime.datetime.utcnow() + datetime.timedelta(2)
        iso3 = utils.isotime(dt3)

        dt4 = datetime.datetime.utcnow() + datetime.timedelta(3)
        iso4 = utils.isotime(dt4)

        UUID3 = _gen_uuid()
        extra_fixture = {'id': UUID3,
                         'status': 'active',
                         'is_public': True,
                         'disk_format': 'vhd',
                         'container_format': 'ovf',
                         'name': 'fake image #3',
                         'size': 18,
                         'checksum': None}

        db_api.image_create(self.context, extra_fixture)
        db_api.image_destroy(self.context, UUID3)

        UUID4 = _gen_uuid()
        extra_fixture = {'id': UUID4,
                         'status': 'active',
                         'is_public': True,
                         'disk_format': 'ami',
                         'container_format': 'ami',
                         'name': 'fake image #4',
                         'size': 20,
                         'checksum': None,
                         'created_at': dt3,
                         'updated_at': dt3}

        db_api.image_create(self.context, extra_fixture)

        # Check a standard list, 4 images in db (2 deleted)
        images = self.client.get_images_detailed(filters={})
        self.assertEquals(len(images), 2)
        self.assertEqual(images[0]['id'], UUID4)
        self.assertEqual(images[1]['id'], UUID2)

        # Expect 3 images (1 deleted)
        filters = {'changes-since': iso1}
        images = self.client.get_images(filters=filters)
        self.assertEquals(len(images), 3)
        self.assertEqual(images[0]['id'], UUID4)
        self.assertEqual(images[1]['id'], UUID3)  # deleted
        self.assertEqual(images[2]['id'], UUID2)

        # Expect 1 images (0 deleted)
        filters = {'changes-since': iso2}
        images = self.client.get_images_detailed(filters=filters)
        self.assertEquals(len(images), 1)
        self.assertEqual(images[0]['id'], UUID4)

        # Expect 0 images (0 deleted)
        filters = {'changes-since': iso4}
        images = self.client.get_images(filters=filters)
        self.assertEquals(len(images), 0)

    def test_get_image_details_by_property(self):
        """Tests that a detailed call can be filtered by a property"""
        extra_fixture = {'id': _gen_uuid(),
                         'status': 'saving',
                         'is_public': True,
                         'disk_format': 'vhd',
                         'container_format': 'ovf',
                         'name': 'new name! #123',
                         'size': 19,
                         'checksum': None,
                         'properties': {'p a': 'v a'}}

        db_api.image_create(self.context, extra_fixture)

        filters = {'property-p a': 'v a'}
        images = self.client.get_images_detailed(filters=filters)
        self.assertEquals(len(images), 1)

        for image in images:
            self.assertEquals('v a', image['properties']['p a'])

    def test_get_image_bad_filters_with_other_params(self):
        """Tests that a detailed call can be filtered by a property"""
        extra_fixture = {'id': _gen_uuid(),
                         'status': 'saving',
                         'is_public': True,
                         'disk_format': 'vhd',
                         'container_format': 'ovf',
                         'name': 'new name! #123',
                         'size': 19,
                         'checksum': None,
                         'properties': {'p a': 'v a'}}

        db_api.image_create(self.context, extra_fixture)

        images = self.client.get_images_detailed(filters=None, limit=1)
        self.assertEquals(len(images), 1)

    def test_get_image_meta(self):
        """Tests that the detailed info about an image returned"""
        fixture = {'id': UUID2,
                   'name': 'fake image #2',
                   'is_public': True,
                   'disk_format': 'vhd',
                   'container_format': 'ovf',
                   'status': 'active',
                   'size': 19,
                   'properties': {}}

        data = self.client.get_image_meta(UUID2)

        for k, v in fixture.items():
            self.assertEquals(v, data[k])

    def test_get_image_iso_meta(self):
        """Tests that the detailed info about an ISO image is returned"""
        fixture = {'name': 'fake iso image',
                   'is_public': False,
                   'disk_format': 'iso',
                   'container_format': 'bare',
                   'status': 'active',
                   'size': 19,
                   'location': "http://localhost/glance-tests/3",
                   'properties': {}}

        new_image = self.client.add_image(fixture)
        new_image_id = new_image['id']

        # Test all other attributes set
        data = self.client.get_image_meta(new_image_id)

        del fixture['location']
        for k, v in fixture.items():
            self.assertEquals(v, data[k])

    def test_get_image_non_existing(self):
        """Tests that NotFound is raised when getting a non-existing image"""
        self.assertRaises(exception.NotFound,
                          self.client.get_image,
                          _gen_uuid())

    def test_add_image_without_location_or_raw_data(self):
        """Tests client returns image as queued"""
        fixture = {'name': 'fake public image',
                   'is_public': True,
                   'disk_format': 'vhd',
                   'container_format': 'ovf',
                  }
        image_meta = self.client.add_image(fixture)
        self.assertEquals('queued', image_meta['status'])
        self.assertEquals(0, image_meta['size'])

    def test_add_image_basic(self):
        """Tests that we can add image metadata and returns the new id"""
        fixture = {'name': 'fake public image',
                   'is_public': True,
                   'disk_format': 'vhd',
                   'container_format': 'ovf',
                   'size': 19,
                   'location': "http://localhost/glance-tests/2",
                  }
        new_image = self.client.add_image(fixture)
        new_image_id = new_image['id']

        # Test all other attributes set
        data = self.client.get_image_meta(new_image_id)

        del fixture['location']
        for k, v in fixture.items():
            self.assertEquals(v, data[k])

        # Test status was updated properly
        self.assertTrue('status' in data.keys())
        self.assertEquals('active', data['status'])

    def test_add_image_with_properties(self):
        """Tests that we can add image metadata with properties"""
        fixture = {'name': 'fake public image',
                   'is_public': True,
                   'disk_format': 'vhd',
                   'container_format': 'ovf',
                   'size': 19,
                   'location': "http://localhost/glance-tests/2",
                   'properties': {'distro': 'Ubuntu 10.04 LTS'},
                  }
        new_image = self.client.add_image(fixture)
        new_image_id = new_image['id']

        # Test all other attributes set
        data = self.client.get_image_meta(new_image_id)

        del fixture['location']
        for k, v in fixture.items():
            self.assertEquals(v, data[k])

        # Test status was updated properly
        self.assertTrue('status' in data)
        self.assertEquals('active', data['status'])

    def test_add_image_with_iso_properties(self):
        """Tests that we can add image metadata with ISO disk format"""
        fixture = {'name': 'fake public iso',
                   'is_public': True,
                   'disk_format': 'iso',
                   'container_format': 'bare',
                   'size': 19,
                   'location': "http://localhost/glance-tests/2",
                   'properties': {'install': 'Bindows Heaven'},
                  }
        new_image = self.client.add_image(fixture)
        new_image_id = new_image['id']

        # Test all other attributes set
        data = self.client.get_image_meta(new_image_id)

        del fixture['location']
        for k, v in fixture.items():
            self.assertEquals(v, data[k])

        # Test status was updated properly
        self.assertTrue('status' in data)
        self.assertEquals('active', data['status'])

    def test_add_image_with_bad_iso_properties(self):
        """
        Verify that ISO with invalid container format is rejected.
        Intended to exercise error path once rather than be exhaustive
        set of mismatches
        """
        fixture = {'name': 'fake public iso',
                   'is_public': True,
                   'disk_format': 'iso',
                   'container_format': 'vhd',
                   'size': 19,
                   'location': "http://localhost/glance-tests/3",
                   'properties': {'install': 'Bindows Heaven'},
                  }

        self.assertRaises(exception.Invalid,
            self.client.add_image,
            fixture)

    def test_add_image_already_exists(self):
        """Tests proper exception is raised if image with ID already exists"""
        fixture = {'id': UUID2,
                   'name': 'fake public image',
                   'is_public': True,
                   'disk_format': 'vhd',
                   'container_format': 'ovf',
                   'status': 'bad status',
                   'size': 19,
                   'location': "http://localhost/glance-tests/2",
                  }

        self.assertRaises(exception.Duplicate,
                          self.client.add_image,
                          fixture)

    def test_add_image_with_bad_status(self):
        """Tests a bad status is set to a proper one by server"""
        fixture = {'name': 'fake public image',
                   'is_public': True,
                   'disk_format': 'vhd',
                   'container_format': 'ovf',
                   'status': 'bad status',
                   'size': 19,
                   'location': "http://localhost/glance-tests/2",
                  }

        new_image = self.client.add_image(fixture)
        self.assertEquals(new_image['status'], 'active')

    def test_add_image_with_image_data_as_string(self):
        """Tests can add image by passing image data as string"""
        fixture = {'name': 'fake public image',
                   'is_public': True,
                   'disk_format': 'vhd',
                   'container_format': 'ovf',
                   'size': 19,
                   'properties': {'distro': 'Ubuntu 10.04 LTS'},
                  }

        image_data_fixture = r"chunk00000remainder"

        new_image = self.client.add_image(fixture, image_data_fixture)
        new_image_id = new_image['id']

        new_meta, new_image_chunks = self.client.get_image(new_image_id)

        new_image_data = ""
        for image_chunk in new_image_chunks:
            new_image_data += image_chunk

        self.assertEquals(image_data_fixture, new_image_data)
        for k, v in fixture.items():
            self.assertEquals(v, new_meta[k])

    def add_image_with_image_data_as_file(self, sendfile):
        """Tests can add image by passing image data as file"""
        fixture = {'name': 'fake public image',
                   'is_public': True,
                   'disk_format': 'vhd',
                   'container_format': 'ovf',
                   'size': 19,
                   'properties': {'distro': 'Ubuntu 10.04 LTS'},
                  }

        self.client.stub_force_sendfile = sendfile

        image_data_fixture = r"chunk00000remainder"

        tmp_image_filepath = '/tmp/rubbish-image'

        if os.path.exists(tmp_image_filepath):
            os.unlink(tmp_image_filepath)

        tmp_file = open(tmp_image_filepath, 'wb')
        tmp_file.write(image_data_fixture)
        tmp_file.close()

        new_image = self.client.add_image(fixture, open(tmp_image_filepath))
        new_image_id = new_image['id']

        if os.path.exists(tmp_image_filepath):
            os.unlink(tmp_image_filepath)

        new_meta, new_image_chunks = self.client.get_image(new_image_id)

        new_image_data = ""
        for image_chunk in new_image_chunks:
            new_image_data += image_chunk

        self.assertEquals(image_data_fixture, new_image_data)
        for k, v in fixture.items():
            self.assertEquals(v, new_meta[k])

<<<<<<< HEAD
=======
    def test_added_image_notdoubled(self):
        """Tests contents of an added small seekable image, when using ssl"""
        fixture = {'name': 'fake public image',
                   'disk_format': 'vhd',
                   'container_format': 'ovf'
                  }

        tmp_fp = tempfile.TemporaryFile('w+')
        image_data_fixture = _gen_uuid()
        tmp_fp.write(image_data_fixture)
        tmp_fp.seek(0)

        self.client.use_ssl = True
        new_image = self.client.add_image(fixture, tmp_fp)
        new_image_id = new_image['id']

        tmp_fp.close()

        new_meta, new_image_chunks = self.client.get_image(new_image_id)
        new_image_data = ""
        for chunk in new_image_chunks:
            new_image_data += chunk

        self.assertEquals(image_data_fixture, new_image_data)

>>>>>>> 7bcb60d7
    @test_utils.skip_if(not base_client.SENDFILE_SUPPORTED,
                        'sendfile not supported')
    def test_add_image_with_image_data_as_file_with_sendfile(self):
        self.add_image_with_image_data_as_file(sendfile=True)

    def test_add_image_with_image_data_as_file_without_sendfile(self):
        self.add_image_with_image_data_as_file(sendfile=False)

    def _add_image_as_iterable(self):
        fixture = {'name': 'fake public image',
                   'is_public': True,
                   'disk_format': 'vhd',
                   'container_format': 'ovf',
                   'size': 10 * 65536,
                   'properties': {'distro': 'Ubuntu 10.04 LTS'},
                  }

        class Zeros(object):
            def __init__(self, chunks):
                self.chunks = chunks
                self.zeros = open('/dev/zero', 'rb')

            def __iter__(self):
                while self.chunks > 0:
                    self.chunks -= 1
                    chunk = self.zeros.read(65536)
                    yield chunk

        new_image = self.client.add_image(fixture, Zeros(10))
        new_image_id = new_image['id']

        new_meta, new_image_chunks = self.client.get_image(new_image_id)

        return (fixture, new_meta, new_image_chunks)

    def _verify_image_iterable(self, fixture, meta, chunks):
        image_data_len = 0
        for image_chunk in chunks:
            image_data_len += len(image_chunk)
        self.assertEquals(10 * 65536, image_data_len)

        for k, v in fixture.items():
            self.assertEquals(v, meta[k])

    def test_add_image_with_image_data_as_iterable(self):
        """Tests we can add image by passing image data as an iterable"""
        fixture, new_meta, new_chunks = self._add_image_as_iterable()

        self._verify_image_iterable(fixture, new_meta, new_chunks)

    def test_roundtrip_image_with_image_data_as_iterable(self):
        """Tests we can roundtrip image as an iterable"""
        fixture, new_meta, new_chunks = self._add_image_as_iterable()

        # duplicate directly from iterable returned from get
        dup_image = self.client.add_image(fixture, new_chunks)
        dup_image_id = dup_image['id']

        roundtrip_meta, roundtrip_chunks = self.client.get_image(dup_image_id)

        self._verify_image_iterable(fixture, roundtrip_meta, roundtrip_chunks)

    def test_add_image_with_image_data_as_string_and_no_size(self):
        """Tests add image by passing image data as string w/ no size attr"""
        fixture = {'name': 'fake public image',
                   'is_public': True,
                   'disk_format': 'vhd',
                   'container_format': 'ovf',
                   'properties': {'distro': 'Ubuntu 10.04 LTS'},
                  }

        image_data_fixture = r"chunk00000remainder"

        new_image = self.client.add_image(fixture, image_data_fixture)
        new_image_id = new_image['id']
        new_meta, new_image_chunks = self.client.get_image(new_image_id)

        new_image_data = ""
        for image_chunk in new_image_chunks:
            new_image_data += image_chunk

        self.assertEquals(image_data_fixture, new_image_data)
        for k, v in fixture.items():
            self.assertEquals(v, new_meta[k])

        self.assertEquals(19, new_meta['size'])

    def test_add_image_with_bad_store(self):
        """Tests BadRequest raised when supplying bad store name in meta"""
        fixture = {'name': 'fake public image',
                   'is_public': True,
                   'disk_format': 'vhd',
                   'container_format': 'ovf',
                   'size': 19,
                   'store': 'bad',
                   'properties': {'distro': 'Ubuntu 10.04 LTS'},
                  }

        image_data_fixture = r"chunk00000remainder"

        self.assertRaises(exception.Invalid,
                          self.client.add_image,
                          fixture,
                          image_data_fixture)

    def test_update_image(self):
        """Tests that the /images PUT registry API updates the image"""
        fixture = {'name': 'fake public image #2',
                   'disk_format': 'vmdk'}

        self.assertTrue(self.client.update_image(UUID2, fixture))

        # Test all other attributes set
        data = self.client.get_image_meta(UUID2)

        for k, v in fixture.items():
            self.assertEquals(v, data[k])

    def test_update_image_not_existing(self):
        """Tests non existing image update doesn't work"""
        fixture = {'name': 'fake public image',
                   'is_public': True,
                   'disk_format': 'vhd',
                   'container_format': 'ovf',
                   'status': 'bad status',
                  }

        self.assertRaises(exception.NotFound,
                          self.client.update_image,
                          _gen_uuid(),
                          fixture)

    def test_delete_image(self):
        """Tests that image metadata is deleted properly"""
        # Grab the original number of images
        orig_num_images = len(self.client.get_images())

        # Delete image #2
        self.assertTrue(self.client.delete_image(UUID2))

        # Verify one less image
        new_num_images = len(self.client.get_images())

        self.assertEquals(new_num_images, orig_num_images - 1)

    def test_delete_image_not_existing(self):
        """Tests cannot delete non-existing image"""
        self.assertRaises(exception.NotFound,
                          self.client.delete_image,
                          _gen_uuid())

    def test_get_member_images(self):
        """Tests getting image members"""
        memb_list = self.client.get_image_members(UUID2)
        num_members = len(memb_list)
        self.assertEquals(num_members, 0)

    def test_get_image_members_not_existing(self):
        """Tests getting non-existant image members"""
        self.assertRaises(exception.NotFound,
                          self.client.get_image_members,
                          _gen_uuid())

    def test_get_member_images(self):
        """Tests getting member images"""
        memb_list = self.client.get_member_images('pattieblack')
        num_members = len(memb_list)
        self.assertEquals(num_members, 0)

    def test_replace_members(self):
        """Tests replacing image members"""
        self.assertRaises(exception.NotAuthenticated,
                          self.client.replace_members, UUID2,
                          dict(member_id='pattieblack'))

    def test_add_member(self):
        """Tests adding image members"""
        self.assertRaises(exception.NotAuthenticated,
                          self.client.add_member, UUID2, 'pattieblack')

    def test_delete_member(self):
        """Tests deleting image members"""
        self.assertRaises(exception.NotAuthenticated,
                          self.client.delete_member, UUID2, 'pattieblack')


class TestConfigureClientFromURL(unittest.TestCase):
    def setUp(self):
        self.client = client.Client("0.0.0.0")

    def assertConfiguration(self, url, host, port, use_ssl, doc_root):
        self.client.configure_from_url(url)
        self.assertEquals(host, self.client.host)
        self.assertEquals(port, self.client.port)
        self.assertEquals(use_ssl, self.client.use_ssl)
        self.assertEquals(doc_root, self.client.doc_root)

    def test_version_specified_in_url(self):
        self.assertConfiguration(
            url='http://www.example.com/v1',
            host='www.example.com',
            port=80,
            use_ssl=False,
            doc_root='/v1'
        )

    def test_no_port_no_ssl_no_doc_root(self):
        self.assertConfiguration(
            url='http://www.example.com',
            host='www.example.com',
            port=80,
            use_ssl=False,
            doc_root='/v1'
        )

    def test_port_ssl_doc_root(self):
        self.assertConfiguration(
            url='https://www.example.com:8000/prefix/',
            host='www.example.com',
            port=8000,
            use_ssl=True,
            doc_root='/prefix/v1'
        )<|MERGE_RESOLUTION|>--- conflicted
+++ resolved
@@ -22,10 +22,6 @@
 
 from glance import client
 from glance.common import client as base_client
-<<<<<<< HEAD
-from glance.common import context
-=======
->>>>>>> 7bcb60d7
 from glance.common import exception
 from glance.common import utils
 from glance.registry.db import api as db_api
@@ -1878,8 +1874,6 @@
         for k, v in fixture.items():
             self.assertEquals(v, new_meta[k])
 
-<<<<<<< HEAD
-=======
     def test_added_image_notdoubled(self):
         """Tests contents of an added small seekable image, when using ssl"""
         fixture = {'name': 'fake public image',
@@ -1905,7 +1899,6 @@
 
         self.assertEquals(image_data_fixture, new_image_data)
 
->>>>>>> 7bcb60d7
     @test_utils.skip_if(not base_client.SENDFILE_SUPPORTED,
                         'sendfile not supported')
     def test_add_image_with_image_data_as_file_with_sendfile(self):
