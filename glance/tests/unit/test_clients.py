--- conflicted
+++ resolved
@@ -1400,11 +1400,7 @@
 
     def test_get_image_details(self):
         """Tests that the detailed info about public images returned"""
-<<<<<<< HEAD
-        expected = {'id': 2,
-=======
         expected = {'id': UUID2,
->>>>>>> 8f122d95
                    'name': 'fake image #2',
                    'is_public': True,
                    'disk_format': 'vhd',
@@ -1936,11 +1932,7 @@
     def test_delete_member(self):
         """Tests deleting image members"""
         self.assertRaises(exception.NotAuthorized,
-<<<<<<< HEAD
-                          self.client.delete_member, 2, 'pattieblack')
-=======
                           self.client.delete_member, UUID2, 'pattieblack')
->>>>>>> 8f122d95
 
 
 class TestConfigureClientFromURL(unittest.TestCase):
