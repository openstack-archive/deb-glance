# Copyright 2013 OpenStack Foundation
# All Rights Reserved.
#
#    Licensed under the Apache License, Version 2.0 (the "License"); you may
#    not use this file except in compliance with the License. You may obtain
#    a copy of the License at
#
#         http://www.apache.org/licenses/LICENSE-2.0
#
#    Unless required by applicable law or agreed to in writing, software
#    distributed under the License is distributed on an "AS IS" BASIS, WITHOUT
#    WARRANTIES OR CONDITIONS OF ANY KIND, either express or implied. See the
#    License for the specific language governing permissions and limitations
#    under the License.

import datetime
import json

from oslo.config import cfg
import webob

import glance.api.v2.image_members
import glance.tests.unit.utils as unit_test_utils
import glance.tests.utils as test_utils


DATETIME = datetime.datetime(2012, 5, 16, 15, 27, 36, 325355)
ISOTIME = '2012-05-16T15:27:36Z'


CONF = cfg.CONF

BASE_URI = unit_test_utils.BASE_URI


UUID1 = 'c80a1a6c-bd1f-41c5-90ee-81afedb1d58d'
UUID2 = 'a85abd86-55b3-4d5b-b0b4-5d0a6e6042fc'
UUID3 = '971ec09a-8067-4bc8-a91f-ae3557f1c4c7'
UUID4 = '6bbe7cc2-eae7-4c0f-b50d-a7160b0c6a86'
UUID5 = '3eee7cc2-eae7-4c0f-b50d-a7160b0c62ed'

TENANT1 = '6838eb7b-6ded-434a-882c-b344c77fe8df'
TENANT2 = '2c014f32-55eb-467d-8fcb-4bd706012f81'
TENANT3 = '5a3e60e8-cfa9-4a9e-a90a-62b42cea92b8'
TENANT4 = 'c6c87f25-8a94-47ed-8c83-053c25f42df4'


def _db_fixture(id, **kwargs):
    obj = {
        'id': id,
        'name': None,
        'is_public': False,
        'properties': {},
        'checksum': None,
        'owner': None,
        'status': 'queued',
        'tags': [],
        'size': None,
        'locations': [],
        'protected': False,
        'disk_format': None,
        'container_format': None,
        'deleted': False,
        'min_ram': None,
        'min_disk': None,
    }
    obj.update(kwargs)
    return obj


def _db_image_member_fixture(image_id, member_id, **kwargs):
    obj = {
        'image_id': image_id,
        'member': member_id,
        'status': 'pending',
    }
    obj.update(kwargs)
    return obj


def _domain_fixture(id, **kwargs):
    properties = {
        'id': id,
    }
    properties.update(kwargs)
    return glance.domain.ImageMembership(**properties)


class TestImageMembersController(test_utils.BaseTestCase):

    def setUp(self):
        super(TestImageMembersController, self).setUp()
        self.db = unit_test_utils.FakeDB()
        self.store = unit_test_utils.FakeStoreAPI()
        self.policy = unit_test_utils.FakePolicyEnforcer()
        self.notifier = unit_test_utils.FakeNotifier()
        self._create_images()
        self._create_image_members()
        self.controller = glance.api.v2.image_members\
                                       .ImageMembersController(self.db,
                                                               self.policy,
                                                               self.notifier,
                                                               self.store)
        glance.store.create_stores()

    def _create_images(self):
        self.db.reset()
        self.images = [
            _db_fixture(UUID1, owner=TENANT1, name='1', size=256,
                        is_public=True,
                        locations=[{'url': '%s/%s' % (BASE_URI, UUID1),
                                    'metadata': {}}]),
            _db_fixture(UUID2, owner=TENANT1, name='2', size=512),
            _db_fixture(UUID3, owner=TENANT3, name='3', size=512),
            _db_fixture(UUID4, owner=TENANT4, name='4', size=1024),
            _db_fixture(UUID5, owner=TENANT1, name='5', size=1024),
        ]
        [self.db.image_create(None, image) for image in self.images]

        self.db.image_tag_set_all(None, UUID1, ['ping', 'pong'])

    def _create_image_members(self):
        self.image_members = [
            _db_image_member_fixture(UUID2, TENANT4),
            _db_image_member_fixture(UUID3, TENANT4),
            _db_image_member_fixture(UUID3, TENANT2),
            _db_image_member_fixture(UUID4, TENANT1),
        ]
        [self.db.image_member_create(None, image_member)
            for image_member in self.image_members]

    def test_index(self):
        request = unit_test_utils.get_fake_request()
        output = self.controller.index(request, UUID2)
        self.assertEqual(1, len(output['members']))
        actual = set([image_member.member_id
                      for image_member in output['members']])
        expected = set([TENANT4])
        self.assertEqual(actual, expected)

    def test_index_no_members(self):
        request = unit_test_utils.get_fake_request()
        output = self.controller.index(request, UUID5)
        self.assertEqual(0, len(output['members']))
        self.assertEqual({'members': []}, output)

    def test_index_member_view(self):
        # UUID3 is a private image owned by TENANT3
        # UUID3 has members TENANT2 and TENANT4
        # When TENANT4 lists members for UUID3, should not see TENANT2
        request = unit_test_utils.get_fake_request(tenant=TENANT4)
        output = self.controller.index(request, UUID3)
        self.assertEqual(1, len(output['members']))
        actual = set([image_member.member_id
                      for image_member in output['members']])
        expected = set([TENANT4])
        self.assertEqual(actual, expected)

    def test_index_private_image(self):
        request = unit_test_utils.get_fake_request(tenant=TENANT2)
        self.assertRaises(webob.exc.HTTPNotFound, self.controller.index,
                          request, UUID5)

    def test_index_public_image(self):
        request = unit_test_utils.get_fake_request()
        self.assertRaises(webob.exc.HTTPForbidden, self.controller.index,
                          request, UUID1)

    def test_index_private_image_visible_members_admin(self):
        request = unit_test_utils.get_fake_request(is_admin=True)
        output = self.controller.index(request, UUID4)
        self.assertEqual(1, len(output['members']))
        actual = set([image_member.member_id
                      for image_member in output['members']])
        expected = set([TENANT1])
        self.assertEqual(actual, expected)

    def test_index_allowed_by_get_members_policy(self):
        rules = {"get_members": True}
        self.policy.set_rules(rules)
        request = unit_test_utils.get_fake_request()
        output = self.controller.index(request, UUID2)
        self.assertEqual(1, len(output['members']))

    def test_index_forbidden_by_get_members_policy(self):
        rules = {"get_members": False}
        self.policy.set_rules(rules)
        request = unit_test_utils.get_fake_request()
        self.assertRaises(webob.exc.HTTPForbidden, self.controller.index,
                          request, image_id=UUID2)

    def test_show(self):
        request = unit_test_utils.get_fake_request(tenant=TENANT1)
        output = self.controller.show(request, UUID2, TENANT4)
        expected = self.image_members[0]
        self.assertEqual(output.image_id, expected['image_id'])
        self.assertEqual(output.member_id, expected['member'])
        self.assertEqual(output.status, expected['status'])

    def test_show_by_member(self):
        request = unit_test_utils.get_fake_request(tenant=TENANT4)
        output = self.controller.show(request, UUID2, TENANT4)
        expected = self.image_members[0]
        self.assertEqual(output.image_id, expected['image_id'])
        self.assertEqual(output.member_id, expected['member'])
        self.assertEqual(output.status, expected['status'])

    def test_show_forbidden(self):
        request = unit_test_utils.get_fake_request(tenant=TENANT2)
        self.assertRaises(webob.exc.HTTPNotFound, self.controller.show,
                          request, UUID2, TENANT4)

    def test_show_not_found(self):
        # one member should not be able to view status of another member
        # of the same image
        request = unit_test_utils.get_fake_request(tenant=TENANT2)
        self.assertRaises(webob.exc.HTTPNotFound, self.controller.show,
                          request, UUID3, TENANT4)

    def test_create(self):
        request = unit_test_utils.get_fake_request()
        image_id = UUID2
        member_id = TENANT3
        output = self.controller.create(request, image_id=image_id,
                                        member_id=member_id)
        self.assertEqual(UUID2, output.image_id)
        self.assertEqual(TENANT3, output.member_id)

    def test_create_allowed_by_add_policy(self):
        rules = {"add_member": True}
        self.policy.set_rules(rules)
        request = unit_test_utils.get_fake_request()
        output = self.controller.create(request, image_id=UUID2,
                                        member_id=TENANT3)
        self.assertEqual(UUID2, output.image_id)
        self.assertEqual(TENANT3, output.member_id)

    def test_create_forbidden_by_add_policy(self):
        rules = {"add_member": False}
        self.policy.set_rules(rules)
        request = unit_test_utils.get_fake_request()
        self.assertRaises(webob.exc.HTTPForbidden, self.controller.create,
                          request, image_id=UUID2, member_id=TENANT3)

    def test_create_duplicate_member(self):
        request = unit_test_utils.get_fake_request()
        image_id = UUID2
        member_id = TENANT3
        output = self.controller.create(request, image_id=image_id,
                                        member_id=member_id)
        self.assertEqual(UUID2, output.image_id)
        self.assertEqual(TENANT3, output.member_id)

        self.assertRaises(webob.exc.HTTPConflict, self.controller.create,
                          request, image_id=image_id, member_id=member_id)

<<<<<<< HEAD
=======
    def test_create_overlimit(self):
        self.config(image_member_quota=0)
        request = unit_test_utils.get_fake_request()
        image_id = UUID2
        member_id = TENANT3
        self.assertRaises(webob.exc.HTTPRequestEntityTooLarge,
                          self.controller.create, request,
                          image_id=image_id, member_id=member_id)

    def test_create_unlimited(self):
        self.config(image_member_quota=-1)
        request = unit_test_utils.get_fake_request()
        image_id = UUID2
        member_id = TENANT3
        output = self.controller.create(request, image_id=image_id,
                                        member_id=member_id)
        self.assertEqual(UUID2, output.image_id)
        self.assertEqual(TENANT3, output.member_id)

>>>>>>> 1ded23d6
    def test_update_done_by_member(self):
        request = unit_test_utils.get_fake_request(tenant=TENANT4)
        image_id = UUID2
        member_id = TENANT4
        output = self.controller.update(request, image_id=image_id,
                                        member_id=member_id,
                                        status='accepted')
        self.assertEqual(UUID2, output.image_id)
        self.assertEqual(TENANT4, output.member_id)
        self.assertEqual('accepted', output.status)

    def test_update_done_by_member_forbidden_by_policy(self):
        rules = {"modify_member": False}
        self.policy.set_rules(rules)
        request = unit_test_utils.get_fake_request(tenant=TENANT4)
        self.assertRaises(webob.exc.HTTPForbidden, self.controller.update,
                          request, image_id=UUID2, member_id=TENANT4,
                          status='accepted')

    def test_update_done_by_member_allowed_by_policy(self):
        rules = {"modify_member": True}
        self.policy.set_rules(rules)
        request = unit_test_utils.get_fake_request(tenant=TENANT4)
        output = self.controller.update(request, image_id=UUID2,
                                        member_id=TENANT4,
                                        status='accepted')
        self.assertEqual(UUID2, output.image_id)
        self.assertEqual(TENANT4, output.member_id)
        self.assertEqual('accepted', output.status)

    def test_update_done_by_owner(self):
        request = unit_test_utils.get_fake_request(tenant=TENANT1)
        image_id = UUID2
        member_id = TENANT4
        self.assertRaises(webob.exc.HTTPForbidden, self.controller.update,
                          request, UUID2, TENANT4, status='accepted')

    def test_update_invalid_status(self):
        request = unit_test_utils.get_fake_request(tenant=TENANT4)
        image_id = UUID2
        member_id = TENANT4
        self.assertRaises(webob.exc.HTTPBadRequest, self.controller.update,
                          request, UUID2, TENANT4, status='accept')

    def test_create_private_image(self):
        request = unit_test_utils.get_fake_request()
        self.assertRaises(webob.exc.HTTPForbidden, self.controller.create,
                          request, UUID4, TENANT2)

    def test_create_public_image(self):
        request = unit_test_utils.get_fake_request()
        self.assertRaises(webob.exc.HTTPForbidden, self.controller.create,
                          request, UUID1, TENANT2)

    def test_create_image_does_not_exist(self):
        request = unit_test_utils.get_fake_request()
        image_id = 'fake-image-id'
        member_id = TENANT3
        self.assertRaises(webob.exc.HTTPNotFound, self.controller.create,
                          request, image_id=image_id, member_id=member_id)

    def test_delete(self):
        request = unit_test_utils.get_fake_request()
        member_id = TENANT4
        image_id = UUID2
        res = self.controller.delete(request, image_id, member_id)
        self.assertEqual(res.body, '')
        self.assertEqual(res.status_code, 204)
        found_member = self.db.image_member_find(
                request.context, image_id=image_id, member=member_id)
        self.assertEqual(found_member, [])

    def test_delete_by_member(self):
        request = unit_test_utils.get_fake_request(tenant=TENANT4)
        self.assertRaises(webob.exc.HTTPForbidden, self.controller.delete,
                          request, UUID2, TENANT4)
        request = unit_test_utils.get_fake_request()
        output = self.controller.index(request, UUID2)
        self.assertEqual(1, len(output['members']))
        actual = set([image_member.member_id
                      for image_member in output['members']])
        expected = set([TENANT4])
        self.assertEqual(actual, expected)

    def test_delete_allowed_by_policies(self):
        rules = {"get_member": True, "delete_member": True}
        self.policy.set_rules(rules)
        request = unit_test_utils.get_fake_request(tenant=TENANT1)
        output = self.controller.delete(request, image_id=UUID2,
                                        member_id=TENANT4)
        request = unit_test_utils.get_fake_request()
        output = self.controller.index(request, UUID2)
        self.assertEqual(0, len(output['members']))

    def test_delete_forbidden_by_get_member_policy(self):
        rules = {"get_member": False}
        self.policy.set_rules(rules)
        request = unit_test_utils.get_fake_request(tenant=TENANT1)
        self.assertRaises(webob.exc.HTTPForbidden, self.controller.delete,
                          request, UUID2, TENANT4)

    def test_delete_forbidden_by_delete_member_policy(self):
        rules = {"delete_member": False}
        self.policy.set_rules(rules)
        request = unit_test_utils.get_fake_request(tenant=TENANT1)
        self.assertRaises(webob.exc.HTTPForbidden, self.controller.delete,
                          request, UUID2, TENANT4)

    def test_delete_private_image(self):
        request = unit_test_utils.get_fake_request()
        self.assertRaises(webob.exc.HTTPForbidden, self.controller.delete,
                          request, UUID4, TENANT1)

    def test_delete_public_image(self):
        request = unit_test_utils.get_fake_request()
        self.assertRaises(webob.exc.HTTPForbidden, self.controller.delete,
                          request, UUID1, TENANT1)

    def test_delete_image_does_not_exist(self):
        request = unit_test_utils.get_fake_request()
        member_id = TENANT2
        image_id = 'fake-image-id'
        self.assertRaises(webob.exc.HTTPNotFound, self.controller.delete,
                          request, image_id, member_id)

    def test_delete_member_does_not_exist(self):
        request = unit_test_utils.get_fake_request()
        member_id = 'fake-member-id'
        image_id = UUID2
        found_member = self.db.image_member_find(
                request.context, image_id=image_id, member=member_id)
        self.assertEqual(found_member, [])
        self.assertRaises(webob.exc.HTTPNotFound, self.controller.delete,
                          request, image_id, member_id)


class TestImageMembersSerializer(test_utils.BaseTestCase):

    def setUp(self):
        super(TestImageMembersSerializer, self).setUp()
        self.serializer = glance.api.v2.image_members.ResponseSerializer()
        self.fixtures = [
            _domain_fixture(id='1', image_id=UUID2, member_id=TENANT1,
                            status='accepted',
                            created_at=DATETIME, updated_at=DATETIME),
            _domain_fixture(id='2', image_id=UUID2, member_id=TENANT2,
                            status='pending',
                            created_at=DATETIME, updated_at=DATETIME),
        ]

    def test_index(self):
        expected = {
            'members': [
                {
                    'image_id': UUID2,
                    'member_id': TENANT1,
                    'status': 'accepted',
                    'created_at': ISOTIME,
                    'updated_at': ISOTIME,
                    'schema': '/v2/schemas/member',
                },
                {
                    'image_id': UUID2,
                    'member_id': TENANT2,
                    'status': 'pending',
                    'created_at': ISOTIME,
                    'updated_at': ISOTIME,
                    'schema': '/v2/schemas/member',
                },
            ],
            'schema': '/v2/schemas/members',
        }
        request = webob.Request.blank('/v2/images/%s/members' % UUID2)
        response = webob.Response(request=request)
        result = {'members': self.fixtures}
        self.serializer.index(response, result)
        actual = json.loads(response.body)
        self.assertEqual(expected, actual)
        self.assertEqual('application/json', response.content_type)

    def test_show(self):
        expected = {
            'image_id': UUID2,
            'member_id': TENANT1,
            'status': 'accepted',
            'created_at': ISOTIME,
            'updated_at': ISOTIME,
            'schema': '/v2/schemas/member',
        }
        request = webob.Request.blank('/v2/images/%s/members/%s'
                                      % (UUID2, TENANT1))
        response = webob.Response(request=request)
        result = self.fixtures[0]
        self.serializer.show(response, result)
        actual = json.loads(response.body)
        self.assertEqual(expected, actual)
        self.assertEqual('application/json', response.content_type)

    def test_create(self):
        expected = {'image_id': UUID2,
                    'member_id': TENANT1,
                    'status': 'accepted',
                    'schema': '/v2/schemas/member',
                    'created_at': ISOTIME,
                    'updated_at': ISOTIME}
        request = webob.Request.blank('/v2/images/%s/members/%s'
                                      % (UUID2, TENANT1))
        response = webob.Response(request=request)
        result = self.fixtures[0]
        self.serializer.create(response, result)
        actual = json.loads(response.body)
        self.assertEqual(expected, actual)
        self.assertEqual('application/json', response.content_type)

    def test_update(self):
        expected = {'image_id': UUID2,
                    'member_id': TENANT1,
                    'status': 'accepted',
                    'schema': '/v2/schemas/member',
                    'created_at': ISOTIME,
                    'updated_at': ISOTIME}
        request = webob.Request.blank('/v2/images/%s/members/%s'
                                      % (UUID2, TENANT1))
        response = webob.Response(request=request)
        result = self.fixtures[0]
        self.serializer.update(response, result)
        actual = json.loads(response.body)
        self.assertEqual(expected, actual)
        self.assertEqual('application/json', response.content_type)


class TestImagesDeserializer(test_utils.BaseTestCase):

    def setUp(self):
        super(TestImagesDeserializer, self).setUp()
        self.deserializer = glance.api.v2.image_members.RequestDeserializer()

    def test_create(self):
        request = unit_test_utils.get_fake_request()
        request.body = json.dumps({'member': TENANT1})
        image_id = UUID1
        output = self.deserializer.create(request)
        expected = {'member_id': TENANT1}
        self.assertEqual(expected, output)

    def test_create_invalid(self):
        request = unit_test_utils.get_fake_request()
        image_id = UUID1
        request.body = json.dumps({'mem': TENANT1})
        self.assertRaises(webob.exc.HTTPBadRequest, self.deserializer.create,
                          request)

    def test_create_no_body(self):
        request = unit_test_utils.get_fake_request()
        self.assertRaises(webob.exc.HTTPBadRequest, self.deserializer.create,
                          request)

    def test_create_member_empty(self):
        request = unit_test_utils.get_fake_request()
        request.body = json.dumps({'member': ''})
        self.assertRaises(webob.exc.HTTPBadRequest, self.deserializer.create,
                          request)

    def test_update(self):
        request = unit_test_utils.get_fake_request()
        request.body = json.dumps({'status': 'accepted'})
        image_id = UUID1
        member_id = TENANT1
        output = self.deserializer.update(request)
        expected = {'status': 'accepted'}
        self.assertEqual(expected, output)

    def test_update_invalid(self):
        request = unit_test_utils.get_fake_request()
        image_id = UUID1
        member_id = TENANT1
        request.body = json.dumps({'mem': TENANT1})
        self.assertRaises(webob.exc.HTTPBadRequest, self.deserializer.update,
                          request)

    def test_update_no_body(self):
        request = unit_test_utils.get_fake_request()
        self.assertRaises(webob.exc.HTTPBadRequest, self.deserializer.update,
                          request)<|MERGE_RESOLUTION|>--- conflicted
+++ resolved
@@ -254,8 +254,6 @@
         self.assertRaises(webob.exc.HTTPConflict, self.controller.create,
                           request, image_id=image_id, member_id=member_id)
 
-<<<<<<< HEAD
-=======
     def test_create_overlimit(self):
         self.config(image_member_quota=0)
         request = unit_test_utils.get_fake_request()
@@ -275,7 +273,6 @@
         self.assertEqual(UUID2, output.image_id)
         self.assertEqual(TENANT3, output.member_id)
 
->>>>>>> 1ded23d6
     def test_update_done_by_member(self):
         request = unit_test_utils.get_fake_request(tenant=TENANT4)
         image_id = UUID2
