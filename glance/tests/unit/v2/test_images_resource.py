--- conflicted
+++ resolved
@@ -2399,20 +2399,12 @@
         request = webob.Request.blank(url)
         response = webob.Response(request=request)
         result = {'images': self.fixtures}
-<<<<<<< HEAD
-        self.assertEquals(response.status_int, 200)
-=======
         self.assertEqual(response.status_int, 200)
->>>>>>> 1ded23d6
 
         # The image index should work though the user is forbidden
         result['images'][0].locations = ImageLocations()
         self.serializer.index(response, result)
-<<<<<<< HEAD
-        self.assertEquals(response.status_int, 200)
-=======
         self.assertEqual(response.status_int, 200)
->>>>>>> 1ded23d6
 
     def test_show_full_fixture(self):
         expected = {
