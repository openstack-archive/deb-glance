# Copyright 2012 OpenStack Foundation.
# All Rights Reserved.
#
#    Licensed under the Apache License, Version 2.0 (the "License"); you may
#    not use this file except in compliance with the License. You may obtain
#    a copy of the License at
#
#         http://www.apache.org/licenses/LICENSE-2.0
#
#    Unless required by applicable law or agreed to in writing, software
#    distributed under the License is distributed on an "AS IS" BASIS, WITHOUT
#    WARRANTIES OR CONDITIONS OF ANY KIND, either express or implied. See the
#    License for the specific language governing permissions and limitations
#    under the License.
import uuid

import glance_store
import mock
import six
import webob

import glance.api.v2.image_data
from glance.common import exception
from glance.common import wsgi
from glance.tests.unit import base
import glance.tests.unit.utils as unit_test_utils
import glance.tests.utils as test_utils


class Raise(object):
    def __init__(self, exc):
        self.exc = exc

    def __call__(self, *args, **kwargs):
        raise self.exc


class FakeImage(object):
    def __init__(self, image_id=None, data=None, checksum=None, size=0,
                 virtual_size=0, locations=None, container_format='bear',
                 disk_format='rawr', status=None):
        self.image_id = image_id
        self.data = data
        self.checksum = checksum
        self.size = size
        self.virtual_size = virtual_size
        self.locations = locations
        self.container_format = container_format
        self.disk_format = disk_format
        self._status = status

    @property
    def status(self):
        return self._status

    @status.setter
    def status(self, value):
        if isinstance(self._status, BaseException):
            raise self._status
        else:
            self._status = value

    def get_data(self, *args, **kwargs):
        return self.data

    def set_data(self, data, size=None):
        self.data = ''.join(data)
        self.size = size
        self.status = 'modified-by-fake'


class FakeImageRepo(object):
    def __init__(self, result=None):
        self.result = result

    def get(self, image_id):
        if isinstance(self.result, BaseException):
            raise self.result
        else:
            return self.result

    def save(self, image):
        self.saved_image = image


class FakeGateway(object):
    def __init__(self, repo):
        self.repo = repo

    def get_repo(self, context):
        return self.repo


class TestImagesController(base.StoreClearingUnitTest):
    def setUp(self):
        super(TestImagesController, self).setUp()

        self.config(verbose=True, debug=True)
        self.image_repo = FakeImageRepo()
        self.gateway = FakeGateway(self.image_repo)
        self.controller = glance.api.v2.image_data.ImageDataController(
            gateway=self.gateway)

    def test_download(self):
        request = unit_test_utils.get_fake_request()
        image = FakeImage('abcd',
                          locations=[{'url': 'http://example.com/image',
                                      'metadata': {}, 'status': 'active'}])
        self.image_repo.result = image
        image = self.controller.download(request, unit_test_utils.UUID1)
        self.assertEqual('abcd', image.image_id)

    def test_download_no_location(self):
        request = unit_test_utils.get_fake_request()
        self.image_repo.result = FakeImage('abcd')
        self.assertRaises(webob.exc.HTTPNoContent, self.controller.download,
                          request, unit_test_utils.UUID2)

    def test_download_non_existent_image(self):
        request = unit_test_utils.get_fake_request()
        self.image_repo.result = exception.NotFound()
        self.assertRaises(webob.exc.HTTPNotFound, self.controller.download,
                          request, str(uuid.uuid4()))

    def test_download_forbidden(self):
        request = unit_test_utils.get_fake_request()
        self.image_repo.result = exception.Forbidden()
        self.assertRaises(webob.exc.HTTPForbidden, self.controller.download,
                          request, str(uuid.uuid4()))

    def test_download_get_image_location_forbidden(self):
        class ImageLocations(object):
            def __len__(self):
                raise exception.Forbidden()

        request = unit_test_utils.get_fake_request()
        image = FakeImage('abcd')
        self.image_repo.result = image
        image.locations = ImageLocations()
        self.assertRaises(webob.exc.HTTPForbidden, self.controller.download,
                          request, str(uuid.uuid4()))

    def test_upload(self):
        request = unit_test_utils.get_fake_request()
        image = FakeImage('abcd')
        self.image_repo.result = image
        self.controller.upload(request, unit_test_utils.UUID2, 'YYYY', 4)
        self.assertEqual('YYYY', image.data)
        self.assertEqual(4, image.size)

    def test_upload_status(self):
        request = unit_test_utils.get_fake_request()
        image = FakeImage('abcd')
        self.image_repo.result = image
        insurance = {'called': False}

        def read_data():
            insurance['called'] = True
            self.assertEqual('saving', self.image_repo.saved_image.status)
            yield 'YYYY'

        self.controller.upload(request, unit_test_utils.UUID2,
                               read_data(), None)
        self.assertTrue(insurance['called'])
        self.assertEqual('modified-by-fake',
                         self.image_repo.saved_image.status)

    def test_upload_no_size(self):
        request = unit_test_utils.get_fake_request()
        image = FakeImage('abcd')
        self.image_repo.result = image
        self.controller.upload(request, unit_test_utils.UUID2, 'YYYY', None)
        self.assertEqual('YYYY', image.data)
        self.assertIsNone(image.size)

    def test_upload_invalid(self):
        request = unit_test_utils.get_fake_request()
        image = FakeImage('abcd')
        image.status = ValueError()
        self.image_repo.result = image
        self.assertRaises(webob.exc.HTTPBadRequest, self.controller.upload,
                          request, unit_test_utils.UUID1, 'YYYY', 4)

    def test_upload_non_existent_image_during_save_initiates_deletion(self):
        def fake_save(self):
            raise exception.NotFound()

        request = unit_test_utils.get_fake_request()
        image = FakeImage('abcd', locations=['http://example.com/image'])
        self.image_repo.result = image
        self.image_repo.save = fake_save
        image.delete = mock.Mock()
        self.assertRaises(webob.exc.HTTPGone, self.controller.upload,
                          request, str(uuid.uuid4()), 'ABC', 3)
        self.assertTrue(image.delete.called)

    def test_upload_non_existent_image_raises_not_found_exception(self):
        def fake_save(self):
            raise exception.NotFound()

        def fake_delete():
            raise exception.NotFound()

        request = unit_test_utils.get_fake_request()
        image = FakeImage('abcd', locations=['http://example.com/image'])
        self.image_repo.result = image
        self.image_repo.save = fake_save
        image.delete = fake_delete
        self.assertRaises(webob.exc.HTTPGone, self.controller.upload,
                          request, str(uuid.uuid4()), 'ABC', 3)

    def test_upload_non_existent_image_before_save(self):
        request = unit_test_utils.get_fake_request()
        self.image_repo.result = exception.NotFound()
        self.assertRaises(webob.exc.HTTPNotFound, self.controller.upload,
                          request, str(uuid.uuid4()), 'ABC', 3)

    def test_upload_data_exists(self):
        request = unit_test_utils.get_fake_request()
        image = FakeImage()
        exc = exception.InvalidImageStatusTransition(cur_status='active',
                                                     new_status='queued')
        image.set_data = Raise(exc)
        self.image_repo.result = image
        self.assertRaises(webob.exc.HTTPConflict, self.controller.upload,
                          request, unit_test_utils.UUID1, 'YYYY', 4)

    def test_upload_storage_full(self):
        request = unit_test_utils.get_fake_request()
        image = FakeImage()
        image.set_data = Raise(glance_store.StorageFull)
        self.image_repo.result = image
        self.assertRaises(webob.exc.HTTPRequestEntityTooLarge,
                          self.controller.upload,
                          request, unit_test_utils.UUID2, 'YYYYYYY', 7)

    def test_image_size_limit_exceeded(self):
        request = unit_test_utils.get_fake_request()
        image = FakeImage()
        image.set_data = Raise(exception.ImageSizeLimitExceeded)
        self.image_repo.result = image
        self.assertRaises(webob.exc.HTTPRequestEntityTooLarge,
                          self.controller.upload,
                          request, unit_test_utils.UUID1, 'YYYYYYY', 7)

    def test_upload_storage_quota_full(self):
        request = unit_test_utils.get_fake_request()
        self.image_repo.result = exception.StorageQuotaFull("message")
        self.assertRaises(webob.exc.HTTPRequestEntityTooLarge,
                          self.controller.upload,
                          request, unit_test_utils.UUID1, 'YYYYYYY', 7)

    def test_upload_storage_forbidden(self):
        request = unit_test_utils.get_fake_request(user=unit_test_utils.USER2)
        image = FakeImage()
        image.set_data = Raise(exception.Forbidden)
        self.image_repo.result = image
        self.assertRaises(webob.exc.HTTPForbidden, self.controller.upload,
                          request, unit_test_utils.UUID2, 'YY', 2)

    def test_upload_storage_internal_error(self):
        request = unit_test_utils.get_fake_request()
        self.image_repo.result = exception.ServerError()
        self.assertRaises(exception.ServerError,
                          self.controller.upload,
                          request, unit_test_utils.UUID1, 'ABC', 3)

    def test_upload_storage_write_denied(self):
        request = unit_test_utils.get_fake_request(user=unit_test_utils.USER3)
        image = FakeImage()
        image.set_data = Raise(glance_store.StorageWriteDenied)
        self.image_repo.result = image
        self.assertRaises(webob.exc.HTTPServiceUnavailable,
                          self.controller.upload,
                          request, unit_test_utils.UUID2, 'YY', 2)

    def test_upload_storage_store_disabled(self):
        """Test that uploading an image file raises StoreDisabled exception"""
        request = unit_test_utils.get_fake_request(user=unit_test_utils.USER3)
        image = FakeImage()
        image.set_data = Raise(glance_store.StoreAddDisabled)
        self.image_repo.result = image
        self.assertRaises(webob.exc.HTTPGone,
                          self.controller.upload,
                          request, unit_test_utils.UUID2, 'YY', 2)

    def _test_upload_download_prepare_notification(self):
        request = unit_test_utils.get_fake_request()
        self.controller.upload(request, unit_test_utils.UUID2, 'YYYY', 4)
        output = self.controller.download(request, unit_test_utils.UUID2)
        output_log = self.notifier.get_logs()
        prepare_payload = output['meta'].copy()
        prepare_payload['checksum'] = None
        prepare_payload['size'] = None
        prepare_payload['virtual_size'] = None
        prepare_payload['location'] = None
        prepare_payload['status'] = 'queued'
        del prepare_payload['updated_at']
        prepare_log = {
            'notification_type': "INFO",
            'event_type': "image.prepare",
            'payload': prepare_payload,
        }
        self.assertEqual(3, len(output_log))
        prepare_updated_at = output_log[0]['payload']['updated_at']
        del output_log[0]['payload']['updated_at']
        self.assertTrue(prepare_updated_at <= output['meta']['updated_at'])
        self.assertEqual(output_log[0], prepare_log)

    def _test_upload_download_upload_notification(self):
        request = unit_test_utils.get_fake_request()
        self.controller.upload(request, unit_test_utils.UUID2, 'YYYY', 4)
        output = self.controller.download(request, unit_test_utils.UUID2)
        output_log = self.notifier.get_logs()
        upload_payload = output['meta'].copy()
        upload_log = {
            'notification_type': "INFO",
            'event_type': "image.upload",
            'payload': upload_payload,
        }
        self.assertEqual(3, len(output_log))
        self.assertEqual(output_log[1], upload_log)

    def _test_upload_download_activate_notification(self):
        request = unit_test_utils.get_fake_request()
        self.controller.upload(request, unit_test_utils.UUID2, 'YYYY', 4)
        output = self.controller.download(request, unit_test_utils.UUID2)
        output_log = self.notifier.get_logs()
        activate_payload = output['meta'].copy()
        activate_log = {
            'notification_type': "INFO",
            'event_type': "image.activate",
            'payload': activate_payload,
        }
        self.assertEqual(3, len(output_log))
        self.assertEqual(output_log[2], activate_log)

    def test_restore_image_when_upload_failed(self):
        request = unit_test_utils.get_fake_request()
        image = FakeImage('fake')
        image.set_data = Raise(glance_store.StorageWriteDenied)
        self.image_repo.result = image
        self.assertRaises(webob.exc.HTTPServiceUnavailable,
                          self.controller.upload,
                          request, unit_test_utils.UUID2, 'ZZZ', 3)
        self.assertEqual('queued', self.image_repo.saved_image.status)


class TestImageDataDeserializer(test_utils.BaseTestCase):

    def setUp(self):
        super(TestImageDataDeserializer, self).setUp()
        self.deserializer = glance.api.v2.image_data.RequestDeserializer()

    def test_upload(self):
        request = unit_test_utils.get_fake_request()
        request.headers['Content-Type'] = 'application/octet-stream'
        request.body = 'YYY'
        request.headers['Content-Length'] = 3
        output = self.deserializer.upload(request)
        data = output.pop('data')
        self.assertEqual('YYY', data.read())
        expected = {'size': 3}
        self.assertEqual(expected, output)

    def test_upload_chunked(self):
        request = unit_test_utils.get_fake_request()
        request.headers['Content-Type'] = 'application/octet-stream'
        # If we use body_file, webob assumes we want to do a chunked upload,
        # ignoring the Content-Length header
        request.body_file = six.StringIO('YYY')
        output = self.deserializer.upload(request)
        data = output.pop('data')
        self.assertEqual('YYY', data.read())
        expected = {'size': None}
        self.assertEqual(expected, output)

    def test_upload_chunked_with_content_length(self):
        request = unit_test_utils.get_fake_request()
        request.headers['Content-Type'] = 'application/octet-stream'
        request.body_file = six.StringIO('YYY')
        # The deserializer shouldn't care if the Content-Length is
        # set when the user is attempting to send chunked data.
        request.headers['Content-Length'] = 3
        output = self.deserializer.upload(request)
        data = output.pop('data')
        self.assertEqual('YYY', data.read())
        expected = {'size': 3}
        self.assertEqual(expected, output)

    def test_upload_with_incorrect_content_length(self):
        request = unit_test_utils.get_fake_request()
        request.headers['Content-Type'] = 'application/octet-stream'
        # The deserializer shouldn't care if the Content-Length and
        # actual request body length differ. That job is left up
        # to the controller
        request.body = 'YYY'
        request.headers['Content-Length'] = 4
        output = self.deserializer.upload(request)
        data = output.pop('data')
        self.assertEqual('YYY', data.read())
        expected = {'size': 4}
        self.assertEqual(expected, output)

    def test_upload_wrong_content_type(self):
        request = unit_test_utils.get_fake_request()
        request.headers['Content-Type'] = 'application/json'
        request.body = 'YYYYY'
        self.assertRaises(webob.exc.HTTPUnsupportedMediaType,
                          self.deserializer.upload, request)

        request = unit_test_utils.get_fake_request()
        request.headers['Content-Type'] = 'application/octet-st'
        request.body = 'YYYYY'
        self.assertRaises(webob.exc.HTTPUnsupportedMediaType,
                          self.deserializer.upload, request)


class TestImageDataSerializer(test_utils.BaseTestCase):

    def setUp(self):
        super(TestImageDataSerializer, self).setUp()
        self.serializer = glance.api.v2.image_data.ResponseSerializer()

    def test_download(self):
        request = wsgi.Request.blank('/')
        request.environ = {}
        response = webob.Response()
        response.request = request
        image = FakeImage(size=3, data=iter('ZZZ'))
        self.serializer.download(response, image)
        self.assertEqual('ZZZ', response.body)
        self.assertEqual('3', response.headers['Content-Length'])
        self.assertNotIn('Content-MD5', response.headers)
        self.assertEqual('application/octet-stream',
                         response.headers['Content-Type'])

    def test_download_with_checksum(self):
        request = wsgi.Request.blank('/')
        request.environ = {}
        response = webob.Response()
        response.request = request
        checksum = '0745064918b49693cca64d6b6a13d28a'
        image = FakeImage(size=3, checksum=checksum, data=iter('ZZZ'))
        self.serializer.download(response, image)
        self.assertEqual('ZZZ', response.body)
        self.assertEqual('3', response.headers['Content-Length'])
        self.assertEqual(checksum, response.headers['Content-MD5'])
        self.assertEqual('application/octet-stream',
                         response.headers['Content-Type'])

    def test_download_forbidden(self):
        """Make sure the serializer can return 403 forbidden error instead of
        500 internal server error.
        """
        def get_data(*args, **kwargs):
            raise exception.Forbidden()

        self.stubs.Set(glance.api.policy.ImageProxy,
                       'get_data',
                       get_data)
        request = wsgi.Request.blank('/')
        request.environ = {}
        response = webob.Response()
        response.request = request
        image = FakeImage(size=3, data=iter('ZZZ'))
        image.get_data = get_data
        self.assertRaises(webob.exc.HTTPForbidden,
                          self.serializer.download,
                          response, image)

    def test_download_not_found(self):
        """Test image download returns HTTPNotFound.

        Make sure that serializer returns 404 not found error in case of
        image is not available at specified location.
        """
        with mock.patch.object(glance.api.policy.ImageProxy,
                               'get_data') as mock_get_data:
<<<<<<< HEAD
            mock_get_data.side_effect = glance_store.NotFound()
=======
            mock_get_data.side_effect = glance_store.NotFound(image="image")
>>>>>>> cc343564

            request = wsgi.Request.blank('/')
            response = webob.Response()
            response.request = request
            image = FakeImage(size=3, data=iter('ZZZ'))
            image.get_data = mock_get_data
            self.assertRaises(webob.exc.HTTPNotFound,
                              self.serializer.download,
                              response, image)

    def test_upload(self):
        request = webob.Request.blank('/')
        request.environ = {}
        response = webob.Response()
        response.request = request
        self.serializer.upload(response, {})
        self.assertEqual(204, response.status_int)
        self.assertEqual('0', response.headers['Content-Length'])<|MERGE_RESOLUTION|>--- conflicted
+++ resolved
@@ -477,11 +477,7 @@
         """
         with mock.patch.object(glance.api.policy.ImageProxy,
                                'get_data') as mock_get_data:
-<<<<<<< HEAD
-            mock_get_data.side_effect = glance_store.NotFound()
-=======
             mock_get_data.side_effect = glance_store.NotFound(image="image")
->>>>>>> cc343564
 
             request = wsgi.Request.blank('/')
             response = webob.Response()
