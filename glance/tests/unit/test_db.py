# Copyright 2012 OpenStack Foundation.
# Copyright 2013 IBM Corp.
# All Rights Reserved.
#
#    Licensed under the Apache License, Version 2.0 (the "License"); you may
#    not use this file except in compliance with the License. You may obtain
#    a copy of the License at
#
#         http://www.apache.org/licenses/LICENSE-2.0
#
#    Unless required by applicable law or agreed to in writing, software
#    distributed under the License is distributed on an "AS IS" BASIS, WITHOUT
#    WARRANTIES OR CONDITIONS OF ANY KIND, either express or implied. See the
#    License for the specific language governing permissions and limitations
#    under the License.

from oslo.config import cfg

from glance.common import crypt
from glance.common import exception
import glance.context
import glance.db
from glance.openstack.common import uuidutils
import glance.tests.unit.utils as unit_test_utils
import glance.tests.utils as test_utils


CONF = cfg.CONF
CONF.import_opt('metadata_encryption_key', 'glance.common.config')

UUID1 = 'c80a1a6c-bd1f-41c5-90ee-81afedb1d58d'
UUID2 = 'a85abd86-55b3-4d5b-b0b4-5d0a6e6042fc'
UUID3 = '971ec09a-8067-4bc8-a91f-ae3557f1c4c7'
UUID4 = '6bbe7cc2-eae7-4c0f-b50d-a7160b0c6a86'

TENANT1 = '6838eb7b-6ded-434a-882c-b344c77fe8df'
TENANT2 = '2c014f32-55eb-467d-8fcb-4bd706012f81'
TENANT3 = '5a3e60e8-cfa9-4a9e-a90a-62b42cea92b8'
TENANT4 = 'c6c87f25-8a94-47ed-8c83-053c25f42df4'

USER1 = '54492ba0-f4df-4e4e-be62-27f4d76b29cf'

UUID1_LOCATION = 'file:///path/to/image'
UUID1_LOCATION_METADATA = {'key': 'value'}
UUID3_LOCATION = 'http://somehost.com/place'

CHECKSUM = '93264c3edf5972c9f1cb309543d38a5c'
CHCKSUM1 = '43264c3edf4972c9f1cb309543d38a55'


def _db_fixture(id, **kwargs):
    obj = {
        'id': id,
        'name': None,
        'is_public': False,
        'properties': {},
        'checksum': None,
        'owner': None,
        'status': 'queued',
        'tags': [],
        'size': None,
        'locations': [],
        'protected': False,
        'disk_format': None,
        'container_format': None,
        'deleted': False,
        'min_ram': None,
        'min_disk': None,
    }
    obj.update(kwargs)
    return obj


def _db_image_member_fixture(image_id, member_id, **kwargs):
    obj = {
        'image_id': image_id,
        'member': member_id,
    }
    obj.update(kwargs)
    return obj


def _db_task_fixture(task_id, type, status, **kwargs):
    obj = {
        'id': task_id,
        'type': type,
        'status': status,
        'input': None,
        'result': None,
        'owner': None,
        'message': None,
        'deleted': False,
    }
    obj.update(kwargs)
    return obj


class TestImageRepo(test_utils.BaseTestCase):

    def setUp(self):
        super(TestImageRepo, self).setUp()
        self.db = unit_test_utils.FakeDB()
        self.db.reset()
        self.context = glance.context.RequestContext(
                user=USER1, tenant=TENANT1)
        self.image_repo = glance.db.ImageRepo(self.context, self.db)
        self.image_factory = glance.domain.ImageFactory()
        self._create_images()
        self._create_image_members()

    def _create_images(self):
        self.db.reset()
        self.images = [
            _db_fixture(UUID1, owner=TENANT1, checksum=CHECKSUM,
                        name='1', size=256,
                        is_public=True, status='active',
                        locations=[{'url': UUID1_LOCATION,
                                    'metadata': UUID1_LOCATION_METADATA}]),
            _db_fixture(UUID2, owner=TENANT1, checksum=CHCKSUM1,
                        name='2', size=512, is_public=False),
            _db_fixture(UUID3, owner=TENANT3, checksum=CHCKSUM1,
                        name='3', size=1024, is_public=True,
                        locations=[{'url': UUID3_LOCATION,
                                    'metadata': {}}]),
            _db_fixture(UUID4, owner=TENANT4, name='4', size=2048),
        ]
        [self.db.image_create(None, image) for image in self.images]

        self.db.image_tag_set_all(None, UUID1, ['ping', 'pong'])

    def _create_image_members(self):
        self.image_members = [
            _db_image_member_fixture(UUID2, TENANT2),
            _db_image_member_fixture(UUID2, TENANT3, status='accepted'),
        ]
        [self.db.image_member_create(None, image_member)
            for image_member in self.image_members]

    def test_get(self):
        image = self.image_repo.get(UUID1)
        self.assertEqual(image.image_id, UUID1)
        self.assertEqual(image.name, '1')
        self.assertEqual(image.tags, set(['ping', 'pong']))
        self.assertEqual(image.visibility, 'public')
        self.assertEqual(image.status, 'active')
        self.assertEqual(image.size, 256)
        self.assertEqual(image.owner, TENANT1)

    def test_location_value(self):
        image = self.image_repo.get(UUID3)
        self.assertEqual(image.locations[0]['url'], UUID3_LOCATION)

    def test_location_data_value(self):
        image = self.image_repo.get(UUID1)
        self.assertEqual(image.locations[0]['url'], UUID1_LOCATION)
        self.assertEqual(image.locations[0]['metadata'],
                         UUID1_LOCATION_METADATA)

    def test_location_data_exists(self):
        image = self.image_repo.get(UUID2)
        self.assertEqual(image.locations, [])

    def test_get_not_found(self):
        fake_uuid = uuidutils.generate_uuid()
        exc = self.assertRaises(exception.NotFound, self.image_repo.get,
                                fake_uuid)
        self.assertTrue(fake_uuid in unicode(exc))

    def test_get_forbidden(self):
        self.assertRaises(exception.NotFound, self.image_repo.get, UUID4)

    def test_list(self):
        images = self.image_repo.list()
        image_ids = set([i.image_id for i in images])
        self.assertEqual(set([UUID1, UUID2, UUID3]), image_ids)

    def _do_test_list_status(self, status, expected):
        self.context = glance.context.RequestContext(
                        user=USER1, tenant=TENANT3)
        self.image_repo = glance.db.ImageRepo(self.context, self.db)
        images = self.image_repo.list(member_status=status)
        self.assertEqual(expected, len(images))

    def test_list_status(self):
        self._do_test_list_status(None, 3)

    def test_list_status_pending(self):
        self._do_test_list_status('pending', 2)

    def test_list_status_rejected(self):
        self._do_test_list_status('rejected', 2)

    def test_list_status_all(self):
        self._do_test_list_status('all', 3)

    def test_list_with_marker(self):
        full_images = self.image_repo.list()
        full_ids = [i.image_id for i in full_images]
        marked_images = self.image_repo.list(marker=full_ids[0])
        actual_ids = [i.image_id for i in marked_images]
        self.assertEqual(actual_ids, full_ids[1:])

    def test_list_with_last_marker(self):
        images = self.image_repo.list()
        marked_images = self.image_repo.list(marker=images[-1].image_id)
        self.assertEqual(len(marked_images), 0)

    def test_limited_list(self):
        limited_images = self.image_repo.list(limit=2)
        self.assertEqual(len(limited_images), 2)

    def test_list_with_marker_and_limit(self):
        full_images = self.image_repo.list()
        full_ids = [i.image_id for i in full_images]
        marked_images = self.image_repo.list(marker=full_ids[0], limit=1)
        actual_ids = [i.image_id for i in marked_images]
        self.assertEqual(actual_ids, full_ids[1:2])

    def test_list_private_images(self):
        filters = {'visibility': 'private'}
        images = self.image_repo.list(filters=filters)
        image_ids = set([i.image_id for i in images])
        self.assertEqual(set([UUID2]), image_ids)

    def test_list_with_checksum_filter_single_image(self):
        filters = {'checksum': CHECKSUM}
        images = self.image_repo.list(filters=filters)
        image_ids = list([i.image_id for i in images])
        self.assertEqual(1, len(image_ids))
        self.assertEqual([UUID1], image_ids)

    def test_list_with_checksum_filter_multiple_images(self):
        filters = {'checksum': CHCKSUM1}
        images = self.image_repo.list(filters=filters)
        image_ids = list([i.image_id for i in images])
        self.assertEqual(2, len(image_ids))
        self.assertEqual([UUID3, UUID2], image_ids)

    def test_list_with_wrong_checksum(self):
        WRONG_CHKSUM = 'd2fd42f979e1ed1aafadc7eb9354bff839c858cd'
        filters = {'checksum': WRONG_CHKSUM}
        images = self.image_repo.list(filters=filters)
        self.assertEqual(0, len(images))

    def test_list_with_tags_filter_single_tag(self):
        filters = {'tags': ['ping']}
        images = self.image_repo.list(filters=filters)
        image_ids = list([i.image_id for i in images])
        self.assertEqual(1, len(image_ids))
        self.assertEqual([UUID1], image_ids)

    def test_list_with_tags_filter_multiple_tags(self):
        filters = {'tags': ['ping', 'pong']}
        images = self.image_repo.list(filters=filters)
        image_ids = list([i.image_id for i in images])
        self.assertEqual(1, len(image_ids))
        self.assertEqual([UUID1], image_ids)

    def test_list_with_tags_filter_multiple_tags_and_nonexistent(self):
        filters = {'tags': ['ping', 'fake']}
        images = self.image_repo.list(filters=filters)
        image_ids = list([i.image_id for i in images])
        self.assertEqual(0, len(image_ids))

    def test_list_with_wrong_tags(self):
        filters = {'tags': ['fake']}
        images = self.image_repo.list(filters=filters)
        self.assertEqual(0, len(images))

    def test_list_public_images(self):
        filters = {'visibility': 'public'}
        images = self.image_repo.list(filters=filters)
        image_ids = set([i.image_id for i in images])
        self.assertEqual(set([UUID1, UUID3]), image_ids)

    def test_sorted_list(self):
        images = self.image_repo.list(sort_key='size', sort_dir='asc')
        image_ids = [i.image_id for i in images]
        self.assertEqual([UUID1, UUID2, UUID3], image_ids)

    def test_add_image(self):
        image = self.image_factory.new_image(name='added image')
        self.assertEqual(image.updated_at, image.created_at)
        self.image_repo.add(image)
        retreived_image = self.image_repo.get(image.image_id)
        self.assertEqual(retreived_image.name, 'added image')
        self.assertEqual(retreived_image.updated_at, image.updated_at)

    def test_save_image(self):
        image = self.image_repo.get(UUID1)
        original_update_time = image.updated_at
        image.name = 'foo'
        image.tags = ['king', 'kong']
        self.image_repo.save(image)
        current_update_time = image.updated_at
        self.assertTrue(current_update_time > original_update_time)
        image = self.image_repo.get(UUID1)
        self.assertEqual(image.name, 'foo')
        self.assertEqual(image.tags, set(['king', 'kong']))
        self.assertEqual(image.updated_at, current_update_time)

    def test_save_image_not_found(self):
        fake_uuid = uuidutils.generate_uuid()
        image = self.image_repo.get(UUID1)
        image.image_id = fake_uuid
        exc = self.assertRaises(exception.NotFound, self.image_repo.save,
                                image)
        self.assertTrue(fake_uuid in unicode(exc))

    def test_remove_image(self):
        image = self.image_repo.get(UUID1)
        previous_update_time = image.updated_at
        self.image_repo.remove(image)
        self.assertTrue(image.updated_at > previous_update_time)
        self.assertRaises(exception.NotFound, self.image_repo.get, UUID1)

    def test_remove_image_not_found(self):
        fake_uuid = uuidutils.generate_uuid()
        image = self.image_repo.get(UUID1)
        image.image_id = fake_uuid
        exc = self.assertRaises(exception.NotFound, self.image_repo.remove,
                                image)
        self.assertTrue(fake_uuid in unicode(exc))


class TestEncryptedLocations(test_utils.BaseTestCase):
    def setUp(self):
        super(TestEncryptedLocations, self).setUp()
        self.db = unit_test_utils.FakeDB()
        self.db.reset()
        self.context = glance.context.RequestContext(
                user=USER1, tenant=TENANT1)
        self.image_repo = glance.db.ImageRepo(self.context, self.db)
        self.image_factory = glance.domain.ImageFactory()
        self.crypt_key = '0123456789abcdef'
        self.config(metadata_encryption_key=self.crypt_key)
        self.foo_bar_location = [{'url': 'foo', 'metadata': {}},
                                 {'url': 'bar', 'metadata': {}}]

    def test_encrypt_locations_on_add(self):
        image = self.image_factory.new_image(UUID1)
        image.locations = self.foo_bar_location
        self.image_repo.add(image)
        db_data = self.db.image_get(self.context, UUID1)
        self.assertNotEqual(db_data['locations'], ['foo', 'bar'])
        decrypted_locations = [crypt.urlsafe_decrypt(self.crypt_key, l['url'])
                               for l in db_data['locations']]
        self.assertEqual(decrypted_locations,
                         [l['url'] for l in self.foo_bar_location])

    def test_encrypt_locations_on_save(self):
        image = self.image_factory.new_image(UUID1)
        self.image_repo.add(image)
        image.locations = self.foo_bar_location
        self.image_repo.save(image)
        db_data = self.db.image_get(self.context, UUID1)
        self.assertNotEqual(db_data['locations'], ['foo', 'bar'])
        decrypted_locations = [crypt.urlsafe_decrypt(self.crypt_key, l['url'])
                               for l in db_data['locations']]
        self.assertEqual(decrypted_locations,
                         [l['url'] for l in self.foo_bar_location])

    def test_decrypt_locations_on_get(self):
        url_loc = ['ping', 'pong']
        orig_locations = [{'url': l, 'metadata': {}} for l in url_loc]
        encrypted_locs = [crypt.urlsafe_encrypt(self.crypt_key, l)
                          for l in url_loc]
        encrypted_locations = [{'url': l, 'metadata': {}}
                               for l in encrypted_locs]
        self.assertNotEqual(encrypted_locations, orig_locations)
        db_data = _db_fixture(UUID1, owner=TENANT1,
                              locations=encrypted_locations)
        self.db.image_create(None, db_data)
        image = self.image_repo.get(UUID1)
        self.assertEqual(image.locations, orig_locations)

    def test_decrypt_locations_on_list(self):
        url_loc = ['ping', 'pong']
        orig_locations = [{'url': l, 'metadata': {}} for l in url_loc]
        encrypted_locs = [crypt.urlsafe_encrypt(self.crypt_key, l)
                          for l in url_loc]
        encrypted_locations = [{'url': l, 'metadata': {}}
                               for l in encrypted_locs]
        self.assertNotEqual(encrypted_locations, orig_locations)
        db_data = _db_fixture(UUID1, owner=TENANT1,
                              locations=encrypted_locations)
        self.db.image_create(None, db_data)
        image = self.image_repo.list()[0]
        self.assertEqual(image.locations, orig_locations)


class TestImageMemberRepo(test_utils.BaseTestCase):

    def setUp(self):
        super(TestImageMemberRepo, self).setUp()
        self.db = unit_test_utils.FakeDB()
        self.db.reset()
        self.context = glance.context.RequestContext(
                user=USER1, tenant=TENANT1)
        self.image_repo = glance.db.ImageRepo(self.context, self.db)
        self.image_member_factory = glance.domain.ImageMemberFactory()
        self._create_images()
        self._create_image_members()
        image = self.image_repo.get(UUID1)
        self.image_member_repo = glance.db.ImageMemberRepo(self.context,
                                                           self.db, image)

    def _create_images(self):
        self.images = [
            _db_fixture(UUID1, owner=TENANT1, name='1', size=256,
                        status='active'),
            _db_fixture(UUID2, owner=TENANT1, name='2',
                        size=512, is_public=False),
        ]
        [self.db.image_create(None, image) for image in self.images]

        self.db.image_tag_set_all(None, UUID1, ['ping', 'pong'])

    def _create_image_members(self):
        self.image_members = [
            _db_image_member_fixture(UUID1, TENANT2),
            _db_image_member_fixture(UUID1, TENANT3),
        ]
        [self.db.image_member_create(None, image_member)
            for image_member in self.image_members]

    def test_list(self):
        image_members = self.image_member_repo.list()
        image_member_ids = set([i.member_id for i in image_members])
        self.assertEqual(set([TENANT2, TENANT3]), image_member_ids)

    def test_list_no_members(self):
        image = self.image_repo.get(UUID2)
        self.image_member_repo_uuid2 = glance.db.ImageMemberRepo(
                                                self.context, self.db, image)
        image_members = self.image_member_repo_uuid2.list()
        image_member_ids = set([i.member_id for i in image_members])
        self.assertEqual(set([]), image_member_ids)

    def test_save_image_member(self):
        image_member = self.image_member_repo.get(TENANT2)
        image_member.status = 'accepted'
        image_member_updated = self.image_member_repo.save(image_member)
        self.assertEqual(image_member.id, image_member_updated.id)
        self.assertEqual(image_member_updated.status, 'accepted')

    def test_add_image_member(self):
        image = self.image_repo.get(UUID1)
        image_member = self.image_member_factory.new_image_member(image,
                                                                  TENANT4)
        self.assertTrue(image_member.id is None)
        retreived_image_member = self.image_member_repo.add(image_member)
        self.assertEqual(retreived_image_member.id, image_member.id)
        self.assertEqual(retreived_image_member.image_id,
                         image_member.image_id)
        self.assertEqual(retreived_image_member.member_id,
                         image_member.member_id)
        self.assertEqual(retreived_image_member.status,
                         'pending')

    def test_add_duplicate_image_member(self):
        image = self.image_repo.get(UUID1)
        image_member = self.image_member_factory.new_image_member(image,
                                                                  TENANT4)
        self.assertTrue(image_member.id is None)
        retreived_image_member = self.image_member_repo.add(image_member)
        self.assertEqual(retreived_image_member.id, image_member.id)
        self.assertEqual(retreived_image_member.image_id,
                         image_member.image_id)
        self.assertEqual(retreived_image_member.member_id,
                         image_member.member_id)
        self.assertEqual(retreived_image_member.status,
                         'pending')

        self.assertRaises(exception.Duplicate, self.image_member_repo.add,
                          image_member)

<<<<<<< HEAD
=======
    def test_get_image_member(self):
        image = self.image_repo.get(UUID1)
        image_member = self.image_member_factory.new_image_member(image,
                                                                  TENANT4)
        self.assertIsNone(image_member.id)
        self.image_member_repo.add(image_member)

        member = self.image_member_repo.get(image_member.member_id)

        self.assertEqual(member.id, image_member.id)
        self.assertEqual(member.image_id, image_member.image_id)
        self.assertEqual(member.member_id, image_member.member_id)
        self.assertEqual(member.status, 'pending')

    def test_get_nonexistent_image_member(self):
        fake_image_member_id = 'fake'
        self.assertRaises(exception.NotFound, self.image_member_repo.get,
                          fake_image_member_id)

>>>>>>> 1ded23d6
    def test_remove_image_member(self):
        image_member = self.image_member_repo.get(TENANT2)
        self.image_member_repo.remove(image_member)
        self.assertRaises(exception.NotFound, self.image_member_repo.get,
                          TENANT2)

    def test_remove_image_member_does_not_exist(self):
        fake_uuid = uuidutils.generate_uuid()
        image = self.image_repo.get(UUID2)
        fake_member = glance.domain.ImageMemberFactory()\
                                   .new_image_member(image, TENANT4)
        fake_member.id = fake_uuid
        exc = self.assertRaises(exception.NotFound,
                                self.image_member_repo.remove,
                                fake_member)
        self.assertTrue(fake_uuid in unicode(exc))


class TestTaskRepo(test_utils.BaseTestCase):

    def setUp(self):
        super(TestTaskRepo, self).setUp()
        self.db = unit_test_utils.FakeDB()
        self.db.reset()
        self.context = glance.context.RequestContext(user=USER1,
                                                     tenant=TENANT1)
        self.task_repo = glance.db.TaskRepo(self.context, self.db)
        self.task_factory = glance.domain.TaskFactory()
        self.fake_task_input = ('{"import_from": '
                                '"swift://cloud.foo/account/mycontainer/path"'
                                ',"image_from_format": "qcow2"}')
        self._create_tasks()

    def _create_tasks(self):
        self.db.reset()
        self.tasks = [
            _db_task_fixture(UUID1, type='import', status='pending',
                             input=self.fake_task_input,
                             result='',
                             owner=TENANT1,
                             message='',
                             ),
            _db_task_fixture(UUID2, type='import', status='processing',
                             input=self.fake_task_input,
                             result='',
                             owner=TENANT1,
                             message='',
                             ),
            _db_task_fixture(UUID3, type='import', status='failure',
                             input=self.fake_task_input,
                             result='',
                             owner=TENANT1,
                             message='',
                             ),
            _db_task_fixture(UUID4, type='import', status='success',
                             input=self.fake_task_input,
                             result='',
                             owner=TENANT2,
                             message='',
                             ),
        ]
        [self.db.task_create(None, task) for task in self.tasks]

    def test_get(self):
        task = self.task_repo.get(UUID1)
        self.assertEqual(task.task_id, UUID1)
        self.assertEqual(task.type, 'import')
        self.assertEqual(task.status, 'pending')
        self.assertEqual(task.input, self.fake_task_input)
        self.assertEqual(task.result, '')
        self.assertEqual(task.owner, TENANT1)

    def test_get_not_found(self):
        self.assertRaises(exception.NotFound, self.task_repo.get,
                          uuidutils.generate_uuid())

    def test_get_forbidden(self):
        self.assertRaises(exception.NotFound, self.task_repo.get, UUID4)

    def test_list(self):
        tasks = self.task_repo.list()
        task_ids = set([i.task_id for i in tasks])
        self.assertEqual(set([UUID1, UUID2, UUID3]), task_ids)

    def test_list_with_type(self):
        filters = {'type': 'import'}
        tasks = self.task_repo.list(filters=filters)
        task_ids = set([i.task_id for i in tasks])
        self.assertEqual(set([UUID1, UUID2, UUID3]), task_ids)

    def test_list_with_status(self):
        filters = {'status': 'failure'}
        tasks = self.task_repo.list(filters=filters)
        task_ids = set([i.task_id for i in tasks])
        self.assertEqual(set([UUID3]), task_ids)

    def test_list_with_marker(self):
        full_tasks = self.task_repo.list()
        full_ids = [i.task_id for i in full_tasks]
        marked_tasks = self.task_repo.list(marker=full_ids[0])
        actual_ids = [i.task_id for i in marked_tasks]
        self.assertEqual(actual_ids, full_ids[1:])

    def test_list_with_last_marker(self):
        tasks = self.task_repo.list()
        marked_tasks = self.task_repo.list(marker=tasks[-1].task_id)
        self.assertEqual(len(marked_tasks), 0)

    def test_limited_list(self):
        limited_tasks = self.task_repo.list(limit=2)
        self.assertEqual(len(limited_tasks), 2)

    def test_list_with_marker_and_limit(self):
        full_tasks = self.task_repo.list()
        full_ids = [i.task_id for i in full_tasks]
        marked_tasks = self.task_repo.list(marker=full_ids[0], limit=1)
        actual_ids = [i.task_id for i in marked_tasks]
        self.assertEqual(actual_ids, full_ids[1:2])

    def test_sorted_list(self):
        tasks = self.task_repo.list(sort_key='status', sort_dir='desc')
        task_ids = [i.task_id for i in tasks]
        self.assertEqual([UUID2, UUID1, UUID3], task_ids)

    def test_add_task(self):
        task_type = 'import'
        task = self.task_factory.new_task(task_type, self.fake_task_input,
                                          None)
        self.assertEqual(task.updated_at, task.created_at)
        self.task_repo.add(task)
        retrieved_task = self.task_repo.get(task.task_id)
        self.assertEqual(retrieved_task.updated_at, task.updated_at)

    def test_save_task(self):
        task = self.task_repo.get(UUID1)
        original_update_time = task.updated_at
        self.task_repo.save(task)
        current_update_time = task.updated_at
        self.assertTrue(current_update_time > original_update_time)
        task = self.task_repo.get(UUID1)
        self.assertEqual(task.updated_at, current_update_time)

    def test_remove_task(self):
        task = self.task_repo.get(UUID1)
        self.task_repo.remove(task)
        self.assertRaises(exception.NotFound,
                          self.task_repo.get,
                          task.task_id)<|MERGE_RESOLUTION|>--- conflicted
+++ resolved
@@ -475,8 +475,6 @@
         self.assertRaises(exception.Duplicate, self.image_member_repo.add,
                           image_member)
 
-<<<<<<< HEAD
-=======
     def test_get_image_member(self):
         image = self.image_repo.get(UUID1)
         image_member = self.image_member_factory.new_image_member(image,
@@ -496,7 +494,6 @@
         self.assertRaises(exception.NotFound, self.image_member_repo.get,
                           fake_image_member_id)
 
->>>>>>> 1ded23d6
     def test_remove_image_member(self):
         image_member = self.image_member_repo.get(TENANT2)
         self.image_member_repo.remove(image_member)
