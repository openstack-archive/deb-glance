# vim: tabstop=4 shiftwidth=4 softtabstop=4

# Copyright 2011 OpenStack, LLC
# All Rights Reserved.
#
#    Licensed under the Apache License, Version 2.0 (the "License"); you may
#    not use this file except in compliance with the License. You may obtain
#    a copy of the License at
#
#         http://www.apache.org/licenses/LICENSE-2.0
#
#    Unless required by applicable law or agreed to in writing, software
#    distributed under the License is distributed on an "AS IS" BASIS, WITHOUT
#    WARRANTIES OR CONDITIONS OF ANY KIND, either express or implied. See the
#    License for the specific language governing permissions and limitations
#    under the License.

import json

import stubout
import webob

from glance.api import authorization
from glance.common import auth
from glance.common import exception
import glance.domain
from glance.openstack.common import timeutils
from glance.tests import utils


TENANT1 = '6838eb7b-6ded-434a-882c-b344c77fe8df'
TENANT2 = '2c014f32-55eb-467d-8fcb-4bd706012f81'

UUID1 = 'c80a1a6c-bd1f-41c5-90ee-81afedb1d58d'
UUID2 = 'a85abd86-55b3-4d5b-b0b4-5d0a6e6042fc'


class FakeResponse(object):
    """
    Simple class that masks the inconsistency between
    webob.Response.status_int and httplib.Response.status
    """
    def __init__(self, resp):
        self.resp = resp

    def __getitem__(self, key):
        return self.resp.headers.get(key)

    @property
    def status(self):
        return self.resp.status_int


class V2Token(object):
    def __init__(self):
        self.tok = self.base_token

    def add_service_no_type(self):
        catalog = self.tok['access']['serviceCatalog']
        service_type = {"name": "glance_no_type"}
        catalog.append(service_type)
        service = catalog[-1]
        service['endpoints'] = [self.base_endpoint]

    def add_service(self, s_type, region_list=[]):
        catalog = self.tok['access']['serviceCatalog']
        service_type = {"type": s_type, "name": "glance"}
        catalog.append(service_type)
        service = catalog[-1]
        endpoint_list = []

        if region_list == []:
            endpoint_list.append(self.base_endpoint)
        else:
            for region in region_list:
                endpoint = self.base_endpoint
                endpoint['region'] = region
                endpoint_list.append(endpoint)

        service['endpoints'] = endpoint_list

    @property
    def token(self):
        return self.tok

    @property
    def base_endpoint(self):
        return {
            "adminURL": "http://localhost:9292",
            "internalURL": "http://localhost:9292",
            "publicURL": "http://localhost:9292"
        }

    @property
    def base_token(self):
        return {
            "access": {
                "token": {
                    "expires": "2010-11-23T16:40:53.321584",
                    "id": "5c7f8799-2e54-43e4-851b-31f81871b6c",
                    "tenant": {"id": "1", "name": "tenant-ok"}
                },
                "serviceCatalog": [
                ],
                "user": {
                    "id": "2",
                    "roles": [{
                        "tenantId": "1",
                        "id": "1",
                        "name": "Admin"
                    }],
                    "name": "joeadmin"
                }
            }
        }


class TestKeystoneAuthPlugin(utils.BaseTestCase):
    """Test that the Keystone auth plugin works properly"""

    def setUp(self):
        super(TestKeystoneAuthPlugin, self).setUp()
        self.stubs = stubout.StubOutForTesting()
        self.addCleanup(self.stubs.UnsetAll)

    def test_required_creds(self):
        """
        Test that plugin created without required
        credential pieces raises an exception
        """
        bad_creds = [
            {},  # missing everything
            {
                'username': 'user1',
                'strategy': 'keystone',
                'password': 'pass'
            },  # missing auth_url
            {
                'password': 'pass',
                'strategy': 'keystone',
                'auth_url': 'http://localhost/v1'
            },  # missing username
            {
                'username': 'user1',
                'strategy': 'keystone',
                'auth_url': 'http://localhost/v1'
            },  # missing password
            {
                'username': 'user1',
                'password': 'pass',
                'auth_url': 'http://localhost/v1'
            },  # missing strategy
            {
                'username': 'user1',
                'password': 'pass',
                'strategy': 'keystone',
                'auth_url': 'http://localhost/v2.0/'
            },  # v2.0: missing tenant
            {
                'username': None,
                'password': 'pass',
                'auth_url': 'http://localhost/v2.0/'
<<<<<<< HEAD
            },  # v2.0: missing tenant
            {
                'username': None,
                'password': 'pass',
                'auth_url': 'http://localhost/v2.0/'
=======
>>>>>>> e549be82
            },  # None parameter
            {
                'username': 'user1',
                'password': 'pass',
                'auth_url': 'http://localhost/v2.0/',
                'tenant': None
            }  # None tenant
        ]
        for creds in bad_creds:
            try:
                plugin = auth.KeystoneStrategy(creds)
                plugin.authenticate()
                self.fail("Failed to raise correct exception when supplying "
                          "bad credentials: %r" % creds)
            except exception.MissingCredentialError:
                continue  # Expected

    def test_invalid_auth_url_v1(self):
        """
        Test that a 400 during authenticate raises exception.AuthBadRequest
        """
        def fake_do_request(*args, **kwargs):
            resp = webob.Response()
            resp.status = 400
            return FakeResponse(resp), ""

        self.stubs.Set(auth.KeystoneStrategy, '_do_request', fake_do_request)

        bad_creds = {
            'username': 'user1',
            'auth_url': 'http://localhost/badauthurl/',
            'password': 'pass',
            'strategy': 'keystone',
            'region': 'RegionOne'
        }

        plugin = auth.KeystoneStrategy(bad_creds)
        self.assertRaises(exception.AuthBadRequest, plugin.authenticate)

    def test_invalid_auth_url_v2(self):
        """
        Test that a 400 during authenticate raises exception.AuthBadRequest
        """
        def fake_do_request(*args, **kwargs):
            resp = webob.Response()
            resp.status = 400
            return FakeResponse(resp), ""

        self.stubs.Set(auth.KeystoneStrategy, '_do_request', fake_do_request)

        bad_creds = {
            'username': 'user1',
            'auth_url': 'http://localhost/badauthurl/v2.0/',
            'password': 'pass',
            'tenant': 'tenant1',
            'strategy': 'keystone',
            'region': 'RegionOne'
        }

        plugin = auth.KeystoneStrategy(bad_creds)
        self.assertRaises(exception.AuthBadRequest, plugin.authenticate)

    def test_v1_auth(self):
        """Test v1 auth code paths"""
        def fake_do_request(cls, url, method, headers=None, body=None):
            if url.find("2.0") != -1:
                self.fail("Invalid v1.0 token path (%s)" % url)
            headers = headers or {}

            resp = webob.Response()

            if (headers.get('X-Auth-User') != 'user1' or
                headers.get('X-Auth-Key') != 'pass'):
                resp.status = 401
            else:
                resp.status = 200

            return FakeResponse(resp), ""

        self.stubs.Set(auth.KeystoneStrategy, '_do_request', fake_do_request)

        unauthorized_creds = [
            {
                'username': 'wronguser',
                'auth_url': 'http://localhost/badauthurl/',
                'strategy': 'keystone',
                'region': 'RegionOne',
                'password': 'pass'
            },  # wrong username
            {
                'username': 'user1',
                'auth_url': 'http://localhost/badauthurl/',
                'strategy': 'keystone',
                'region': 'RegionOne',
                'password': 'badpass'
            },  # bad password...
        ]

        for creds in unauthorized_creds:
            try:
                plugin = auth.KeystoneStrategy(creds)
                plugin.authenticate()
                self.fail("Failed to raise NotAuthenticated when supplying "
                          "bad credentials: %r" % creds)
            except exception.NotAuthenticated:
                continue  # Expected

        no_strategy_creds = {
                'username': 'user1',
                'auth_url': 'http://localhost/redirect/',
                'password': 'pass',
                'region': 'RegionOne'
        }

        try:
            plugin = auth.KeystoneStrategy(no_strategy_creds)
            plugin.authenticate()
            self.fail("Failed to raise MissingCredentialError when "
                      "supplying no strategy: %r" % no_strategy_creds)
        except exception.MissingCredentialError:
            pass  # Expected

        good_creds = [
            {
                'username': 'user1',
                'auth_url': 'http://localhost/redirect/',
                'password': 'pass',
                'strategy': 'keystone',
                'region': 'RegionOne'
            }
        ]

        for creds in good_creds:
            plugin = auth.KeystoneStrategy(creds)
            self.assertTrue(plugin.authenticate() is None)

    def test_v2_auth(self):
        """Test v2 auth code paths"""
        mock_token = None

        def fake_do_request(cls, url, method, headers=None, body=None):
            if (not url.rstrip('/').endswith('v2.0/tokens') or
                url.count("2.0") != 1):
                self.fail("Invalid v2.0 token path (%s)" % url)

            creds = json.loads(body)['auth']
            username = creds['passwordCredentials']['username']
            password = creds['passwordCredentials']['password']
            tenant = creds['tenantName']
            resp = webob.Response()

            if (username != 'user1' or password != 'pass' or
                tenant != 'tenant-ok'):
                resp.status = 401
            else:
                resp.status = 200
                body = mock_token.token

            return FakeResponse(resp), json.dumps(body)

        mock_token = V2Token()
        mock_token.add_service('image', ['RegionOne'])
        self.stubs.Set(auth.KeystoneStrategy, '_do_request', fake_do_request)

        unauthorized_creds = [
            {
                'username': 'wronguser',
                'auth_url': 'http://localhost/v2.0',
                'password': 'pass',
                'tenant': 'tenant-ok',
                'strategy': 'keystone',
                'region': 'RegionOne'
            },  # wrong username
            {
                'username': 'user1',
                'auth_url': 'http://localhost/v2.0',
                'password': 'badpass',
                'tenant': 'tenant-ok',
                'strategy': 'keystone',
                'region': 'RegionOne'
            },  # bad password...
            {
                'username': 'user1',
                'auth_url': 'http://localhost/v2.0',
                'password': 'pass',
                'tenant': 'carterhayes',
                'strategy': 'keystone',
                'region': 'RegionOne'
            },  # bad tenant...
        ]

        for creds in unauthorized_creds:
            try:
                plugin = auth.KeystoneStrategy(creds)
                plugin.authenticate()
                self.fail("Failed to raise NotAuthenticated when supplying "
                          "bad credentials: %r" % creds)
            except exception.NotAuthenticated:
                continue  # Expected

        no_region_creds = {
                'username': 'user1',
                'tenant': 'tenant-ok',
                'auth_url': 'http://localhost/redirect/v2.0/',
                'password': 'pass',
                'strategy': 'keystone'
        }

        plugin = auth.KeystoneStrategy(no_region_creds)
        self.assertTrue(plugin.authenticate() is None)
        self.assertEquals(plugin.management_url, 'http://localhost:9292')

        # Add another image service, with a different region
        mock_token.add_service('image', ['RegionTwo'])

        try:
            plugin = auth.KeystoneStrategy(no_region_creds)
            plugin.authenticate()
            self.fail("Failed to raise RegionAmbiguity when no region present "
                      "and multiple regions exist: %r" % no_region_creds)
        except exception.RegionAmbiguity:
            pass  # Expected

        wrong_region_creds = {
                'username': 'user1',
                'tenant': 'tenant-ok',
                'auth_url': 'http://localhost/redirect/v2.0/',
                'password': 'pass',
                'strategy': 'keystone',
                'region': 'NonExistantRegion'
        }

        try:
            plugin = auth.KeystoneStrategy(wrong_region_creds)
            plugin.authenticate()
            self.fail("Failed to raise NoServiceEndpoint when supplying "
                      "wrong region: %r" % wrong_region_creds)
        except exception.NoServiceEndpoint:
            pass  # Expected

        no_strategy_creds = {
                'username': 'user1',
                'tenant': 'tenant-ok',
                'auth_url': 'http://localhost/redirect/v2.0/',
                'password': 'pass',
                'region': 'RegionOne'
        }

        try:
            plugin = auth.KeystoneStrategy(no_strategy_creds)
            plugin.authenticate()
            self.fail("Failed to raise MissingCredentialError when "
                      "supplying no strategy: %r" % no_strategy_creds)
        except exception.MissingCredentialError:
            pass  # Expected

        bad_strategy_creds = {
            'username': 'user1',
            'tenant': 'tenant-ok',
            'auth_url': 'http://localhost/redirect/v2.0/',
            'password': 'pass',
            'region': 'RegionOne',
            'strategy': 'keypebble'
        }

        try:
            plugin = auth.KeystoneStrategy(bad_strategy_creds)
            plugin.authenticate()
            self.fail("Failed to raise BadAuthStrategy when supplying "
                      "bad auth strategy: %r" % bad_strategy_creds)
        except exception.BadAuthStrategy:
            pass  # Expected

        mock_token = V2Token()
        mock_token.add_service('image', ['RegionOne', 'RegionTwo'])

        good_creds = [
            {
                'username': 'user1',
                'auth_url': 'http://localhost/v2.0/',
                'password': 'pass',
                'tenant': 'tenant-ok',
                'strategy': 'keystone',
                'region': 'RegionOne'
            },  # auth_url with trailing '/'
            {
                'username': 'user1',
                'auth_url': 'http://localhost/v2.0',
                'password': 'pass',
                'tenant': 'tenant-ok',
                'strategy': 'keystone',
                'region': 'RegionOne'
            },   # auth_url without trailing '/'
            {
                'username': 'user1',
                'auth_url': 'http://localhost/v2.0',
                'password': 'pass',
                'tenant': 'tenant-ok',
                'strategy': 'keystone',
                'region': 'RegionTwo'
            }   # Second region
        ]

        for creds in good_creds:
            plugin = auth.KeystoneStrategy(creds)
            self.assertTrue(plugin.authenticate() is None)
            self.assertEquals(plugin.management_url, 'http://localhost:9292')

        ambiguous_region_creds = {
            'username': 'user1',
            'auth_url': 'http://localhost/v2.0/',
            'password': 'pass',
            'tenant': 'tenant-ok',
            'strategy': 'keystone',
            'region': 'RegionOne'
        }

        mock_token = V2Token()
        # Add two identical services
        mock_token.add_service('image', ['RegionOne'])
        mock_token.add_service('image', ['RegionOne'])

        try:
            plugin = auth.KeystoneStrategy(ambiguous_region_creds)
            plugin.authenticate()
            self.fail("Failed to raise RegionAmbiguity when "
                      "non-unique regions exist: %r" % ambiguous_region_creds)
        except exception.RegionAmbiguity:
            pass

        mock_token = V2Token()
        mock_token.add_service('bad-image', ['RegionOne'])

        good_creds = {
            'username': 'user1',
            'auth_url': 'http://localhost/v2.0/',
            'password': 'pass',
            'tenant': 'tenant-ok',
            'strategy': 'keystone',
            'region': 'RegionOne'
        }

        try:
            plugin = auth.KeystoneStrategy(good_creds)
            plugin.authenticate()
            self.fail("Failed to raise NoServiceEndpoint when bad service "
                      "type encountered")
        except exception.NoServiceEndpoint:
            pass

        mock_token = V2Token()
        mock_token.add_service_no_type()

        try:
            plugin = auth.KeystoneStrategy(good_creds)
            plugin.authenticate()
            self.fail("Failed to raise NoServiceEndpoint when bad service "
                      "type encountered")
        except exception.NoServiceEndpoint:
            pass


class TestEndpoints(utils.BaseTestCase):

    def setUp(self):
        super(TestEndpoints, self).setUp()

        self.service_catalog = [
            {
                'endpoint_links': [],
                'endpoints': [
                    {
                        'adminURL': 'http://localhost:8080/',
                        'region': 'RegionOne',
                        'internalURL': 'http://internalURL/',
                        'publicURL': 'http://publicURL/',
                    },
                ],
                'type': 'object-store',
                'name': 'Object Storage Service',
            }
        ]

    def test_get_endpoint_with_custom_server_type(self):
        endpoint = auth.get_endpoint(self.service_catalog,
                                     service_type='object-store')
        self.assertEquals('http://publicURL/', endpoint)

    def test_get_endpoint_with_custom_endpoint_type(self):
        endpoint = auth.get_endpoint(self.service_catalog,
                                     service_type='object-store',
                                     endpoint_type='internalURL')
        self.assertEquals('http://internalURL/', endpoint)

    def test_get_endpoint_raises_with_invalid_service_type(self):
        self.assertRaises(exception.NoServiceEndpoint,
                          auth.get_endpoint,
                          self.service_catalog,
                          service_type='foo')

    def test_get_endpoint_raises_with_invalid_endpoint_type(self):
        self.assertRaises(exception.NoServiceEndpoint,
                          auth.get_endpoint,
                          self.service_catalog,
                          service_type='object-store',
                          endpoint_type='foo')

    def test_get_endpoint_raises_with_invalid_endpoint_region(self):
        self.assertRaises(exception.NoServiceEndpoint,
                          auth.get_endpoint,
                          self.service_catalog,
                          service_type='object-store',
                          endpoint_region='foo',
                          endpoint_type='internalURL')


class TestImageMutability(utils.BaseTestCase):

    def setUp(self):
        super(TestImageMutability, self).setUp()
        self.image_factory = glance.domain.ImageFactory()

    def _is_mutable(self, tenant, owner, is_admin=False):
        context = glance.context.RequestContext(tenant=tenant,
                                                is_admin=is_admin)
        image = self.image_factory.new_image(owner=owner)
        return authorization.is_image_mutable(context, image)

    def test_admin_everything_mutable(self):
        self.assertTrue(self._is_mutable(None, None, is_admin=True))
        self.assertTrue(self._is_mutable(None, TENANT1, is_admin=True))
        self.assertTrue(self._is_mutable(TENANT1, None, is_admin=True))
        self.assertTrue(self._is_mutable(TENANT1, TENANT1, is_admin=True))
        self.assertTrue(self._is_mutable(TENANT1, TENANT2, is_admin=True))

    def test_no_tenant_nothing_mutable(self):
        self.assertFalse(self._is_mutable(None, None))
        self.assertFalse(self._is_mutable(None, TENANT1))

    def test_regular_user(self):
        self.assertFalse(self._is_mutable(TENANT1, None))
        self.assertFalse(self._is_mutable(TENANT1, TENANT2))
        self.assertTrue(self._is_mutable(TENANT1, TENANT1))


class TestImmutableImage(utils.BaseTestCase):
    def setUp(self):
        super(TestImmutableImage, self).setUp()
        image_factory = glance.domain.ImageFactory()
        self.context = glance.context.RequestContext(tenant=TENANT1)
        image = image_factory.new_image(
                image_id=UUID1,
                name='Marvin',
                owner=TENANT1,
                disk_format='raw',
                container_format='bare',
                extra_properties={'foo': 'bar'},
                tags=['ping', 'pong'],
        )
        self.image = authorization.ImmutableImageProxy(image, self.context)

    def _test_change(self, attr, value):
        self.assertRaises(exception.Forbidden,
                          setattr, self.image, attr, value)
        self.assertRaises(exception.Forbidden,
                          delattr, self.image, attr)

    def test_change_id(self):
        self._test_change('image_id', UUID2)

    def test_change_name(self):
        self._test_change('name', 'Freddie')

    def test_change_owner(self):
        self._test_change('owner', TENANT2)

    def test_change_min_disk(self):
        self._test_change('min_disk', 100)

    def test_change_min_ram(self):
        self._test_change('min_ram', 1024)

    def test_change_disk_format(self):
        self._test_change('disk_format', 'vhd')

    def test_change_container_format(self):
        self._test_change('container_format', 'ova')

    def test_change_visibility(self):
        self._test_change('visibility', 'public')

    def test_change_status(self):
        self._test_change('status', 'active')

    def test_change_created_at(self):
        self._test_change('created_at', timeutils.utcnow())

    def test_change_updated_at(self):
        self._test_change('updated_at', timeutils.utcnow())

    def test_change_locations(self):
        self._test_change('locations', ['http://a/b/c'])
        self.assertRaises(exception.Forbidden,
                          self.image.locations.append, 'http://a/b/c')
        self.assertRaises(exception.Forbidden,
                          self.image.locations.extend, ['http://a/b/c'])
        self.assertRaises(exception.Forbidden,
                          self.image.locations.insert, 'foo')
        self.assertRaises(exception.Forbidden,
                          self.image.locations.pop)
        self.assertRaises(exception.Forbidden,
                          self.image.locations.remove, 'foo')
        self.assertRaises(exception.Forbidden,
                          self.image.locations.reverse)
        self.assertRaises(exception.Forbidden,
                          self.image.locations.sort)
        self.assertRaises(exception.Forbidden,
                          self.image.locations.__delitem__, 0)
        self.assertRaises(exception.Forbidden,
                          self.image.locations.__delslice__, 0, 2)
        self.assertRaises(exception.Forbidden,
                          self.image.locations.__setitem__, 0, 'foo')
        self.assertRaises(exception.Forbidden,
                          self.image.locations.__setslice__,
                          0, 2, ['foo', 'bar'])
        self.assertRaises(exception.Forbidden,
                          self.image.locations.__iadd__, 'foo')
        self.assertRaises(exception.Forbidden,
                          self.image.locations.__imul__, 2)

    def test_change_size(self):
        self._test_change('size', 32)

    def test_change_tags(self):
        self.assertRaises(exception.Forbidden,
                          delattr, self.image, 'tags')
        self.assertRaises(exception.Forbidden,
                          setattr, self.image, 'tags', ['king', 'kong'])
        self.assertRaises(exception.Forbidden, self.image.tags.pop)
        self.assertRaises(exception.Forbidden, self.image.tags.clear)
        self.assertRaises(exception.Forbidden, self.image.tags.add, 'king')
        self.assertRaises(exception.Forbidden, self.image.tags.remove, 'ping')
        self.assertRaises(exception.Forbidden,
                          self.image.tags.update, set(['king', 'kong']))
        self.assertRaises(exception.Forbidden,
                          self.image.tags.intersection_update, set([]))
        self.assertRaises(exception.Forbidden,
                          self.image.tags.difference_update, set([]))
        self.assertRaises(exception.Forbidden,
                          self.image.tags.symmetric_difference_update,
                          set([]))

    def test_change_properties(self):
        self.assertRaises(exception.Forbidden,
                          delattr, self.image, 'extra_properties')
        self.assertRaises(exception.Forbidden,
                          setattr, self.image, 'extra_properties', {})
        self.assertRaises(exception.Forbidden,
                          self.image.extra_properties.__delitem__, 'foo')
        self.assertRaises(exception.Forbidden,
                          self.image.extra_properties.__setitem__, 'foo', 'b')
        self.assertRaises(exception.Forbidden,
                          self.image.extra_properties.__setitem__, 'z', 'j')
        self.assertRaises(exception.Forbidden,
                          self.image.extra_properties.pop)
        self.assertRaises(exception.Forbidden,
                          self.image.extra_properties.popitem)
        self.assertRaises(exception.Forbidden,
                          self.image.extra_properties.setdefault, 'p', 'j')
        self.assertRaises(exception.Forbidden,
                          self.image.extra_properties.update, {})

    def test_delete(self):
        self.assertRaises(exception.Forbidden, self.image.delete)

    def test_set_data(self):
        self.assertRaises(exception.Forbidden,
                          self.image.set_data, 'blah', 4)

    def test_get_data(self):
        class FakeImage(object):
            def get_data(self):
                return 'tiddlywinks'

        image = glance.api.authorization.ImmutableImageProxy(
                FakeImage(), self.context)
        self.assertEquals(image.get_data(), 'tiddlywinks')


class TestImageFactoryProxy(utils.BaseTestCase):
    def setUp(self):
        super(TestImageFactoryProxy, self).setUp()
        factory = glance.domain.ImageFactory()
        self.context = glance.context.RequestContext(tenant=TENANT1)
        self.image_factory = authorization.ImageFactoryProxy(factory,
                                                             self.context)

    def test_default_owner_is_set(self):
        image = self.image_factory.new_image()
        self.assertEqual(image.owner, TENANT1)

    def test_wrong_owner_cannot_be_set(self):
        self.assertRaises(exception.Forbidden,
                          self.image_factory.new_image, owner=TENANT2)

    def test_cannot_set_owner_to_none(self):
        self.assertRaises(exception.Forbidden,
                          self.image_factory.new_image, owner=None)

    def test_admin_can_set_any_owner(self):
        self.context.is_admin = True
        image = self.image_factory.new_image(owner=TENANT2)
        self.assertEqual(image.owner, TENANT2)

    def test_admin_can_set_owner_to_none(self):
        self.context.is_admin = True
        image = self.image_factory.new_image(owner=None)
        self.assertEqual(image.owner, None)

    def test_admin_still_gets_default_tenant(self):
        self.context.is_admin = True
        image = self.image_factory.new_image()
        self.assertEqual(image.owner, TENANT1)


class TestImageRepoProxy(utils.BaseTestCase):

    class ImageRepoStub(object):
        def __init__(self, fixtures):
            self.fixtures = fixtures

        def get(self, image_id):
            for f in self.fixtures:
                if f.image_id == image_id:
                    return f
            else:
                raise ValueError(image_id)

        def list(self, *args, **kwargs):
            return self.fixtures

    def setUp(self):
        super(TestImageRepoProxy, self).setUp()
        image_factory = glance.domain.ImageFactory()
        self.fixtures = [
            image_factory.new_image(owner=TENANT1),
            image_factory.new_image(owner=TENANT2, visibility='public'),
            image_factory.new_image(owner=TENANT2),
        ]
        self.context = glance.context.RequestContext(tenant=TENANT1)
        image_repo = self.ImageRepoStub(self.fixtures)
        self.image_repo = authorization.ImageRepoProxy(image_repo,
                                                       self.context)

    def test_get_mutable_image(self):
        image = self.image_repo.get(self.fixtures[0].image_id)
        self.assertEqual(image.image_id, self.fixtures[0].image_id)

    def test_get_immutable_image(self):
        image = self.image_repo.get(self.fixtures[1].image_id)
        self.assertRaises(exception.Forbidden,
                          setattr, image, 'name', 'Vince')

    def test_list(self):
        images = self.image_repo.list()
        self.assertEqual(images[0].image_id, self.fixtures[0].image_id)
        self.assertRaises(exception.Forbidden,
                          setattr, images[1], 'name', 'Wally')
        self.assertRaises(exception.Forbidden,
                          setattr, images[2], 'name', 'Calvin')<|MERGE_RESOLUTION|>--- conflicted
+++ resolved
@@ -160,14 +160,6 @@
                 'username': None,
                 'password': 'pass',
                 'auth_url': 'http://localhost/v2.0/'
-<<<<<<< HEAD
-            },  # v2.0: missing tenant
-            {
-                'username': None,
-                'password': 'pass',
-                'auth_url': 'http://localhost/v2.0/'
-=======
->>>>>>> e549be82
             },  # None parameter
             {
                 'username': 'user1',
