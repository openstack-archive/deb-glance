--- conflicted
+++ resolved
@@ -183,16 +183,10 @@
 
     def test_get(self):
         """Test a "normal" retrieval of an image in chunks"""
-<<<<<<< HEAD
-        loc = get_location_from_uri("swift://user:key@auth_address/glance/2")
-        (image_swift, image_size) = self.store.get(loc)
-        self.assertEqual(image_size, None)
-=======
         uri = "swift://user:key@auth_address/glance/%s" % FAKE_UUID
         loc = get_location_from_uri(uri)
         (image_swift, image_size) = self.store.get(loc)
         self.assertEqual(image_size, 5120)
->>>>>>> 8f122d95
 
         expected_data = "*" * FIVE_KB
         data = ""
@@ -208,15 +202,9 @@
         http:// in the swift_store_auth_address config value
         """
         loc = get_location_from_uri("swift+http://user:key@auth_address/"
-<<<<<<< HEAD
-                                    "glance/2")
-        (image_swift, image_size) = self.store.get(loc)
-        self.assertEqual(image_size, None)
-=======
                                     "glance/%s" % FAKE_UUID)
         (image_swift, image_size) = self.store.get(loc)
         self.assertEqual(image_size, 5120)
->>>>>>> 8f122d95
 
         expected_data = "*" * FIVE_KB
         data = ""
