# vim: tabstop=4 shiftwidth=4 softtabstop=4

# Copyright 2010 OpenStack, LLC
# All Rights Reserved.
#
#    Licensed under the Apache License, Version 2.0 (the "License"); you may
#    not use this file except in compliance with the License. You may obtain
#    a copy of the License at
#
#         http://www.apache.org/licenses/LICENSE-2.0
#
#    Unless required by applicable law or agreed to in writing, software
#    distributed under the License is distributed on an "AS IS" BASIS, WITHOUT
#    WARRANTIES OR CONDITIONS OF ANY KIND, either express or implied. See the
#    License for the specific language governing permissions and limitations
#    under the License.

import calendar
import eventlet
import os
import time

from glance.common import utils
from glance import context
from glance.openstack.common import cfg
import glance.openstack.common.log as logging
from glance import registry
from glance import store

LOG = logging.getLogger(__name__)

scrubber_opts = [
    cfg.BoolOpt('cleanup_scrubber', default=False),
    cfg.IntOpt('cleanup_scrubber_time', default=86400)
]

CONF = cfg.CONF
CONF.register_opts(scrubber_opts)


class Daemon(object):
    def __init__(self, wakeup_time=300, threads=1000):
        LOG.info(_("Starting Daemon: wakeup_time=%(wakeup_time)s "
                   "threads=%(threads)s") % locals())
        self.wakeup_time = wakeup_time
        self.event = eventlet.event.Event()
        self.pool = eventlet.greenpool.GreenPool(threads)

    def start(self, application):
        self._run(application)

    def wait(self):
        try:
            self.event.wait()
        except KeyboardInterrupt:
            msg = _("Daemon Shutdown on KeyboardInterrupt")
            LOG.info(msg)

    def _run(self, application):
        LOG.debug(_("Running application"))
        self.pool.spawn_n(application.run, self.pool, self.event)
        eventlet.spawn_after(self.wakeup_time, self._run, application)
        LOG.debug(_("Next run scheduled in %s seconds") % self.wakeup_time)


class Scrubber(object):
    CLEANUP_FILE = ".cleanup"

    def __init__(self):
        self.datadir = CONF.scrubber_datadir
        self.cleanup = CONF.cleanup_scrubber
        self.cleanup_time = CONF.cleanup_scrubber_time
        # configs for registry API store auth
        self.admin_user = CONF.admin_user
        self.admin_tenant = CONF.admin_tenant_name

        host, port = CONF.registry_host, CONF.registry_port

        LOG.info(_("Initializing scrubber with conf: %s") %
                 {'datadir': self.datadir, 'cleanup': self.cleanup,
                  'cleanup_time': self.cleanup_time,
                  'registry_host': host, 'registry_port': port})

        registry.configure_registry_client()
        registry.configure_registry_admin_creds()
        ctx = context.RequestContext()
        self.registry = registry.get_registry_client(ctx)

        utils.safe_mkdirs(self.datadir)

    def run(self, pool, event=None):
        now = time.time()

        if not os.path.exists(self.datadir):
            LOG.info(_("%s does not exist") % self.datadir)
            return

        delete_work = []
        for root, dirs, files in os.walk(self.datadir):
            for id in files:
                if id == self.CLEANUP_FILE:
                    continue

                file_name = os.path.join(root, id)
                delete_time = os.stat(file_name).st_mtime

                if delete_time > now:
                    continue

                uri, delete_time = read_queue_file(file_name)

                if delete_time > now:
                    continue

                delete_work.append((id, uri, now))

        LOG.info(_("Deleting %s images") % len(delete_work))
<<<<<<< HEAD
        pool.starmap(self._delete, delete_work)
        # NOTE(bourke): When not running as a daemon, a slight pause is needed
        # to allow the starmap to begin it's work.
        eventlet.sleep(0.1)
=======
        # NOTE(bourke): The starmap must be iterated to do work
        for job in pool.starmap(self._delete, delete_work):
            pass
>>>>>>> c236ab3d

        if self.cleanup:
            self._cleanup(pool)

    def _delete(self, id, uri, now):
        file_path = os.path.join(self.datadir, str(id))
        try:
            LOG.debug(_("Deleting %(uri)s") % {'uri': uri})
            # Here we create a request context with credentials to support
            # delayed delete when using multi-tenant backend storage
            ctx = context.RequestContext(auth_tok=self.registry.auth_tok,
                                         user=self.admin_user,
                                         tenant=self.admin_tenant)
            store.delete_from_backend(ctx, uri)
        except store.UnsupportedBackend:
            msg = _("Failed to delete image from store (%(uri)s).")
            LOG.error(msg % {'uri': uri})
            write_queue_file(file_path, uri, now)

        self.registry.update_image(id, {'status': 'deleted'})
        utils.safe_remove(file_path)

    def _cleanup(self, pool):
        now = time.time()
        cleanup_file = os.path.join(self.datadir, self.CLEANUP_FILE)
        if not os.path.exists(cleanup_file):
            write_queue_file(cleanup_file, 'cleanup', now)
            return

        _uri, last_run_time = read_queue_file(cleanup_file)
        cleanup_time = last_run_time + self.cleanup_time
        if cleanup_time > now:
            return

        LOG.info(_("Getting images deleted before %s") % self.cleanup_time)
        write_queue_file(cleanup_file, 'cleanup', now)

        filters = {'deleted': True, 'is_public': 'none',
                   'status': 'pending_delete'}
        pending_deletes = self.registry.get_images_detailed(filters=filters)

        delete_work = []
        for pending_delete in pending_deletes:
            deleted_at = pending_delete.get('deleted_at')
            if not deleted_at:
                continue

            time_fmt = "%Y-%m-%dT%H:%M:%S"
            # NOTE: Strip off microseconds which may occur after the last '.,'
            # Example: 2012-07-07T19:14:34.974216
            date_str = deleted_at.rsplit('.', 1)[0].rsplit(',', 1)[0]
            delete_time = calendar.timegm(time.strptime(date_str,
                                                        time_fmt))

            if delete_time + self.cleanup_time > now:
                continue

            delete_work.append((pending_delete['id'],
                                pending_delete['location'],
                                now))

        LOG.info(_("Deleting %s images") % len(delete_work))
        # NOTE(bourke): The starmap must be iterated to do work
        for job in pool.starmap(self._delete, delete_work):
            pass


def read_queue_file(file_path):
    with open(file_path) as f:
        uri = f.readline().strip()
        delete_time = int(f.readline().strip())
    return uri, delete_time


def write_queue_file(file_path, uri, delete_time):
    with open(file_path, 'w') as f:
        f.write('\n'.join([uri, str(int(delete_time))]))
    os.chmod(file_path, 0600)
    os.utime(file_path, (delete_time, delete_time))<|MERGE_RESOLUTION|>--- conflicted
+++ resolved
@@ -115,16 +115,9 @@
                 delete_work.append((id, uri, now))
 
         LOG.info(_("Deleting %s images") % len(delete_work))
-<<<<<<< HEAD
-        pool.starmap(self._delete, delete_work)
-        # NOTE(bourke): When not running as a daemon, a slight pause is needed
-        # to allow the starmap to begin it's work.
-        eventlet.sleep(0.1)
-=======
         # NOTE(bourke): The starmap must be iterated to do work
         for job in pool.starmap(self._delete, delete_work):
             pass
->>>>>>> c236ab3d
 
         if self.cleanup:
             self._cleanup(pool)
