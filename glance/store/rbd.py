# vim: tabstop=4 shiftwidth=4 softtabstop=4

# Copyright 2010-2011 Josh Durgin
# All Rights Reserved.
#
#    Licensed under the Apache License, Version 2.0 (the "License"); you may
#    not use this file except in compliance with the License. You may obtain
#    a copy of the License at
#
#         http://www.apache.org/licenses/LICENSE-2.0
#
#    Unless required by applicable law or agreed to in writing, software
#    distributed under the License is distributed on an "AS IS" BASIS, WITHOUT
#    WARRANTIES OR CONDITIONS OF ANY KIND, either express or implied. See the
#    License for the specific language governing permissions and limitations
#    under the License.

"""Storage backend for RBD
   (RADOS (Reliable Autonomic Distributed Object Store) Block Device)"""
from __future__ import absolute_import
from __future__ import with_statement

import hashlib
import math
import urllib

from glance.common import exception
from glance.openstack.common import cfg
import glance.openstack.common.log as logging
import glance.store
import glance.store.base
import glance.store.location

try:
    import rados
    import rbd
except ImportError:
    pass

DEFAULT_POOL = 'rbd'
DEFAULT_CONFFILE = ''  # librados will locate the default conf file
DEFAULT_USER = None    # let librados decide based on the Ceph conf file
DEFAULT_CHUNKSIZE = 4  # in MiB
DEFAULT_SNAPNAME = 'snap'

LOG = logging.getLogger(__name__)

rbd_opts = [
    cfg.IntOpt('rbd_store_chunk_size', default=DEFAULT_CHUNKSIZE),
    cfg.StrOpt('rbd_store_pool', default=DEFAULT_POOL),
    cfg.StrOpt('rbd_store_user', default=DEFAULT_USER),
    cfg.StrOpt('rbd_store_ceph_conf', default=DEFAULT_CONFFILE),
]

CONF = cfg.CONF
CONF.register_opts(rbd_opts)


class StoreLocation(glance.store.location.StoreLocation):
    """
    Class describing a RBD URI. This is of the form:

        rbd://image

        or

        rbd://fsid/pool/image/snapshot
    """

    def process_specs(self):
        # convert to ascii since librbd doesn't handle unicode
        for key, value in self.specs.iteritems():
            self.specs[key] = str(value)
        self.fsid = self.specs.get('fsid')
        self.pool = self.specs.get('pool')
        self.image = self.specs.get('image')
        self.snapshot = self.specs.get('snapshot')

    def get_uri(self):
        if self.fsid and self.pool and self.snapshot:
            # ensure nothing contains / or any other url-unsafe character
            safe_fsid = urllib.quote(self.fsid, '')
            safe_pool = urllib.quote(self.pool, '')
            safe_image = urllib.quote(self.image, '')
            safe_snapshot = urllib.quote(self.snapshot, '')
            return "rbd://%s/%s/%s/%s" % (safe_fsid, safe_pool,
                                          safe_image, safe_snapshot)
        else:
            return "rbd://%s" % self.image

    def parse_uri(self, uri):
        prefix = 'rbd://'
        if not uri.startswith(prefix):
            reason = _('URI must start with rbd://')
            LOG.debug(_("Invalid URI: %(uri)s: %(reason)s") % locals())
            raise exception.BadStoreUri(message=reason)
        # convert to ascii since librbd doesn't handle unicode
        try:
            ascii_uri = str(uri)
        except UnicodeError:
            reason = _('URI contains non-ascii characters')
<<<<<<< HEAD
            LOG.error(_("Invalid URI: %(uri)s: %(reason)s") % locals())
=======
            LOG.debug(_("Invalid URI: %(uri)s: %(reason)s") % locals())
>>>>>>> c236ab3d
            raise exception.BadStoreUri(message=reason)
        pieces = ascii_uri[len(prefix):].split('/')
        if len(pieces) == 1:
            self.fsid, self.pool, self.image, self.snapshot = \
                (None, None, pieces[0], None)
        elif len(pieces) == 4:
            self.fsid, self.pool, self.image, self.snapshot = \
                map(urllib.unquote, pieces)
        else:
            reason = _('URI must have exactly 1 or 4 components')
            LOG.debug(_("Invalid URI: %(uri)s: %(reason)s") % locals())
            raise exception.BadStoreUri(message=reason)
        if any(map(lambda p: p == '', pieces)):
            reason = _('URI cannot contain empty components')
            LOG.debug(_("Invalid URI: %(uri)s: %(reason)s") % locals())
            raise exception.BadStoreUri(message=reason)


class ImageIterator(object):
    """
    Reads data from an RBD image, one chunk at a time.
    """

    def __init__(self, name, store):
        self.name = name
        self.pool = store.pool
        self.user = store.user
        self.conf_file = store.conf_file
        self.chunk_size = store.chunk_size

    def __iter__(self):
        try:
            with rados.Rados(conffile=self.conf_file,
                             rados_id=self.user) as conn:
                with conn.open_ioctx(self.pool) as ioctx:
                    with rbd.Image(ioctx, self.name) as image:
                        img_info = image.stat()
                        size = img_info['size']
                        bytes_left = size
                        while bytes_left > 0:
                            length = min(self.chunk_size, bytes_left)
                            data = image.read(size - bytes_left, length)
                            bytes_left -= len(data)
                            yield data
                        raise StopIteration()
        except rbd.ImageNotFound:
            raise exception.NotFound(
                _('RBD image %s does not exist') % self.name)


class Store(glance.store.base.Store):
    """An implementation of the RBD backend adapter."""

    EXAMPLE_URL = "rbd://<FSID>/<POOL>/<IMAGE>/<SNAP>"

    def get_schemes(self):
        return ('rbd',)

    def configure_add(self):
        """
        Configure the Store to use the stored configuration options
        Any store that needs special configuration should implement
        this method. If the store was not able to successfully configure
        itself, it should raise `exception.BadStoreConfiguration`
        """
        try:
            self.chunk_size = CONF.rbd_store_chunk_size * 1024 * 1024

            # these must not be unicode since they will be passed to a
            # non-unicode-aware C library
            self.pool = str(CONF.rbd_store_pool)
            self.user = str(CONF.rbd_store_user)
            self.conf_file = str(CONF.rbd_store_ceph_conf)
        except cfg.ConfigFileValueError, e:
            reason = _("Error in store configuration: %s") % e
            LOG.error(reason)
            raise exception.BadStoreConfiguration(store_name='rbd',
                                                  reason=reason)

    def get(self, location):
        """
        Takes a `glance.store.location.Location` object that indicates
        where to find the image file, and returns a generator for reading
        the image file

        :param location `glance.store.location.Location` object, supplied
                        from glance.store.location.get_location_from_uri()
        :raises `glance.exception.NotFound` if image does not exist
        """
        loc = location.store_location
        return (ImageIterator(str(loc.image), self), None)

    def _create_image(self, fsid, ioctx, name, size, order):
        """
        Create an rbd image. If librbd supports it,
        make it a cloneable snapshot, so that copy-on-write
        volumes can be created from it.

        :retval `glance.store.rbd.StoreLocation` object
        """
        librbd = rbd.RBD()
        if hasattr(rbd, 'RBD_FEATURE_LAYERING'):
            librbd.create(ioctx, name, size, order, old_format=False,
                          features=rbd.RBD_FEATURE_LAYERING)
            return StoreLocation({
                'fsid': fsid,
                'pool': self.pool,
                'image': name,
                'snapshot': DEFAULT_SNAPNAME,
            })
        else:
            librbd.create(ioctx, name, size, order, old_format=True)
            return StoreLocation({'image': name})

    def add(self, image_id, image_file, image_size):
        """
        Stores an image file with supplied identifier to the backend
        storage system and returns a tuple containing information
        about the stored image.

        :param image_id: The opaque image identifier
        :param image_file: The image data to write, as a file-like object
        :param image_size: The size of the image data to write, in bytes

        :retval tuple of URL in backing store, bytes written, and checksum
        :raises `glance.common.exception.Duplicate` if the image already
                existed
        """
        checksum = hashlib.md5()
        image_name = str(image_id)
        with rados.Rados(conffile=self.conf_file, rados_id=self.user) as conn:
            fsid = None
            if hasattr(conn, 'get_fsid'):
                fsid = conn.get_fsid()
            with conn.open_ioctx(self.pool) as ioctx:
                order = int(math.log(self.chunk_size, 2))
                LOG.debug('creating image %s with order %d',
                          image_name, order)
                try:
                    location = self._create_image(fsid, ioctx, image_name,
                                                  image_size, order)
                except rbd.ImageExists:
                    raise exception.Duplicate(
                        _('RBD image %s already exists') % image_id)
                with rbd.Image(ioctx, image_name) as image:
                    bytes_left = image_size
                    while bytes_left > 0:
                        length = min(self.chunk_size, bytes_left)
                        data = image_file.read(length)
                        image.write(data, image_size - bytes_left)
                        bytes_left -= length
                        checksum.update(data)
                    if location.snapshot:
                        image.create_snap(location.snapshot)
                        image.protect_snap(location.snapshot)

        return (location.get_uri(), image_size, checksum.hexdigest())

    def delete(self, location):
        """
        Takes a `glance.store.location.Location` object that indicates
        where to find the image file to delete

        :location `glance.store.location.Location` object, supplied
                  from glance.store.location.get_location_from_uri()

        :raises NotFound if image does not exist
        """
        loc = location.store_location

        with rados.Rados(conffile=self.conf_file, rados_id=self.user) as conn:
            with conn.open_ioctx(self.pool) as ioctx:
                if loc.snapshot:
                    with rbd.Image(ioctx, loc.image) as image:
                        try:
                            image.unprotect_snap(loc.snapshot)
                        except rbd.ImageBusy:
                            log_msg = _("snapshot %s@%s could not be "
                                        "unprotected because it is in use")
                            LOG.debug(log_msg % (loc.image, loc.snapshot))
                            raise exception.InUseByStore()
                        image.remove_snap(loc.snapshot)
                try:
                    rbd.RBD().remove(ioctx, str(loc.image))
                except rbd.ImageNotFound:
                    raise exception.NotFound(
                        _('RBD image %s does not exist') % loc.image)
                except rbd.ImageBusy:
                    log_msg = _("image %s could not be removed"
                                "because it is in use")
                    LOG.debug(log_msg % loc.image)
                    raise exception.InUseByStore()<|MERGE_RESOLUTION|>--- conflicted
+++ resolved
@@ -99,11 +99,7 @@
             ascii_uri = str(uri)
         except UnicodeError:
             reason = _('URI contains non-ascii characters')
-<<<<<<< HEAD
-            LOG.error(_("Invalid URI: %(uri)s: %(reason)s") % locals())
-=======
-            LOG.debug(_("Invalid URI: %(uri)s: %(reason)s") % locals())
->>>>>>> c236ab3d
+            LOG.debug(_("Invalid URI: %(uri)s: %(reason)s") % locals())
             raise exception.BadStoreUri(message=reason)
         pieces = ascii_uri[len(prefix):].split('/')
         if len(pieces) == 1:
