--- conflicted
+++ resolved
@@ -253,11 +253,7 @@
         #   raise glance.store.BackendException(msg)
 
         key.BufferSize = self.CHUNKSIZE
-<<<<<<< HEAD
-        return (ChunkedFile(key), None)
-=======
         return (ChunkedFile(key), key.size)
->>>>>>> 8f122d95
 
     def add(self, image_id, image_file, image_size):
         """
