--- conflicted
+++ resolved
@@ -369,11 +369,6 @@
                 raise exception.BadStoreUri()
             (tenant_name, user) = tenant_user
 
-<<<<<<< HEAD
-        return swift_client.Connection(
-            authurl=full_auth_url, user=user, key=key, snet=snet,
-            auth_version=auth_version)
-=======
         if self.multi_tenant:
             #NOTE: multi-tenant supports v2 auth only
             return swiftclient.Connection(
@@ -383,7 +378,6 @@
             return swiftclient.Connection(
                 full_auth_url, user, key, snet=snet,
                 tenant_name=tenant_name, auth_version=auth_version)
->>>>>>> 2580d3b0
 
     def _option_get(self, param):
         result = getattr(CONF, param)
