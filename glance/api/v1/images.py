--- conflicted
+++ resolved
@@ -54,11 +54,7 @@
 
 SUPPORTED_FILTERS = ['name', 'status', 'container_format', 'disk_format',
                      'min_ram', 'min_disk', 'size_min', 'size_max',
-<<<<<<< HEAD
-                     'is_public']
-=======
                      'is_public', 'changes-since']
->>>>>>> 8f122d95
 
 SUPPORTED_PARAMS = ('limit', 'marker', 'sort_key', 'sort_dir')
 
@@ -145,12 +141,7 @@
         """
         params = self._get_query_params(req)
         try:
-<<<<<<< HEAD
-            images = registry.get_images_detail(self.options, req.context,
-                                                **params)
-=======
             images = registry.get_images_detail(req.context, **params)
->>>>>>> 8f122d95
             # Strip out the Location attribute. Temporary fix for
             # LP Bug #755916. This information is still coming back
             # from the registry, since the API server still needs access
@@ -219,10 +210,6 @@
         image_meta = self.get_active_image_meta_or_404(req, id)
 
         def get_from_store(image_meta):
-<<<<<<< HEAD
-            """Called if caching disabled"""
-=======
->>>>>>> 8f122d95
             try:
                 location = image_meta['location']
                 image_data, image_size = get_from_backend(location)
@@ -230,60 +217,6 @@
             except exception.NotFound, e:
                 raise HTTPNotFound(explanation="%s" % e)
             return image_data
-<<<<<<< HEAD
-
-        def get_from_cache(image, cache):
-            """Called if cache hit"""
-            with cache.open(image, "rb") as cache_file:
-                chunks = utils.chunkiter(cache_file)
-                for chunk in chunks:
-                    yield chunk
-
-        def get_from_store_tee_into_cache(image, cache):
-            """Called if cache miss"""
-            with cache.open(image, "wb") as cache_file:
-                chunks = get_from_store(image)
-                for chunk in chunks:
-                    cache_file.write(chunk)
-                    yield chunk
-
-        cache = image_cache.ImageCache(self.options)
-        if cache.enabled:
-            if cache.hit(id):
-                # hit
-                logger.debug(_("image '%s' is a cache HIT"), id)
-                image_iterator = get_from_cache(image, cache)
-            else:
-                # miss
-                logger.debug(_("image '%s' is a cache MISS"), id)
-
-                # Make sure we're not already prefetching or caching the image
-                # that just generated the miss
-                if cache.is_image_currently_prefetching(id):
-                    logger.debug(_("image '%s' is already being prefetched,"
-                                 " not tee'ing into the cache"), id)
-                    image_iterator = get_from_store(image)
-                elif cache.is_image_currently_being_written(id):
-                    logger.debug(_("image '%s' is already being cached,"
-                                 " not tee'ing into the cache"), id)
-                    image_iterator = get_from_store(image)
-                else:
-                    # NOTE(sirp): If we're about to download and cache an
-                    # image which is currently in the prefetch queue, just
-                    # delete the queue items since we're caching it anyway
-                    if cache.is_image_queued_for_prefetch(id):
-                        cache.delete_queued_prefetch_image(id)
-
-                    logger.debug(_("tee'ing image '%s' into cache"), id)
-                    image_iterator = get_from_store_tee_into_cache(
-                        image, cache)
-        else:
-            # disabled
-            logger.debug(_("image cache DISABLED, retrieving image '%s'"
-                         " from store"), id)
-            image_iterator = get_from_store(image)
-=======
->>>>>>> 8f122d95
 
         image_iterator = get_from_store(image_meta)
         del image_meta['location']
